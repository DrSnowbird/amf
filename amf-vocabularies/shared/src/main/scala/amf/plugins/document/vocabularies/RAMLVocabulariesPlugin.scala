--- conflicted
+++ resolved
@@ -211,26 +211,8 @@
   override def domainValidationProfiles(platform: Platform): Map[String, () => ValidationProfile] = {
     registry.allDialects().foldLeft(Map[String, () => ValidationProfile]()) {
       case (acc, dialect) if !dialect.nameAndVersion().contains("Validation Profile") =>
-<<<<<<< HEAD
-        acc.updated(
-          dialect.nameAndVersion(),
-          () => {
-            val profileName = dialect.nameAndVersion()
-            validationsProfilesMap.get(profileName) match {
-              case Some(profile) => profile
-              case _ =>
-                val resolvedDialect = new DialectResolutionPipeline().resolve(dialect)
-                val profile         = new AMFDialectValidations(resolvedDialect).profile()
-                validationsProfilesMap += (profileName -> profile)
-                profile
-            }
-          }
-        )
-      case (acc, _) =>
-        acc
-=======
         acc.updated(dialect.nameAndVersion(), () => { computeValidationProfile(dialect) })
-      case (acc, _)                              => acc
+      case (acc, _) => acc
     }
   }
 
@@ -238,18 +220,18 @@
     val profileName = dialect.nameAndVersion()
     validationsProfilesMap.get(profileName) match {
       case Some(profile) => profile
-      case _             =>
+      case _ =>
         val resolvedDialect = new DialectResolutionPipeline().resolve(dialect)
-        val profile = new AMFDialectValidations(resolvedDialect).profile()
+        val profile         = new AMFDialectValidations(resolvedDialect).profile()
         validationsProfilesMap += (profileName -> profile)
         profile
     }
   }
 
-  def aggregatValidations(validations: EffectiveValidations, dependenciesValidations: Seq[ValidationProfile]): EffectiveValidations = {
+  def aggregatValidations(validations: EffectiveValidations,
+                          dependenciesValidations: Seq[ValidationProfile]): EffectiveValidations = {
     dependenciesValidations.foldLeft(validations) {
       case (effective, profile) => effective.someEffective(profile)
->>>>>>> 6d800b6e
     }
   }
 
@@ -260,24 +242,6 @@
                                  profile: String,
                                  validations: EffectiveValidations,
                                  platform: Platform): Future[AMFValidationReport] = {
-<<<<<<< HEAD
-    val resolvedModel = new DialectInstanceResolutionPipeline().resolve(baseUnit)
-    for {
-      shaclReport <- RuntimeValidator.shaclValidation(resolvedModel, validations)
-    } yield {
-
-      // adding model-side validations
-      val results = shaclReport.results.flatMap { r =>
-        buildValidationResult(baseUnit, r, ProfileNames.RAML, validations)
-      }
-
-      AMFValidationReport(
-        conforms = !results.exists(_.level == SeverityLevels.VIOLATION),
-        model = baseUnit.id,
-        profile = profile,
-        results = results
-      )
-=======
     baseUnit match {
       case dialectInstance: DialectInstance =>
         val resolvedModel = new DialectInstanceResolutionPipeline().resolve(dialectInstance)
@@ -285,15 +249,20 @@
         val dependenciesValidations: Future[Seq[ValidationProfile]] = Future.sequence(
           dialectInstance.graphDependencies.map { instance =>
             registry.registerDialect(instance.value())
-          }) map { dialects => dialects.map(computeValidationProfile) }
+          }) map { dialects =>
+          dialects.map(computeValidationProfile)
+        }
 
         for {
           validationsFromDeps <- dependenciesValidations
-          shaclReport <- RuntimeValidator.shaclValidation(resolvedModel, aggregatValidations(validations, validationsFromDeps))
+          shaclReport <- RuntimeValidator.shaclValidation(resolvedModel,
+                                                          aggregatValidations(validations, validationsFromDeps))
         } yield {
 
           // adding model-side validations
-          val results = shaclReport.results.flatMap { r => buildValidationResult(baseUnit, r, ProfileNames.RAML, validations) }
+          val results = shaclReport.results.flatMap { r =>
+            buildValidationResult(baseUnit, r, ProfileNames.RAML, validations)
+          }
 
           AMFValidationReport(
             conforms = !results.exists(_.level == SeverityLevels.VIOLATION),
@@ -305,7 +274,6 @@
 
       case _ =>
         throw new Exception(s"Cannot resolve base unit of type ${baseUnit.getClass}")
->>>>>>> 6d800b6e
     }
   }
 
