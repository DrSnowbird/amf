--- conflicted
+++ resolved
@@ -10,11 +10,7 @@
 
 name := "amf"
 
-<<<<<<< HEAD
-version in ThisBuild := "3.1.0"
-=======
-version in ThisBuild := "3.1.1-RC.5"
->>>>>>> 0b0b20d7
+version in ThisBuild := "3.1.1"
 
 publish := {}
 
