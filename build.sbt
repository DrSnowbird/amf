import java.io.FileOutputStream
import java.util.Properties

import org.scalajs.core.tools.linker.ModuleKind
import sbt.Keys.{libraryDependencies, resolvers}
import sbtcrossproject.CrossPlugin.autoImport.crossProject

import scala.collection.JavaConversions
val ivyLocal = Resolver.file("ivy", file(Path.userHome.absolutePath + "/.ivy2/local"))(Resolver.ivyStylePatterns)

name := "amf"

<<<<<<< HEAD
version in ThisBuild := "3.0.0"
=======
version in ThisBuild := "3.0.1-RC.1"
>>>>>>> 26f8b0ab

publish := {}

jsEnv := new org.scalajs.jsenv.nodejs.NodeJSEnv()

//libraryDependencies += "org.codehaus.sonar.runner" % "sonar-runner-dist" % "2.4"

enablePlugins(SonarRunnerPlugin)

val setSonarProperties = TaskKey[Unit](
  "setSonarProperties",
  "Set sonar properties!"
)

setSonarProperties := {
  lazy val url = sys.env.getOrElse("SONAR_SERVER_URL", "Not found url.")
  lazy val token = sys.env.getOrElse("SONAR_SERVER_TOKEN", "Not found token.")

  val values = Map(
    "sonar.host.url" -> url,
    "sonar.login" -> token,
    "sonar.projectKey" -> "mulesoft.amf",
    "sonar.projectName" -> "AMF",
    "sonar.projectVersion" -> "1.0.0",

    "sonar.sourceEncoding" -> "UTF-8",
    "sonar.github.repository" -> "mulesoft/amf",

    "sonar.modules" -> "amf-core,amf-webapi,amf-aml,amf-validation,amf-client",

    "amf-core.sonar.sources" -> "shared/src/main/scala",
    "amf-core.sonar.scoverage.reportPath" -> "jvm/target/scala-2.12/scoverage-report/scoverage.xml",

    "amf-webapi.sonar.sources" -> "shared/src/main/scala",
    "amf-webapi.sonar.scoverage.reportPath" -> "jvm/target/scala-2.12/scoverage-report/scoverage.xml",

    "amf-aml.sonar.sources" -> "shared/src/main/scala",
    "amf-aml.sonar.scoverage.reportPath" -> "jvm/target/scala-2.12/scoverage-report/scoverage.xml",

    "amf-validation.sonar.sources" -> "shared/src/main/scala",
    "amf-validation.sonar.scoverage.reportPath" -> "jvm/target/scala-2.12/scoverage-report/scoverage.xml",

    "amf-client.sonar.sources" -> "shared/src/main/scala",
    "amf-client.sonar.tests" -> "shared/src/test/scala",
    "amf-client.sonar.scoverage.reportPath" -> "jvm/target/scala-2.12/scoverage-report/scoverage.xml"
  )

  sonarProperties := values

  val p = new Properties()
  p.putAll(JavaConversions.mapAsJavaMap(values))
  val stream = new FileOutputStream(file("./sonar-project.properties"))
  p.store(stream, null)
  stream.close()
}

val sonarMe = TaskKey[Unit](
  "sonarMe",
  "Run sonar!")
sonarMe := {

//  sonarRunnerOptions := Seq(
//    "-D",
//    s"sonar.host.url=$url",
//    "-D",
//    s"sonar.login=$token"
//  )

//  val a = generateSonarConfiguration.value

  setSonarProperties.value
  sonar.value
}

val settings = Common.settings ++ Common.publish ++ Seq(
  organization := "com.github.amlorg",
  resolvers ++= List(ivyLocal, Common.releases, Common.snapshots, Resolver.mavenLocal),
  resolvers += "jitpack" at "https://jitpack.io",
  credentials ++= Common.credentials(),
  aggregate in assembly := false,
  libraryDependencies ++= Seq(
    "org.scalatest"    %%% "scalatest" % "3.0.5" % Test,
    "com.github.scopt" %%% "scopt"     % "3.7.0"
  )
)

/** **********************************************
  * AMF-Core
  * ********************************************* */
lazy val defaultProfilesGenerationTask = TaskKey[Unit](
  "defaultValidationProfilesGeneration",
  "Generates the validation dialect documents for the standard profiles")

lazy val core = crossProject(JSPlatform, JVMPlatform)
  .settings(
    Seq(
      name := "amf-core",
      libraryDependencies += "org.mule.syaml" %%% "syaml" % "0.6.0"
    ))
  .in(file("./amf-core"))
  .settings(settings)
  .jvmSettings(
    libraryDependencies += "org.scala-js"           %% "scalajs-stubs"          % scalaJSVersion % "provided",
    libraryDependencies += "org.scala-lang.modules" % "scala-java8-compat_2.12" % "0.8.0",
    libraryDependencies += "org.json4s"             %% "json4s-native"          % "3.5.4",
    artifactPath in (Compile, packageDoc) := baseDirectory.value / "target" / "artifact" / "amf-core-javadoc.jar"
  )
  .jsSettings(
    libraryDependencies += "org.scala-js" %%% "scalajs-dom" % "0.9.2",
    scalaJSModuleKind := ModuleKind.CommonJSModule,
    artifactPath in (Compile, fullOptJS) := baseDirectory.value / "target" / "artifact" / "amf-core-module.js"
  )

lazy val coreJVM = core.jvm.in(file("./amf-core/jvm"))
lazy val coreJS  = core.js.in(file("./amf-core/js"))

/** **********************************************
  * AMF-WebAPI
  * ********************************************* */
lazy val webapi = crossProject(JSPlatform, JVMPlatform)
  .settings(Seq(
    name := "amf-webapi"
  ))
  .dependsOn(core)
  .in(file("./amf-webapi"))
  .settings(settings)
  .jvmSettings(
    libraryDependencies += "org.scala-js"           %% "scalajs-stubs"          % scalaJSVersion % "provided",
    libraryDependencies += "org.scala-lang.modules" % "scala-java8-compat_2.12" % "0.8.0",
    libraryDependencies += "org.json4s"             %% "json4s-native"         % "3.5.4",
    libraryDependencies += "com.github.everit-org.json-schema" % "org.everit.json.schema" % "1.9.2",
    artifactPath in (Compile, packageDoc) := baseDirectory.value / "target" / "artifact" / "amf-webapi-javadoc.jar"
  )
  .jsSettings(
    libraryDependencies += "org.scala-js" %%% "scalajs-dom" % "0.9.2",
    scalaJSModuleKind := ModuleKind.CommonJSModule,
    artifactPath in (Compile, fullOptJS) := baseDirectory.value / "target" / "artifact" / "amf-webapi-module.js"
  )

lazy val webapiJVM = webapi.jvm.in(file("./amf-webapi/jvm"))
lazy val webapiJS  = webapi.js.in(file("./amf-webapi/js"))

/** **********************************************
  * AMF-AML
  * ********************************************* */
lazy val vocabularies = crossProject(JSPlatform, JVMPlatform)
  .settings(Seq(
    name := "amf-aml"
  ))
  .dependsOn(core)
  .in(file("./amf-aml"))
  .settings(settings)
  .jvmSettings(
    libraryDependencies += "org.scala-js"           %% "scalajs-stubs"          % scalaJSVersion % "provided",
    libraryDependencies += "org.scala-lang.modules" % "scala-java8-compat_2.12" % "0.8.0",
    libraryDependencies += "org.json4s"             %% "json4s-native"          % "3.5.4",
    artifactPath in (Compile, packageDoc) := baseDirectory.value / "target" / "artifact" / "amf-aml-javadoc.jar"
  )
  .jsSettings(
    libraryDependencies += "org.scala-js" %%% "scalajs-dom" % "0.9.2",
    scalaJSModuleKind := ModuleKind.CommonJSModule,
    artifactPath in (Compile, fullOptJS) := baseDirectory.value / "target" / "artifact" / "amf-aml-module.js"
  )

lazy val vocabulariesJVM = vocabularies.jvm.in(file("./amf-aml/jvm"))
lazy val vocabulariesJS  = vocabularies.js.in(file("./amf-aml/js"))

/** **********************************************
  * AMF-Validation
  * ********************************************* */
lazy val validation = crossProject(JSPlatform, JVMPlatform)
  .settings(Seq(
    name := "amf-validation"
  ))
  .dependsOn(core, vocabularies)
  .in(file("./amf-validation"))
  .settings(settings)
  .jvmSettings(
    libraryDependencies += "org.scala-js"           %% "scalajs-stubs"          % scalaJSVersion % "provided",
    libraryDependencies += "org.scala-lang.modules" % "scala-java8-compat_2.12" % "0.8.0",
    libraryDependencies += "org.json4s"             %% "json4s-native"          % "3.5.4",
    libraryDependencies += "org.topbraid"           % "shacl"                   % "1.2.0-INTERNAL",
    libraryDependencies += "org.slf4j"              % "slf4j-simple"            % "1.7.12",
    libraryDependencies += "org.apache.commons" % "commons-compress" % "1.18",
    libraryDependencies += "com.fasterxml.jackson.core" % "jackson-databind" % "2.9.7",
    artifactPath in (Compile, packageDoc) := baseDirectory.value / "target" / "artifact" / "amf-validation-javadoc.jar"
  )
  .jsSettings(
    libraryDependencies += "org.scala-js" %%% "scalajs-dom" % "0.9.2",
    scalaJSModuleKind := ModuleKind.CommonJSModule,
    artifactPath in (Compile, fullOptJS) := baseDirectory.value / "target" / "artifact" / "amf-validation-module.js"
  )

lazy val validationJVM = validation.jvm.in(file("./amf-validation/jvm"))
lazy val validationJS  = validation.js.in(file("./amf-validation/js"))

/** **********************************************
  * AMF Client
  * ********************************************* */
lazy val client = crossProject(JSPlatform, JVMPlatform)
  .settings(Seq(
    name := "amf-client",
    fullRunTask(defaultProfilesGenerationTask, Compile, "amf.tasks.validations.ValidationProfileExporter")
  ))
  .dependsOn(core, webapi, vocabularies, validation)
  .in(file("./amf-client"))
  .settings(settings)
  .jvmSettings(
    libraryDependencies += "org.scala-js"           %% "scalajs-stubs"          % scalaJSVersion % "provided",
    libraryDependencies += "org.scala-lang.modules" % "scala-java8-compat_2.12" % "0.8.0",
    libraryDependencies += "org.json4s"             %% "json4s-native"          % "3.5.4",
    libraryDependencies += "org.topbraid"           % "shacl"                   % "1.2.0-INTERNAL",
    libraryDependencies += "org.apache.commons" % "commons-compress" % "1.18",
    libraryDependencies += "com.fasterxml.jackson.core" % "jackson-databind" % "2.9.7",
    mainClass in Compile := Some("amf.Main"),
    packageOptions in (Compile, packageBin) += Package.ManifestAttributes("Automatic-Module-Name" → "org.mule.amf"),
    aggregate in assembly := true,
    test in assembly := {},
    mainClass in assembly := Some("amf.Main"),
    assemblyOutputPath in assembly := file(s"./amf-${version.value}.jar"),
    assemblyMergeStrategy in assembly := {
      case x if x.toString.contains("commons/logging") => {
        MergeStrategy.discard
      }
      case x if x.toString.endsWith("JS_DEPENDENCIES") => {
        MergeStrategy.discard
      }
      case PathList(ps @ _*) if ps.last endsWith "JS_DEPENDENCIES" => {
        MergeStrategy.discard
      }
      case x =>
        val oldStrategy = (assemblyMergeStrategy in assembly).value
        oldStrategy(x)
    }
  )
  .jsSettings(
    jsDependencies += ProvidedJS / "shacl.js",
    jsDependencies += ProvidedJS / "ajv.min.js",
    libraryDependencies += "org.scala-js" %%% "scalajs-dom" % "0.9.2",
    scalaJSModuleKind := ModuleKind.CommonJSModule,
    artifactPath in (Compile, fullOptJS) := baseDirectory.value / "target" / "artifact" / "amf-client-module.js"
  )

lazy val clientJVM = client.jvm.in(file("./amf-client/jvm"))
lazy val clientJS  = client.js.in(file("./amf-client/js"))

/** **********************************************
  * AMF Tools
  ********************************************** */
lazy val tools = crossProject(JVMPlatform)
  .settings(Seq(
    name := "amf-tools",
    fullRunTask(defaultProfilesGenerationTask, Compile, "amf.tasks.validations.ValidationProfileExporter")))
  .dependsOn(core, webapi, vocabularies, validation)
  .in(file("./amf-tools"))
  .settings(settings)
  .jvmSettings(
    libraryDependencies += "org.reflections" % "reflections" % "0.9.11",
    mainClass in Compile := Some("amf.VocabularyExporter"),
    mainClass in assembly := Some("amf.VocabularyExporter"),
    assemblyOutputPath in assembly := file(s"./amf-${version.value}.jar")
  )

lazy val toolsJVM = tools.jvm.in(file("./amf-tools/jvm"))

// Tasks

val buildJS = TaskKey[Unit]("buildJS", "Build npm module")
buildJS := {
  val _ = (fullOptJS in Compile in clientJS).value
  "./amf-client/js/build-scripts/buildjs.sh".!
}

addCommandAlias(
  "buildCommandLine",
  "; clean; clientJVM/assembly"
)

/** **********************************************
  * AMF Runner
  ********************************************** */

lazy val amfRunner = project
  .in(file("./amf-runner"))
  .dependsOn(clientJVM)
  .settings(settings)<|MERGE_RESOLUTION|>--- conflicted
+++ resolved
@@ -10,11 +10,7 @@
 
 name := "amf"
 
-<<<<<<< HEAD
-version in ThisBuild := "3.0.0"
-=======
-version in ThisBuild := "3.0.1-RC.1"
->>>>>>> 26f8b0ab
+version in ThisBuild := "3.0.1"
 
 publish := {}
 
