import java.io.FileOutputStream
import java.util.Properties

import org.scalajs.core.tools.linker.ModuleKind
import sbt.Keys.{libraryDependencies, resolvers}
import sbtcrossproject.CrossPlugin.autoImport.crossProject

import scala.collection.JavaConversions
val ivyLocal = Resolver.file("ivy", file(Path.userHome.absolutePath + "/.ivy2/local"))(Resolver.ivyStylePatterns)

name := "amf"

<<<<<<< HEAD
version in ThisBuild := "3.0.1"
=======
version in ThisBuild := "3.0.2-RC.1"
>>>>>>> 0a893527

publish := {}

jsEnv := new org.scalajs.jsenv.nodejs.NodeJSEnv()

//libraryDependencies += "org.codehaus.sonar.runner" % "sonar-runner-dist" % "2.4"

enablePlugins(SonarRunnerPlugin)

val setSonarProperties = TaskKey[Unit](
  "setSonarProperties",
  "Set sonar properties!"
)

setSonarProperties := {
  lazy val url = sys.env.getOrElse("SONAR_SERVER_URL", "Not found url.")
  lazy val token = sys.env.getOrElse("SONAR_SERVER_TOKEN", "Not found token.")

  val values = Map(
    "sonar.host.url" -> url,
    "sonar.login" -> token,
    "sonar.projectKey" -> "mulesoft.amf",
    "sonar.projectName" -> "AMF",
    "sonar.projectVersion" -> "1.0.0",

    "sonar.sourceEncoding" -> "UTF-8",
    "sonar.github.repository" -> "mulesoft/amf",

    "sonar.modules" -> "amf-core,amf-webapi,amf-aml,amf-validation,amf-client",

    "amf-core.sonar.sources" -> "shared/src/main/scala",
    "amf-core.sonar.scoverage.reportPath" -> "jvm/target/scala-2.12/scoverage-report/scoverage.xml",

    "amf-webapi.sonar.sources" -> "shared/src/main/scala",
    "amf-webapi.sonar.scoverage.reportPath" -> "jvm/target/scala-2.12/scoverage-report/scoverage.xml",

    "amf-aml.sonar.sources" -> "shared/src/main/scala",
    "amf-aml.sonar.scoverage.reportPath" -> "jvm/target/scala-2.12/scoverage-report/scoverage.xml",

    "amf-validation.sonar.sources" -> "shared/src/main/scala",
    "amf-validation.sonar.scoverage.reportPath" -> "jvm/target/scala-2.12/scoverage-report/scoverage.xml",

    "amf-client.sonar.sources" -> "shared/src/main/scala",
    "amf-client.sonar.tests" -> "shared/src/test/scala",
    "amf-client.sonar.scoverage.reportPath" -> "jvm/target/scala-2.12/scoverage-report/scoverage.xml"
  )

  sonarProperties := values

  val p = new Properties()
  val m = JavaConversions.mapAsJavaMap(values)
  p.putAll(m)
  val stream = new FileOutputStream(file("./sonar-project.properties"))
  p.store(stream, null)
  stream.close()
}

val sonarMe = TaskKey[Unit](
  "sonarMe",
  "Run sonar!")
sonarMe := {

//  sonarRunnerOptions := Seq(
//    "-D",
//    s"sonar.host.url=$url",
//    "-D",
//    s"sonar.login=$token"
//  )

//  val a = generateSonarConfiguration.value

  setSonarProperties.value
  sonar.value
}

val settings = Common.settings ++ Common.publish ++ Seq(
  organization := "com.github.amlorg",
  resolvers ++= List(ivyLocal, Common.releases, Common.snapshots, Resolver.mavenLocal),
  resolvers += "jitpack" at "https://jitpack.io",
  credentials ++= Common.credentials(),
  aggregate in assembly := false,
  libraryDependencies ++= Seq(
    "org.scalatest"    %%% "scalatest" % "3.0.5" % Test,
    "com.github.scopt" %%% "scopt"     % "3.7.0"
  )
)

/** **********************************************
  * AMF-Core
  * ********************************************* */
lazy val defaultProfilesGenerationTask = TaskKey[Unit](
  "defaultValidationProfilesGeneration",
  "Generates the validation dialect documents for the standard profiles")

lazy val core = crossProject(JSPlatform, JVMPlatform)
  .settings(
    Seq(
      name := "amf-core",
      libraryDependencies += "org.mule.syaml" %%% "syaml" % "0.6.1"
    ))
  .in(file("./amf-core"))
  .settings(settings)
  .jvmSettings(
    libraryDependencies += "org.scala-js"           %% "scalajs-stubs"          % scalaJSVersion % "provided",
    libraryDependencies += "org.scala-lang.modules" % "scala-java8-compat_2.12" % "0.8.0",
    libraryDependencies += "org.json4s"             %% "json4s-native"          % "3.5.4",
    artifactPath in (Compile, packageDoc) := baseDirectory.value / "target" / "artifact" / "amf-core-javadoc.jar"
  )
  .jsSettings(
    libraryDependencies += "org.scala-js" %%% "scalajs-dom" % "0.9.2",
    scalaJSModuleKind := ModuleKind.CommonJSModule,
    artifactPath in (Compile, fullOptJS) := baseDirectory.value / "target" / "artifact" / "amf-core-module.js"
  )

lazy val coreJVM = core.jvm.in(file("./amf-core/jvm"))
lazy val coreJS  = core.js.in(file("./amf-core/js"))

/** **********************************************
  * AMF-WebAPI
  * ********************************************* */
lazy val webapi = crossProject(JSPlatform, JVMPlatform)
  .settings(Seq(
    name := "amf-webapi"
  ))
  .dependsOn(core)
  .in(file("./amf-webapi"))
  .settings(settings)
  .jvmSettings(
    libraryDependencies += "org.scala-js"           %% "scalajs-stubs"          % scalaJSVersion % "provided",
    libraryDependencies += "org.scala-lang.modules" % "scala-java8-compat_2.12" % "0.8.0",
    libraryDependencies += "org.json4s"             %% "json4s-native"         % "3.5.4",
    libraryDependencies += "com.github.everit-org.json-schema" % "org.everit.json.schema" % "1.9.2",
    artifactPath in (Compile, packageDoc) := baseDirectory.value / "target" / "artifact" / "amf-webapi-javadoc.jar"
  )
  .jsSettings(
    libraryDependencies += "org.scala-js" %%% "scalajs-dom" % "0.9.2",
    scalaJSModuleKind := ModuleKind.CommonJSModule,
    artifactPath in (Compile, fullOptJS) := baseDirectory.value / "target" / "artifact" / "amf-webapi-module.js"
  )

lazy val webapiJVM = webapi.jvm.in(file("./amf-webapi/jvm"))
lazy val webapiJS  = webapi.js.in(file("./amf-webapi/js"))

/** **********************************************
  * AMF-AML
  * ********************************************* */
lazy val vocabularies = crossProject(JSPlatform, JVMPlatform)
  .settings(Seq(
    name := "amf-aml"
  ))
  .dependsOn(core)
  .in(file("./amf-aml"))
  .settings(settings)
  .jvmSettings(
    libraryDependencies += "org.scala-js"           %% "scalajs-stubs"          % scalaJSVersion % "provided",
    libraryDependencies += "org.scala-lang.modules" % "scala-java8-compat_2.12" % "0.8.0",
    libraryDependencies += "org.json4s"             %% "json4s-native"          % "3.5.4",
    artifactPath in (Compile, packageDoc) := baseDirectory.value / "target" / "artifact" / "amf-aml-javadoc.jar"
  )
  .jsSettings(
    libraryDependencies += "org.scala-js" %%% "scalajs-dom" % "0.9.2",
    scalaJSModuleKind := ModuleKind.CommonJSModule,
    artifactPath in (Compile, fullOptJS) := baseDirectory.value / "target" / "artifact" / "amf-aml-module.js"
  )

lazy val vocabulariesJVM = vocabularies.jvm.in(file("./amf-aml/jvm"))
lazy val vocabulariesJS  = vocabularies.js.in(file("./amf-aml/js"))

/** **********************************************
  * AMF-Validation
  * ********************************************* */
lazy val validation = crossProject(JSPlatform, JVMPlatform)
  .settings(Seq(
    name := "amf-validation"
  ))
  .dependsOn(core, vocabularies)
  .in(file("./amf-validation"))
  .settings(settings)
  .jvmSettings(
    libraryDependencies += "org.scala-js"           %% "scalajs-stubs"          % scalaJSVersion % "provided",
    libraryDependencies += "org.scala-lang.modules" % "scala-java8-compat_2.12" % "0.8.0",
    libraryDependencies += "org.json4s"             %% "json4s-native"          % "3.5.4",
    libraryDependencies += "org.topbraid"           % "shacl"                   % "1.2.0-INTERNAL",
    libraryDependencies += "org.slf4j"              % "slf4j-simple"            % "1.7.12",
    libraryDependencies += "org.apache.commons" % "commons-compress" % "1.18",
    libraryDependencies += "com.fasterxml.jackson.core" % "jackson-databind" % "2.9.7",
    artifactPath in (Compile, packageDoc) := baseDirectory.value / "target" / "artifact" / "amf-validation-javadoc.jar"
  )
  .jsSettings(
    libraryDependencies += "org.scala-js" %%% "scalajs-dom" % "0.9.2",
    scalaJSModuleKind := ModuleKind.CommonJSModule,
    artifactPath in (Compile, fullOptJS) := baseDirectory.value / "target" / "artifact" / "amf-validation-module.js"
  )

lazy val validationJVM = validation.jvm.in(file("./amf-validation/jvm"))
lazy val validationJS  = validation.js.in(file("./amf-validation/js"))

/** **********************************************
  * AMF Client
  * ********************************************* */
lazy val client = crossProject(JSPlatform, JVMPlatform)
  .settings(Seq(
    name := "amf-client",
    fullRunTask(defaultProfilesGenerationTask, Compile, "amf.tasks.validations.ValidationProfileExporter")
  ))
  .dependsOn(core, webapi, vocabularies, validation)
  .in(file("./amf-client"))
  .settings(settings)
  .jvmSettings(
    libraryDependencies += "org.scala-js"           %% "scalajs-stubs"          % scalaJSVersion % "provided",
    libraryDependencies += "org.scala-lang.modules" % "scala-java8-compat_2.12" % "0.8.0",
    libraryDependencies += "org.json4s"             %% "json4s-native"          % "3.5.4",
    libraryDependencies += "org.topbraid"           % "shacl"                   % "1.2.0-INTERNAL",
    libraryDependencies += "org.apache.commons" % "commons-compress" % "1.18",
    libraryDependencies += "com.fasterxml.jackson.core" % "jackson-databind" % "2.9.7",
    mainClass in Compile := Some("amf.Main"),
    packageOptions in (Compile, packageBin) += Package.ManifestAttributes("Automatic-Module-Name" → "org.mule.amf"),
    aggregate in assembly := true,
    test in assembly := {},
    mainClass in assembly := Some("amf.Main"),
    assemblyOutputPath in assembly := file(s"./amf-${version.value}.jar"),
    assemblyMergeStrategy in assembly := {
      case x if x.toString.contains("commons/logging") => {
        MergeStrategy.discard
      }
      case x if x.toString.endsWith("JS_DEPENDENCIES") => {
        MergeStrategy.discard
      }
      case PathList(ps @ _*) if ps.last endsWith "JS_DEPENDENCIES" => {
        MergeStrategy.discard
      }
      case x =>
        val oldStrategy = (assemblyMergeStrategy in assembly).value
        oldStrategy(x)
    }
  )
  .jsSettings(
    jsDependencies += ProvidedJS / "shacl.js",
    jsDependencies += ProvidedJS / "ajv.min.js",
    libraryDependencies += "org.scala-js" %%% "scalajs-dom" % "0.9.2",
    scalaJSModuleKind := ModuleKind.CommonJSModule,
    artifactPath in (Compile, fullOptJS) := baseDirectory.value / "target" / "artifact" / "amf-client-module.js"
  )

lazy val clientJVM = client.jvm.in(file("./amf-client/jvm"))
lazy val clientJS  = client.js.in(file("./amf-client/js"))

/** **********************************************
  * AMF Tools
  ********************************************** */
lazy val tools = crossProject(JVMPlatform)
  .settings(Seq(
    name := "amf-tools",
    fullRunTask(defaultProfilesGenerationTask, Compile, "amf.tasks.validations.ValidationProfileExporter")))
  .dependsOn(core, webapi, vocabularies, validation)
  .in(file("./amf-tools"))
  .settings(settings)
  .jvmSettings(
    libraryDependencies += "org.reflections" % "reflections" % "0.9.11",
    mainClass in Compile := Some("amf.VocabularyExporter"),
    mainClass in assembly := Some("amf.VocabularyExporter"),
    assemblyOutputPath in assembly := file(s"./amf-${version.value}.jar")
  )

lazy val toolsJVM = tools.jvm.in(file("./amf-tools/jvm"))

// Tasks

val buildJS = TaskKey[Unit]("buildJS", "Build npm module")
buildJS := {
  val _ = (fullOptJS in Compile in clientJS).value
  "./amf-client/js/build-scripts/buildjs.sh".!
}

addCommandAlias(
  "buildCommandLine",
  "; clean; clientJVM/assembly"
)

/** **********************************************
  * AMF Runner
  ********************************************** */

lazy val amfRunner = project
  .in(file("./amf-runner"))
  .dependsOn(clientJVM)
  .settings(settings)<|MERGE_RESOLUTION|>--- conflicted
+++ resolved
@@ -10,11 +10,7 @@
 
 name := "amf"
 
-<<<<<<< HEAD
-version in ThisBuild := "3.0.1"
-=======
-version in ThisBuild := "3.0.2-RC.1"
->>>>>>> 0a893527
+version in ThisBuild := "3.0.2"
 
 publish := {}
 
