import java.io.FileOutputStream
import java.util.Properties

import org.scalajs.core.tools.linker.ModuleKind
import sbt.Keys.{libraryDependencies, resolvers}
import sbtcrossproject.CrossPlugin.autoImport.crossProject

import scala.collection.JavaConversions
val ivyLocal = Resolver.file("ivy", file(Path.userHome.absolutePath + "/.ivy2/local"))(Resolver.ivyStylePatterns)

name := "amf"

<<<<<<< HEAD
version in ThisBuild := "3.1.5"
=======
version in ThisBuild := "3.1.6-RC.2"
>>>>>>> f83fec8a

publish := {}

jsEnv := new org.scalajs.jsenv.nodejs.NodeJSEnv()

//libraryDependencies += "org.codehaus.sonar.runner" % "sonar-runner-dist" % "2.4"

enablePlugins(SonarRunnerPlugin)

val setSonarProperties = TaskKey[Unit](
  "setSonarProperties",
  "Set sonar properties!"
)

setSonarProperties := {
  lazy val url = sys.env.getOrElse("SONAR_SERVER_URL", "Not found url.")
  lazy val token = sys.env.getOrElse("SONAR_SERVER_TOKEN", "Not found token.")

  val values = Map(
    "sonar.host.url" -> url,
    "sonar.login" -> token,
    "sonar.projectKey" -> "mulesoft.amf",
    "sonar.projectName" -> "AMF",
    "sonar.projectVersion" -> "1.0.0",

    "sonar.sourceEncoding" -> "UTF-8",
    "sonar.github.repository" -> "mulesoft/amf",

    "sonar.modules" -> "amf-core,amf-webapi,amf-aml,amf-validation,amf-client",

    "amf-core.sonar.sources" -> "shared/src/main/scala",
    "amf-core.sonar.scoverage.reportPath" -> "jvm/target/scala-2.12/scoverage-report/scoverage.xml",

    "amf-webapi.sonar.sources" -> "shared/src/main/scala",
    "amf-webapi.sonar.scoverage.reportPath" -> "jvm/target/scala-2.12/scoverage-report/scoverage.xml",

    "amf-aml.sonar.sources" -> "shared/src/main/scala",
    "amf-aml.sonar.scoverage.reportPath" -> "jvm/target/scala-2.12/scoverage-report/scoverage.xml",

    "amf-validation.sonar.sources" -> "shared/src/main/scala",
    "amf-validation.sonar.scoverage.reportPath" -> "jvm/target/scala-2.12/scoverage-report/scoverage.xml",

    "amf-client.sonar.sources" -> "shared/src/main/scala",
    "amf-client.sonar.tests" -> "shared/src/test/scala",
    "amf-client.sonar.scoverage.reportPath" -> "jvm/target/scala-2.12/scoverage-report/scoverage.xml"
  )

  sonarProperties := values

  val p = new Properties()
  values.foreach(v => p.put(v._1, v._2))
  val stream = new FileOutputStream(file("./sonar-project.properties"))
  p.store(stream, null)
  stream.close()
}

val sonarMe = TaskKey[Unit](
  "sonarMe",
  "Run sonar!")
sonarMe := {

//  sonarRunnerOptions := Seq(
//    "-D",
//    s"sonar.host.url=$url",
//    "-D",
//    s"sonar.login=$token"
//  )

//  val a = generateSonarConfiguration.value

  setSonarProperties.value
  sonar.value
}

val settings = Common.settings ++ Common.publish ++ Seq(
  organization := "com.github.amlorg",
  resolvers ++= List(ivyLocal, Common.releases, Common.snapshots, Resolver.mavenLocal),
  resolvers += "jitpack" at "https://jitpack.io",
  credentials ++= Common.credentials(),
  aggregate in assembly := false,
  libraryDependencies ++= Seq(
    "org.scalatest"    %%% "scalatest" % "3.0.5" % Test,
    "com.github.scopt" %%% "scopt"     % "3.7.0"
  )
)

/** **********************************************
  * AMF-Core
  * ********************************************* */
lazy val defaultProfilesGenerationTask = TaskKey[Unit](
  "defaultValidationProfilesGeneration",
  "Generates the validation dialect documents for the standard profiles")

lazy val core = crossProject(JSPlatform, JVMPlatform)
  .settings(
    Seq(
      name := "amf-core",
      libraryDependencies += "org.mule.syaml" %%% "syaml" % "0.6.6"
    ))
  .in(file("./amf-core"))
  .settings(settings)
  .jvmSettings(
    libraryDependencies += "org.scala-js"           %% "scalajs-stubs"          % scalaJSVersion % "provided",
    libraryDependencies += "org.scala-lang.modules" % "scala-java8-compat_2.12" % "0.8.0",
    libraryDependencies += "org.json4s"             %% "json4s-native"          % "3.5.4",
    artifactPath in (Compile, packageDoc) := baseDirectory.value / "target" / "artifact" / "amf-core-javadoc.jar"
  )
  .jsSettings(
    libraryDependencies += "org.scala-js" %%% "scalajs-dom" % "0.9.2",
    scalaJSModuleKind := ModuleKind.CommonJSModule,
    artifactPath in (Compile, fullOptJS) := baseDirectory.value / "target" / "artifact" / "amf-core-module.js"
  )

lazy val coreJVM = core.jvm.in(file("./amf-core/jvm"))
lazy val coreJS  = core.js.in(file("./amf-core/js"))

/** **********************************************
  * AMF-WebAPI
  * ********************************************* */
lazy val webapi = crossProject(JSPlatform, JVMPlatform)
  .settings(Seq(
    name := "amf-webapi"
  ))
  .dependsOn(core)
  .in(file("./amf-webapi"))
  .settings(settings)
  .jvmSettings(
    libraryDependencies += "org.scala-js"           %% "scalajs-stubs"          % scalaJSVersion % "provided",
    libraryDependencies += "org.scala-lang.modules" % "scala-java8-compat_2.12" % "0.8.0",
    libraryDependencies += "org.json4s"             %% "json4s-native"         % "3.5.4",
    libraryDependencies += "com.github.everit-org.json-schema" % "org.everit.json.schema" % "1.9.2",
    artifactPath in (Compile, packageDoc) := baseDirectory.value / "target" / "artifact" / "amf-webapi-javadoc.jar"
  )
  .jsSettings(
    libraryDependencies += "org.scala-js" %%% "scalajs-dom" % "0.9.2",
    scalaJSModuleKind := ModuleKind.CommonJSModule,
    artifactPath in (Compile, fullOptJS) := baseDirectory.value / "target" / "artifact" / "amf-webapi-module.js"
  )

lazy val webapiJVM = webapi.jvm.in(file("./amf-webapi/jvm"))
lazy val webapiJS  = webapi.js.in(file("./amf-webapi/js"))

/** **********************************************
  * AMF-AML
  * ********************************************* */
lazy val vocabularies = crossProject(JSPlatform, JVMPlatform)
  .settings(Seq(
    name := "amf-aml"
  ))
  .dependsOn(core)
  .in(file("./amf-aml"))
  .settings(settings)
  .jvmSettings(
    libraryDependencies += "org.scala-js"           %% "scalajs-stubs"          % scalaJSVersion % "provided",
    libraryDependencies += "org.scala-lang.modules" % "scala-java8-compat_2.12" % "0.8.0",
    libraryDependencies += "org.json4s"             %% "json4s-native"          % "3.5.4",
    artifactPath in (Compile, packageDoc) := baseDirectory.value / "target" / "artifact" / "amf-aml-javadoc.jar"
  )
  .jsSettings(
    libraryDependencies += "org.scala-js" %%% "scalajs-dom" % "0.9.2",
    scalaJSModuleKind := ModuleKind.CommonJSModule,
    artifactPath in (Compile, fullOptJS) := baseDirectory.value / "target" / "artifact" / "amf-aml-module.js"
  )

lazy val vocabulariesJVM = vocabularies.jvm.in(file("./amf-aml/jvm"))
lazy val vocabulariesJS  = vocabularies.js.in(file("./amf-aml/js"))

/** **********************************************
  * AMF-Validation
  * ********************************************* */
lazy val validation = crossProject(JSPlatform, JVMPlatform)
  .settings(Seq(
    name := "amf-validation"
  ))
  .dependsOn(core, vocabularies)
  .in(file("./amf-validation"))
  .settings(settings)
  .jvmSettings(
    libraryDependencies += "org.scala-js"           %% "scalajs-stubs"          % scalaJSVersion % "provided",
    libraryDependencies += "org.scala-lang.modules" % "scala-java8-compat_2.12" % "0.8.0",
    libraryDependencies += "org.json4s"             %% "json4s-native"          % "3.5.4",
    libraryDependencies += "org.topbraid"           % "shacl"                   % "1.2.0-INTERNAL",
    libraryDependencies += "org.slf4j"              % "slf4j-simple"            % "1.7.12",
    libraryDependencies += "org.apache.commons" % "commons-compress" % "1.18",
    libraryDependencies += "com.fasterxml.jackson.core" % "jackson-databind" % "2.9.8",
    artifactPath in (Compile, packageDoc) := baseDirectory.value / "target" / "artifact" / "amf-validation-javadoc.jar"
  )
  .jsSettings(
    libraryDependencies += "org.scala-js" %%% "scalajs-dom" % "0.9.2",
    scalaJSModuleKind := ModuleKind.CommonJSModule,
    artifactPath in (Compile, fullOptJS) := baseDirectory.value / "target" / "artifact" / "amf-validation-module.js"
  )

lazy val validationJVM = validation.jvm.in(file("./amf-validation/jvm"))
lazy val validationJS  = validation.js.in(file("./amf-validation/js"))

/** **********************************************
  * AMF Client
  * ********************************************* */
lazy val client = crossProject(JSPlatform, JVMPlatform)
  .settings(Seq(
    name := "amf-client",
    fullRunTask(defaultProfilesGenerationTask, Compile, "amf.tasks.validations.ValidationProfileExporter")
  ))
  .dependsOn(core, webapi, vocabularies, validation)
  .in(file("./amf-client"))
  .settings(settings)
  .jvmSettings(
    libraryDependencies += "org.scala-js"           %% "scalajs-stubs"          % scalaJSVersion % "provided",
    libraryDependencies += "org.scala-lang.modules" % "scala-java8-compat_2.12" % "0.8.0",
    libraryDependencies += "org.json4s"             %% "json4s-native"          % "3.5.4",
    libraryDependencies += "org.topbraid"           % "shacl"                   % "1.2.0-INTERNAL",
    libraryDependencies += "org.apache.commons" % "commons-compress" % "1.18",
    libraryDependencies += "com.fasterxml.jackson.core" % "jackson-databind" % "2.9.8",
    mainClass in Compile := Some("amf.Main"),
    packageOptions in (Compile, packageBin) += Package.ManifestAttributes("Automatic-Module-Name" → "org.mule.amf"),
    aggregate in assembly := true,
    test in assembly := {},
    mainClass in assembly := Some("amf.Main"),
    assemblyOutputPath in assembly := file(s"./amf-${version.value}.jar"),
    assemblyMergeStrategy in assembly := {
      case x if x.toString.contains("commons/logging") => MergeStrategy.discard
      case x if x.toString.endsWith("JS_DEPENDENCIES") => MergeStrategy.discard
      case PathList(ps @ _*) if ps.last endsWith "JS_DEPENDENCIES" => MergeStrategy.discard
      case x =>
        val oldStrategy = (assemblyMergeStrategy in assembly).value
        oldStrategy(x)
    }
  )
  .jsSettings(
    jsDependencies += ProvidedJS / "shacl.js",
    jsDependencies += ProvidedJS / "ajv.min.js",
    libraryDependencies += "org.scala-js" %%% "scalajs-dom" % "0.9.2",
    scalaJSModuleKind := ModuleKind.CommonJSModule,
    artifactPath in (Compile, fullOptJS) := baseDirectory.value / "target" / "artifact" / "amf-client-module.js"
  )

lazy val clientJVM = client.jvm.in(file("./amf-client/jvm"))
lazy val clientJS  = client.js.in(file("./amf-client/js"))

/** **********************************************
  * AMF Tools
  ********************************************** */
lazy val tools = crossProject(JVMPlatform)
  .settings(Seq(
    name := "amf-tools",
    fullRunTask(defaultProfilesGenerationTask, Compile, "amf.tasks.validations.ValidationProfileExporter")))
  .dependsOn(core, webapi, vocabularies, validation)
  .in(file("./amf-tools"))
  .settings(settings)
  .jvmSettings(
    libraryDependencies += "org.reflections" % "reflections" % "0.9.11",
    mainClass in Compile := Some("amf.VocabularyExporter"),
    mainClass in assembly := Some("amf.VocabularyExporter"),
    assemblyOutputPath in assembly := file(s"./amf-${version.value}.jar")
  )

lazy val toolsJVM = tools.jvm.in(file("./amf-tools/jvm"))

// Tasks

val buildJS = TaskKey[Unit]("buildJS", "Build npm module")
buildJS := {
  val _ = (fullOptJS in Compile in clientJS).value
  "./amf-client/js/build-scripts/buildjs.sh".!
}

addCommandAlias(
  "buildCommandLine",
  "; clean; clientJVM/assembly"
)

/** **********************************************
  * AMF Runner
  ********************************************** */

lazy val amfRunner = project
  .in(file("./amf-runner"))
  .dependsOn(clientJVM)
  .settings(settings)<|MERGE_RESOLUTION|>--- conflicted
+++ resolved
@@ -10,11 +10,7 @@
 
 name := "amf"
 
-<<<<<<< HEAD
-version in ThisBuild := "3.1.5"
-=======
-version in ThisBuild := "3.1.6-RC.2"
->>>>>>> f83fec8a
+version in ThisBuild := "3.1.6"
 
 publish := {}
 
