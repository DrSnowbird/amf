import java.io.FileOutputStream
import java.util.Properties

import org.scalajs.core.tools.linker.ModuleKind
import sbt.Keys.{libraryDependencies, resolvers}
import sbtcrossproject.CrossPlugin.autoImport.crossProject

import scala.collection.JavaConversions
val ivyLocal = Resolver.file("ivy", file(Path.userHome.absolutePath + "/.ivy2/local"))(Resolver.ivyStylePatterns)

name := "amf"

<<<<<<< HEAD
version in ThisBuild := "2.0.0"
=======
version in ThisBuild := "3.0.0-RC.3"
>>>>>>> 3b1b46ae

publish := {}
parallelExecution in ThisBuild := false

jsEnv := new org.scalajs.jsenv.nodejs.NodeJSEnv()

//libraryDependencies += "org.codehaus.sonar.runner" % "sonar-runner-dist" % "2.4"

enablePlugins(SonarRunnerPlugin)

val setSonarProperties = TaskKey[Unit](
  "setSonarProperties",
  "Set sonar properties!"
)

setSonarProperties := {
  lazy val url = sys.env.getOrElse("SONAR_SERVER_URL", "Not found url.")
  lazy val token = sys.env.getOrElse("SONAR_SERVER_TOKEN", "Not found token.")

  val values = Map(
    "sonar.host.url" -> url,
    "sonar.login" -> token,
    "sonar.projectKey" -> "mulesoft.amf",
    "sonar.projectName" -> "AMF",
    "sonar.projectVersion" -> "1.0.0",

    "sonar.sourceEncoding" -> "UTF-8",
    "sonar.github.repository" -> "mulesoft/amf",

    "sonar.modules" -> "amf-core,amf-webapi,amf-aml,amf-validation,amf-client",

    "amf-core.sonar.sources" -> "shared/src/main/scala",
    "amf-core.sonar.scoverage.reportPath" -> "jvm/target/scala-2.12/scoverage-report/scoverage.xml",

    "amf-webapi.sonar.sources" -> "shared/src/main/scala",
    "amf-webapi.sonar.scoverage.reportPath" -> "jvm/target/scala-2.12/scoverage-report/scoverage.xml",

    "amf-aml.sonar.sources" -> "shared/src/main/scala",
    "amf-aml.sonar.scoverage.reportPath" -> "jvm/target/scala-2.12/scoverage-report/scoverage.xml",

    "amf-validation.sonar.sources" -> "shared/src/main/scala",
    "amf-validation.sonar.scoverage.reportPath" -> "jvm/target/scala-2.12/scoverage-report/scoverage.xml",

    "amf-client.sonar.sources" -> "shared/src/main/scala",
    "amf-client.sonar.tests" -> "shared/src/test/scala",
    "amf-client.sonar.scoverage.reportPath" -> "jvm/target/scala-2.12/scoverage-report/scoverage.xml"
  )

  sonarProperties := values

  val p = new Properties()
  p.putAll(JavaConversions.mapAsJavaMap(values))
  val stream = new FileOutputStream(file("./sonar-project.properties"))
  p.store(stream, null)
  stream.close()
}

val sonarMe = TaskKey[Unit](
  "sonarMe",
  "Run sonar!")
sonarMe := {

//  sonarRunnerOptions := Seq(
//    "-D",
//    s"sonar.host.url=$url",
//    "-D",
//    s"sonar.login=$token"
//  )

//  val a = generateSonarConfiguration.value

  setSonarProperties.value
  sonar.value
}

val settings = Common.settings ++ Common.publish ++ Seq(
  organization := "com.github.amlorg",
  resolvers ++= List(ivyLocal, Common.releases, Common.snapshots, Resolver.mavenLocal),
  resolvers += "jitpack" at "https://jitpack.io",
  credentials ++= Common.credentials(),
  aggregate in assembly := false,
  libraryDependencies ++= Seq(
    "org.scalatest"    %%% "scalatest" % "3.0.5" % Test,
    "com.github.scopt" %%% "scopt"     % "3.7.0"
  )
)

/** **********************************************
  * AMF-Core
  * ********************************************* */
lazy val defaultProfilesGenerationTask = TaskKey[Unit](
  "defaultValidationProfilesGeneration",
  "Generates the validation dialect documents for the standard profiles")

lazy val core = crossProject(JSPlatform, JVMPlatform)
  .settings(
    Seq(
      name := "amf-core",
      libraryDependencies += "org.mule.syaml" %%% "syaml" % "0.6.0"
    ))
  .in(file("./amf-core"))
  .settings(settings ++ (parallelExecution in ThisBuild := false) : _*)
  .jvmSettings(
    libraryDependencies += "org.scala-js"           %% "scalajs-stubs"          % scalaJSVersion % "provided",
    libraryDependencies += "org.scala-lang.modules" % "scala-java8-compat_2.12" % "0.8.0",
    libraryDependencies += "org.json4s"             %% "json4s-native"          % "3.5.4",
    artifactPath in (Compile, packageDoc) := baseDirectory.value / "target" / "artifact" / "amf-core-javadoc.jar"
  )
  .jsSettings(
    libraryDependencies += "org.scala-js" %%% "scalajs-dom" % "0.9.2",
    scalaJSModuleKind := ModuleKind.CommonJSModule,
    artifactPath in (Compile, fullOptJS) := baseDirectory.value / "target" / "artifact" / "amf-core-module.js"
  )

lazy val coreJVM = core.jvm.in(file("./amf-core/jvm"))
lazy val coreJS  = core.js.in(file("./amf-core/js"))

/** **********************************************
  * AMF-WebAPI
  * ********************************************* */
lazy val webapi = crossProject(JSPlatform, JVMPlatform)
  .settings(Seq(
    name := "amf-webapi"
  ))
  .dependsOn(core)
  .in(file("./amf-webapi"))
  .settings(settings ++ (parallelExecution in ThisBuild := false) : _*)
  .jvmSettings(
    libraryDependencies += "org.scala-js"           %% "scalajs-stubs"          % scalaJSVersion % "provided",
    libraryDependencies += "org.scala-lang.modules" % "scala-java8-compat_2.12" % "0.8.0",
    libraryDependencies += "org.json4s"             %% "json4s-native"         % "3.5.4",
    libraryDependencies += "com.github.everit-org.json-schema" % "org.everit.json.schema" % "1.9.2",
    artifactPath in (Compile, packageDoc) := baseDirectory.value / "target" / "artifact" / "amf-webapi-javadoc.jar"
  )
  .jsSettings(
    libraryDependencies += "org.scala-js" %%% "scalajs-dom" % "0.9.2",
    scalaJSModuleKind := ModuleKind.CommonJSModule,
    artifactPath in (Compile, fullOptJS) := baseDirectory.value / "target" / "artifact" / "amf-webapi-module.js"
  )

lazy val webapiJVM = webapi.jvm.in(file("./amf-webapi/jvm"))
lazy val webapiJS  = webapi.js.in(file("./amf-webapi/js"))

/** **********************************************
  * AMF-AML
  * ********************************************* */
lazy val vocabularies = crossProject(JSPlatform, JVMPlatform)
  .settings(Seq(
    name := "amf-aml"
  ))
  .dependsOn(core)
  .in(file("./amf-aml"))
  .settings(settings ++ (parallelExecution in ThisBuild := false) : _*)
  .jvmSettings(
    libraryDependencies += "org.scala-js"           %% "scalajs-stubs"          % scalaJSVersion % "provided",
    libraryDependencies += "org.scala-lang.modules" % "scala-java8-compat_2.12" % "0.8.0",
    libraryDependencies += "org.json4s"             %% "json4s-native"          % "3.5.4",
    artifactPath in (Compile, packageDoc) := baseDirectory.value / "target" / "artifact" / "amf-aml-javadoc.jar"
  )
  .jsSettings(
    libraryDependencies += "org.scala-js" %%% "scalajs-dom" % "0.9.2",
    scalaJSModuleKind := ModuleKind.CommonJSModule,
    artifactPath in (Compile, fullOptJS) := baseDirectory.value / "target" / "artifact" / "amf-aml-module.js"
  )

lazy val vocabulariesJVM = vocabularies.jvm.in(file("./amf-aml/jvm"))
lazy val vocabulariesJS  = vocabularies.js.in(file("./amf-aml/js"))

/** **********************************************
  * AMF-Validation
  * ********************************************* */
lazy val validation = crossProject(JSPlatform, JVMPlatform)
  .settings(Seq(
    name := "amf-validation"
  ))
  .dependsOn(core, vocabularies)
  .in(file("./amf-validation"))
  .settings(settings ++ (parallelExecution in ThisBuild := false) : _*)
  .jvmSettings(
    libraryDependencies += "org.scala-js"           %% "scalajs-stubs"          % scalaJSVersion % "provided",
    libraryDependencies += "org.scala-lang.modules" % "scala-java8-compat_2.12" % "0.8.0",
    libraryDependencies += "org.json4s"             %% "json4s-native"          % "3.5.4",
    libraryDependencies += "org.topbraid"           % "shacl"                   % "1.2.0-INTERNAL",
    libraryDependencies += "org.slf4j"              % "slf4j-simple"            % "1.7.12",
    libraryDependencies += "org.apache.commons" % "commons-compress" % "1.18",
    libraryDependencies += "com.fasterxml.jackson.core" % "jackson-databind" % "2.9.7",
    artifactPath in (Compile, packageDoc) := baseDirectory.value / "target" / "artifact" / "amf-validation-javadoc.jar"
  )
  .jsSettings(
    libraryDependencies += "org.scala-js" %%% "scalajs-dom" % "0.9.2",
    scalaJSModuleKind := ModuleKind.CommonJSModule,
    artifactPath in (Compile, fullOptJS) := baseDirectory.value / "target" / "artifact" / "amf-validation-module.js"
  )

lazy val validationJVM = validation.jvm.in(file("./amf-validation/jvm"))
lazy val validationJS  = validation.js.in(file("./amf-validation/js"))

/** **********************************************
  * AMF Client
  * ********************************************* */
lazy val client = crossProject(JSPlatform, JVMPlatform)
  .settings(Seq(
    name := "amf-client",
    fullRunTask(defaultProfilesGenerationTask, Compile, "amf.tasks.validations.ValidationProfileExporter")
  ))
  .dependsOn(core, webapi, vocabularies, validation)
  .in(file("./amf-client"))
  .settings(settings ++ (parallelExecution in ThisBuild := false) : _*)
  .jvmSettings(
    libraryDependencies += "org.scala-js"           %% "scalajs-stubs"          % scalaJSVersion % "provided",
    libraryDependencies += "org.scala-lang.modules" % "scala-java8-compat_2.12" % "0.8.0",
    libraryDependencies += "org.json4s"             %% "json4s-native"          % "3.5.4",
    libraryDependencies += "org.topbraid"           % "shacl"                   % "1.2.0-INTERNAL",
    libraryDependencies += "org.apache.commons" % "commons-compress" % "1.18",
    libraryDependencies += "com.fasterxml.jackson.core" % "jackson-databind" % "2.9.7",
    mainClass in Compile := Some("amf.Main"),
    packageOptions in (Compile, packageBin) += Package.ManifestAttributes("Automatic-Module-Name" → "org.mule.amf"),
    aggregate in assembly := true,
    test in assembly := {},
    mainClass in assembly := Some("amf.Main"),
    assemblyOutputPath in assembly := file(s"./amf-${version.value}.jar"),
    assemblyMergeStrategy in assembly := {
      case x if x.toString.contains("commons/logging") => {
        MergeStrategy.discard
      }
      case x if x.toString.endsWith("JS_DEPENDENCIES") => {
        MergeStrategy.discard
      }
      case PathList(ps @ _*) if ps.last endsWith "JS_DEPENDENCIES" => {
        MergeStrategy.discard
      }
      case x =>
        val oldStrategy = (assemblyMergeStrategy in assembly).value
        oldStrategy(x)
    }
  )
  .jsSettings(
    jsDependencies += ProvidedJS / "shacl.js",
    jsDependencies += ProvidedJS / "ajv.min.js",
    libraryDependencies += "org.scala-js" %%% "scalajs-dom" % "0.9.2",
    scalaJSModuleKind := ModuleKind.CommonJSModule,
    artifactPath in (Compile, fullOptJS) := baseDirectory.value / "target" / "artifact" / "amf-client-module.js"
  )

lazy val clientJVM = client.jvm.in(file("./amf-client/jvm"))
lazy val clientJS  = client.js.in(file("./amf-client/js"))

/** **********************************************
  * AMF Tools
  ********************************************** */
lazy val tools = crossProject(JVMPlatform)
  .settings(Seq(
    name := "amf-tools",
    fullRunTask(defaultProfilesGenerationTask, Compile, "amf.tasks.validations.ValidationProfileExporter")))
  .dependsOn(core, webapi, vocabularies, validation)
  .in(file("./amf-tools"))
  .settings(settings ++ (parallelExecution in ThisBuild := false) : _*)
  .jvmSettings(
    libraryDependencies += "org.reflections" % "reflections" % "0.9.11",
    mainClass in Compile := Some("amf.VocabularyExporter"),
    mainClass in assembly := Some("amf.VocabularyExporter"),
    assemblyOutputPath in assembly := file(s"./amf-${version.value}.jar")
  )

lazy val toolsJVM = tools.jvm.in(file("./amf-tools/jvm"))

// Tasks

val buildJS = TaskKey[Unit]("buildJS", "Build npm module")
buildJS := {
  val _ = (fullOptJS in Compile in clientJS).value
  "./amf-client/js/build-scripts/buildjs.sh".!
}

addCommandAlias(
  "buildCommandLine",
  "; clean; clientJVM/assembly"
)

/** **********************************************
  * AMF Runner
  ********************************************** */

lazy val amfRunner = project
  .in(file("./amf-runner"))
  .dependsOn(clientJVM)
  .settings(settings: _*)<|MERGE_RESOLUTION|>--- conflicted
+++ resolved
@@ -10,11 +10,7 @@
 
 name := "amf"
 
-<<<<<<< HEAD
-version in ThisBuild := "2.0.0"
-=======
-version in ThisBuild := "3.0.0-RC.3"
->>>>>>> 3b1b46ae
+version in ThisBuild := "3.0.0"
 
 publish := {}
 parallelExecution in ThisBuild := false
