import org.scalajs.core.tools.linker.ModuleKind
import sbt.Keys.{libraryDependencies, resolvers}
import sbtcrossproject.CrossPlugin.autoImport.crossProject
val ivyLocal = Resolver.file("ivy", file(Path.userHome.absolutePath + "/.ivy2/local"))(Resolver.ivyStylePatterns)

name := "amf"

<<<<<<< HEAD
version in ThisBuild := "2.0.0"
=======
version in ThisBuild := "2.1.0-SNAPSHOT"
>>>>>>> ff9798b0

publish := {}
parallelExecution in ThisBuild := false

jsEnv := new org.scalajs.jsenv.nodejs.NodeJSEnv()

val settings = Common.settings ++ Common.publish ++ Seq(
  organization := "com.github.amlorg",
  resolvers ++= List(ivyLocal, Common.releases, Common.snapshots, Resolver.mavenLocal),
  resolvers += "jitpack" at "https://jitpack.io",
  credentials ++= Common.credentials(),
  aggregate in assembly := false,
  libraryDependencies ++= Seq(
    "org.scalatest"    %%% "scalatest" % "3.0.5" % Test,
    "com.github.scopt" %%% "scopt"     % "3.7.0"
  )
)

/** **********************************************
  * AMF-Core
  ********************************************** */
lazy val defaultProfilesGenerationTask = TaskKey[Unit](
  "defaultValidationProfilesGeneration",
  "Generates the validation dialect documents for the standard profiles")

lazy val core = crossProject(JSPlatform, JVMPlatform)
  .settings(
    Seq(
      name := "amf-core",
      libraryDependencies += "org.mule.syaml" %%% "syaml" % "0.4.7"
    ))
  .in(file("./amf-core"))
  .settings(settings ++ (parallelExecution in ThisBuild := false) : _*)
  .jvmSettings(
    libraryDependencies += "org.scala-js"           %% "scalajs-stubs"          % scalaJSVersion % "provided",
    libraryDependencies += "org.scala-lang.modules" % "scala-java8-compat_2.12" % "0.8.0",
    libraryDependencies += "org.json4s"             %% "json4s-native"         % "3.5.4",
    artifactPath in (Compile, packageDoc) := baseDirectory.value / "target" / "artifact" / "amf-core-javadoc.jar"
  )
  .jsSettings(
    libraryDependencies += "org.scala-js" %%% "scalajs-dom" % "0.9.2",
    scalaJSModuleKind := ModuleKind.CommonJSModule,
    artifactPath in (Compile, fullOptJS) := baseDirectory.value / "target" / "artifact" / "amf-core-module.js"
  )

lazy val coreJVM = core.jvm.in(file("./amf-core/jvm"))
lazy val coreJS  = core.js.in(file("./amf-core/js"))

/** **********************************************
  * AMF-WebAPI
  ********************************************** */
lazy val webapi = crossProject(JSPlatform, JVMPlatform)
  .settings(name := "amf-webapi")
  .dependsOn(core)
  .in(file("./amf-webapi"))
  .settings(settings ++ (parallelExecution in ThisBuild := false) : _*)
  .jvmSettings(
    libraryDependencies += "org.scala-js"           %% "scalajs-stubs"          % scalaJSVersion % "provided",
    libraryDependencies += "org.scala-lang.modules" % "scala-java8-compat_2.12" % "0.8.0",
    libraryDependencies += "org.json4s"             %% "json4s-native"         % "3.5.4",
    libraryDependencies += "com.github.everit-org.json-schema" % "org.everit.json.schema" % "1.9.2",
    artifactPath in (Compile, packageDoc) := baseDirectory.value / "target" / "artifact" / "amf-webapi-javadoc.jar"
  )
  .jsSettings(
    libraryDependencies += "org.scala-js" %%% "scalajs-dom" % "0.9.2",
    scalaJSModuleKind := ModuleKind.CommonJSModule,
    artifactPath in (Compile, fullOptJS) := baseDirectory.value / "target" / "artifact" / "amf-webapi-module.js"
  )

lazy val webapiJVM = webapi.jvm.in(file("./amf-webapi/jvm"))
lazy val webapiJS  = webapi.js.in(file("./amf-webapi/js"))

/** **********************************************
  * AMF-AML
  ********************************************** */
lazy val vocabularies = crossProject(JSPlatform, JVMPlatform)
  .settings(name := "amf-aml")
  .dependsOn(core)
  .in(file("./amf-aml"))
  .settings(settings ++ (parallelExecution in ThisBuild := false) : _*)
  .jvmSettings(
    libraryDependencies += "org.scala-js"           %% "scalajs-stubs"          % scalaJSVersion % "provided",
    libraryDependencies += "org.scala-lang.modules" % "scala-java8-compat_2.12" % "0.8.0",
    libraryDependencies += "org.json4s"             %% "json4s-native"         % "3.5.4",
    artifactPath in (Compile, packageDoc) := baseDirectory.value / "target" / "artifact" / "amf-aml-javadoc.jar"
  )
  .jsSettings(
    libraryDependencies += "org.scala-js" %%% "scalajs-dom" % "0.9.2",
    scalaJSModuleKind := ModuleKind.CommonJSModule,
    artifactPath in (Compile, fullOptJS) := baseDirectory.value / "target" / "artifact" / "amf-aml-module.js"
  )

lazy val vocabulariesJVM = vocabularies.jvm.in(file("./amf-aml/jvm"))
lazy val vocabulariesJS  = vocabularies.js.in(file("./amf-aml/js"))

/** **********************************************
  * AMF-Validation
  ********************************************** */
lazy val validation = crossProject(JSPlatform, JVMPlatform)
  .settings(name := "amf-validation")
  .dependsOn(core, vocabularies)
  .in(file("./amf-validation"))
  .settings(settings ++ (parallelExecution in ThisBuild := false) : _*)
  .jvmSettings(
    libraryDependencies += "org.scala-js"           %% "scalajs-stubs"          % scalaJSVersion % "provided",
    libraryDependencies += "org.scala-lang.modules" % "scala-java8-compat_2.12" % "0.8.0",
    libraryDependencies += "org.json4s"             %% "json4s-native"         % "3.5.4",
    libraryDependencies += "org.topbraid"           % "shacl"                   % "1.2.0-INTERNAL",
    libraryDependencies += "org.slf4j"              % "slf4j-simple"            % "1.7.12",
    libraryDependencies += "org.apache.commons" % "commons-compress" % "1.18",
    libraryDependencies += "com.fasterxml.jackson.core" % "jackson-databind" % "2.9.7",
    artifactPath in (Compile, packageDoc) := baseDirectory.value / "target" / "artifact" / "amf-validation-javadoc.jar"
  )
  .jsSettings(
    libraryDependencies += "org.scala-js" %%% "scalajs-dom" % "0.9.2",
    scalaJSModuleKind := ModuleKind.CommonJSModule,
    artifactPath in (Compile, fullOptJS) := baseDirectory.value / "target" / "artifact" / "amf-validation-module.js"
  )

lazy val validationJVM = validation.jvm.in(file("./amf-validation/jvm"))
lazy val validationJS  = validation.js.in(file("./amf-validation/js"))

/** **********************************************
  * AMF Client
  ********************************************** */
lazy val client = crossProject(JSPlatform, JVMPlatform)
  .settings(Seq(
    name := "amf-client",
    fullRunTask(defaultProfilesGenerationTask, Compile, "amf.tasks.validations.ValidationProfileExporter")))
  .dependsOn(core, webapi, vocabularies, validation)
  .in(file("./amf-client"))
  .settings(settings ++ (parallelExecution in ThisBuild := false) : _*)
  .jvmSettings(
    libraryDependencies += "org.scala-js"           %% "scalajs-stubs"          % scalaJSVersion % "provided",
    libraryDependencies += "org.scala-lang.modules" % "scala-java8-compat_2.12" % "0.8.0",
    libraryDependencies += "org.json4s"             %% "json4s-native"         % "3.5.4",
    libraryDependencies += "org.topbraid"           % "shacl"                   % "1.2.0-INTERNAL",
    libraryDependencies += "org.apache.commons" % "commons-compress" % "1.18",
    libraryDependencies += "com.fasterxml.jackson.core" % "jackson-databind" % "2.9.7",
    mainClass in Compile := Some("amf.Main"),
    packageOptions in (Compile, packageBin) += Package.ManifestAttributes("Automatic-Module-Name" → "org.mule.amf"),
    aggregate in assembly := true,
    test in assembly := {},
    mainClass in assembly := Some("amf.Main"),
    assemblyOutputPath in assembly := file(s"./amf-${version.value}.jar"),
    assemblyMergeStrategy in assembly := {
      case x if x.toString.contains("commons/logging")             => {
        MergeStrategy.discard
      }
      case x if x.toString.endsWith("JS_DEPENDENCIES")             => {
        MergeStrategy.discard
      }
      case PathList(ps @ _*) if ps.last endsWith "JS_DEPENDENCIES" => {
        MergeStrategy.discard
      }
      case x =>
        val oldStrategy = (assemblyMergeStrategy in assembly).value
        oldStrategy(x)
    }
  )
  .jsSettings(
    jsDependencies += ProvidedJS / "shacl.js",
    jsDependencies += ProvidedJS / "ajv.min.js",
    libraryDependencies += "org.scala-js" %%% "scalajs-dom" % "0.9.2",
    scalaJSModuleKind := ModuleKind.CommonJSModule,
    artifactPath in (Compile, fullOptJS) := baseDirectory.value / "target" / "artifact" / "amf-client-module.js"
  )

lazy val clientJVM = client.jvm.in(file("./amf-client/jvm"))
lazy val clientJS  = client.js.in(file("./amf-client/js"))

/** **********************************************
  * AMF Tools
  ********************************************** */
lazy val tools = crossProject(JVMPlatform)
  .settings(Seq(
    name := "amf-tools",
    fullRunTask(defaultProfilesGenerationTask, Compile, "amf.tasks.validations.ValidationProfileExporter")))
  .dependsOn(core, webapi, vocabularies, validation)
  .in(file("./amf-tools"))
  .settings(settings ++ (parallelExecution in ThisBuild := false) : _*)
  .jvmSettings(
    libraryDependencies += "org.reflections" % "reflections" % "0.9.11",
    mainClass in Compile := Some("amf.VocabularyExporter"),
    mainClass in assembly := Some("amf.VocabularyExporter"),
    assemblyOutputPath in assembly := file(s"./amf-${version.value}.jar")
  )

lazy val toolsJVM = tools.jvm.in(file("./amf-tools/jvm"))

// Tasks

val buildJS = TaskKey[Unit](
  "buildJS",
  "Build npm module")
buildJS := {
  val _ = (fullOptJS in Compile in clientJS).value
  "./amf-client/js/build-scripts/buildjs.sh".!
}

addCommandAlias(
  "buildCommandLine",
  "; clean; clientJVM/assembly"
)<|MERGE_RESOLUTION|>--- conflicted
+++ resolved
@@ -5,11 +5,7 @@
 
 name := "amf"
 
-<<<<<<< HEAD
-version in ThisBuild := "2.0.0"
-=======
 version in ThisBuild := "2.1.0-SNAPSHOT"
->>>>>>> ff9798b0
 
 publish := {}
 parallelExecution in ThisBuild := false
