import java.io.FileOutputStream
import java.util.Properties

import org.scalajs.core.tools.linker.ModuleKind
import sbt.Keys.{libraryDependencies, resolvers}
import sbtcrossproject.CrossPlugin.autoImport.crossProject

import scala.collection.JavaConversions
val ivyLocal = Resolver.file("ivy", file(Path.userHome.absolutePath + "/.ivy2/local"))(Resolver.ivyStylePatterns)

name := "amf"

<<<<<<< HEAD
version in ThisBuild := "3.1.4-SNAPSHOT"
=======
version in ThisBuild := "3.1.4-RC.0"
>>>>>>> a589e437

publish := {}

jsEnv := new org.scalajs.jsenv.nodejs.NodeJSEnv()

//libraryDependencies += "org.codehaus.sonar.runner" % "sonar-runner-dist" % "2.4"

enablePlugins(SonarRunnerPlugin)

val setSonarProperties = TaskKey[Unit](
  "setSonarProperties",
  "Set sonar properties!"
)

setSonarProperties := {
  lazy val url = sys.env.getOrElse("SONAR_SERVER_URL", "Not found url.")
  lazy val token = sys.env.getOrElse("SONAR_SERVER_TOKEN", "Not found token.")

  val values = Map(
    "sonar.host.url" -> url,
    "sonar.login" -> token,
    "sonar.projectKey" -> "mulesoft.amf",
    "sonar.projectName" -> "AMF",
    "sonar.projectVersion" -> "1.0.0",

    "sonar.sourceEncoding" -> "UTF-8",
    "sonar.github.repository" -> "mulesoft/amf",

    "sonar.modules" -> "amf-core,amf-webapi,amf-aml,amf-validation,amf-client",

    "amf-core.sonar.sources" -> "shared/src/main/scala",
    "amf-core.sonar.scoverage.reportPath" -> "jvm/target/scala-2.12/scoverage-report/scoverage.xml",

    "amf-webapi.sonar.sources" -> "shared/src/main/scala",
    "amf-webapi.sonar.scoverage.reportPath" -> "jvm/target/scala-2.12/scoverage-report/scoverage.xml",

    "amf-aml.sonar.sources" -> "shared/src/main/scala",
    "amf-aml.sonar.scoverage.reportPath" -> "jvm/target/scala-2.12/scoverage-report/scoverage.xml",

    "amf-validation.sonar.sources" -> "shared/src/main/scala",
    "amf-validation.sonar.scoverage.reportPath" -> "jvm/target/scala-2.12/scoverage-report/scoverage.xml",

    "amf-client.sonar.sources" -> "shared/src/main/scala",
    "amf-client.sonar.tests" -> "shared/src/test/scala",
    "amf-client.sonar.scoverage.reportPath" -> "jvm/target/scala-2.12/scoverage-report/scoverage.xml"
  )

  sonarProperties := values

  val p = new Properties()
  values.foreach(v => p.put(v._1, v._2))
  val stream = new FileOutputStream(file("./sonar-project.properties"))
  p.store(stream, null)
  stream.close()
}

val sonarMe = TaskKey[Unit](
  "sonarMe",
  "Run sonar!")
sonarMe := {

//  sonarRunnerOptions := Seq(
//    "-D",
//    s"sonar.host.url=$url",
//    "-D",
//    s"sonar.login=$token"
//  )

//  val a = generateSonarConfiguration.value

  setSonarProperties.value
  sonar.value
}

val settings = Common.settings ++ Common.publish ++ Seq(
  organization := "com.github.amlorg",
  resolvers ++= List(ivyLocal, Common.releases, Common.snapshots, Resolver.mavenLocal),
  resolvers += "jitpack" at "https://jitpack.io",
  credentials ++= Common.credentials(),
  aggregate in assembly := false,
  libraryDependencies ++= Seq(
    "org.scalatest"    %%% "scalatest" % "3.0.5" % Test,
    "com.github.scopt" %%% "scopt"     % "3.7.0"
  )
)

/** **********************************************
  * AMF-Core
  * ********************************************* */
lazy val defaultProfilesGenerationTask = TaskKey[Unit](
  "defaultValidationProfilesGeneration",
  "Generates the validation dialect documents for the standard profiles")

lazy val core = crossProject(JSPlatform, JVMPlatform)
  .settings(
    Seq(
      name := "amf-core",
      libraryDependencies += "org.mule.syaml" %%% "syaml" % "0.6.6"
    ))
  .in(file("./amf-core"))
  .settings(settings)
  .jvmSettings(
    libraryDependencies += "org.scala-js"           %% "scalajs-stubs"          % scalaJSVersion % "provided",
    libraryDependencies += "org.scala-lang.modules" % "scala-java8-compat_2.12" % "0.8.0",
    libraryDependencies += "org.json4s"             %% "json4s-native"          % "3.5.4",
    artifactPath in (Compile, packageDoc) := baseDirectory.value / "target" / "artifact" / "amf-core-javadoc.jar"
  )
  .jsSettings(
    libraryDependencies += "org.scala-js" %%% "scalajs-dom" % "0.9.2",
    scalaJSModuleKind := ModuleKind.CommonJSModule,
    artifactPath in (Compile, fullOptJS) := baseDirectory.value / "target" / "artifact" / "amf-core-module.js"
  )

lazy val coreJVM = core.jvm.in(file("./amf-core/jvm"))
lazy val coreJS  = core.js.in(file("./amf-core/js"))

/** **********************************************
  * AMF-WebAPI
  * ********************************************* */
lazy val webapi = crossProject(JSPlatform, JVMPlatform)
  .settings(Seq(
    name := "amf-webapi"
  ))
  .dependsOn(core)
  .in(file("./amf-webapi"))
  .settings(settings)
  .jvmSettings(
    libraryDependencies += "org.scala-js"           %% "scalajs-stubs"          % scalaJSVersion % "provided",
    libraryDependencies += "org.scala-lang.modules" % "scala-java8-compat_2.12" % "0.8.0",
    libraryDependencies += "org.json4s"             %% "json4s-native"         % "3.5.4",
    libraryDependencies += "com.github.everit-org.json-schema" % "org.everit.json.schema" % "1.9.2",
    artifactPath in (Compile, packageDoc) := baseDirectory.value / "target" / "artifact" / "amf-webapi-javadoc.jar"
  )
  .jsSettings(
    libraryDependencies += "org.scala-js" %%% "scalajs-dom" % "0.9.2",
    scalaJSModuleKind := ModuleKind.CommonJSModule,
    artifactPath in (Compile, fullOptJS) := baseDirectory.value / "target" / "artifact" / "amf-webapi-module.js"
  )

lazy val webapiJVM = webapi.jvm.in(file("./amf-webapi/jvm"))
lazy val webapiJS  = webapi.js.in(file("./amf-webapi/js"))

/** **********************************************
  * AMF-AML
  * ********************************************* */
lazy val vocabularies = crossProject(JSPlatform, JVMPlatform)
  .settings(Seq(
    name := "amf-aml"
  ))
  .dependsOn(core)
  .in(file("./amf-aml"))
  .settings(settings)
  .jvmSettings(
    libraryDependencies += "org.scala-js"           %% "scalajs-stubs"          % scalaJSVersion % "provided",
    libraryDependencies += "org.scala-lang.modules" % "scala-java8-compat_2.12" % "0.8.0",
    libraryDependencies += "org.json4s"             %% "json4s-native"          % "3.5.4",
    artifactPath in (Compile, packageDoc) := baseDirectory.value / "target" / "artifact" / "amf-aml-javadoc.jar"
  )
  .jsSettings(
    libraryDependencies += "org.scala-js" %%% "scalajs-dom" % "0.9.2",
    scalaJSModuleKind := ModuleKind.CommonJSModule,
    artifactPath in (Compile, fullOptJS) := baseDirectory.value / "target" / "artifact" / "amf-aml-module.js"
  )

lazy val vocabulariesJVM = vocabularies.jvm.in(file("./amf-aml/jvm"))
lazy val vocabulariesJS  = vocabularies.js.in(file("./amf-aml/js"))

/** **********************************************
  * AMF-Validation
  * ********************************************* */
lazy val validation = crossProject(JSPlatform, JVMPlatform)
  .settings(Seq(
    name := "amf-validation"
  ))
  .dependsOn(core, vocabularies)
  .in(file("./amf-validation"))
  .settings(settings)
  .jvmSettings(
    libraryDependencies += "org.scala-js"           %% "scalajs-stubs"          % scalaJSVersion % "provided",
    libraryDependencies += "org.scala-lang.modules" % "scala-java8-compat_2.12" % "0.8.0",
    libraryDependencies += "org.json4s"             %% "json4s-native"          % "3.5.4",
    libraryDependencies += "org.topbraid"           % "shacl"                   % "1.2.0-INTERNAL",
    libraryDependencies += "org.slf4j"              % "slf4j-simple"            % "1.7.12",
    libraryDependencies += "org.apache.commons" % "commons-compress" % "1.18",
    libraryDependencies += "com.fasterxml.jackson.core" % "jackson-databind" % "2.9.8",
    artifactPath in (Compile, packageDoc) := baseDirectory.value / "target" / "artifact" / "amf-validation-javadoc.jar"
  )
  .jsSettings(
    libraryDependencies += "org.scala-js" %%% "scalajs-dom" % "0.9.2",
    scalaJSModuleKind := ModuleKind.CommonJSModule,
    artifactPath in (Compile, fullOptJS) := baseDirectory.value / "target" / "artifact" / "amf-validation-module.js"
  )

lazy val validationJVM = validation.jvm.in(file("./amf-validation/jvm"))
lazy val validationJS  = validation.js.in(file("./amf-validation/js"))

/** **********************************************
  * AMF Client
  * ********************************************* */
lazy val client = crossProject(JSPlatform, JVMPlatform)
  .settings(Seq(
    name := "amf-client",
    fullRunTask(defaultProfilesGenerationTask, Compile, "amf.tasks.validations.ValidationProfileExporter")
  ))
  .dependsOn(core, webapi, vocabularies, validation)
  .in(file("./amf-client"))
  .settings(settings)
  .jvmSettings(
    libraryDependencies += "org.scala-js"           %% "scalajs-stubs"          % scalaJSVersion % "provided",
    libraryDependencies += "org.scala-lang.modules" % "scala-java8-compat_2.12" % "0.8.0",
    libraryDependencies += "org.json4s"             %% "json4s-native"          % "3.5.4",
    libraryDependencies += "org.topbraid"           % "shacl"                   % "1.2.0-INTERNAL",
    libraryDependencies += "org.apache.commons" % "commons-compress" % "1.18",
    libraryDependencies += "com.fasterxml.jackson.core" % "jackson-databind" % "2.9.8",
    mainClass in Compile := Some("amf.Main"),
    packageOptions in (Compile, packageBin) += Package.ManifestAttributes("Automatic-Module-Name" → "org.mule.amf"),
    aggregate in assembly := true,
    test in assembly := {},
    mainClass in assembly := Some("amf.Main"),
    assemblyOutputPath in assembly := file(s"./amf-${version.value}.jar"),
    assemblyMergeStrategy in assembly := {
      case x if x.toString.contains("commons/logging") => MergeStrategy.discard
      case x if x.toString.endsWith("JS_DEPENDENCIES") => MergeStrategy.discard
      case PathList(ps @ _*) if ps.last endsWith "JS_DEPENDENCIES" => MergeStrategy.discard
      case x =>
        val oldStrategy = (assemblyMergeStrategy in assembly).value
        oldStrategy(x)
    }
  )
  .jsSettings(
    jsDependencies += ProvidedJS / "shacl.js",
    jsDependencies += ProvidedJS / "ajv.min.js",
    libraryDependencies += "org.scala-js" %%% "scalajs-dom" % "0.9.2",
    scalaJSModuleKind := ModuleKind.CommonJSModule,
    artifactPath in (Compile, fullOptJS) := baseDirectory.value / "target" / "artifact" / "amf-client-module.js"
  )

lazy val clientJVM = client.jvm.in(file("./amf-client/jvm"))
lazy val clientJS  = client.js.in(file("./amf-client/js"))

/** **********************************************
  * AMF Tools
  ********************************************** */
lazy val tools = crossProject(JVMPlatform)
  .settings(Seq(
    name := "amf-tools",
    fullRunTask(defaultProfilesGenerationTask, Compile, "amf.tasks.validations.ValidationProfileExporter")))
  .dependsOn(core, webapi, vocabularies, validation)
  .in(file("./amf-tools"))
  .settings(settings)
  .jvmSettings(
    libraryDependencies += "org.reflections" % "reflections" % "0.9.11",
    mainClass in Compile := Some("amf.VocabularyExporter"),
    mainClass in assembly := Some("amf.VocabularyExporter"),
    assemblyOutputPath in assembly := file(s"./amf-${version.value}.jar")
  )

lazy val toolsJVM = tools.jvm.in(file("./amf-tools/jvm"))

// Tasks

val buildJS = TaskKey[Unit]("buildJS", "Build npm module")
buildJS := {
  val _ = (fullOptJS in Compile in clientJS).value
  "./amf-client/js/build-scripts/buildjs.sh".!
}

addCommandAlias(
  "buildCommandLine",
  "; clean; clientJVM/assembly"
)

/** **********************************************
  * AMF Runner
  ********************************************** */

lazy val amfRunner = project
  .in(file("./amf-runner"))
  .dependsOn(clientJVM)
  .settings(settings)<|MERGE_RESOLUTION|>--- conflicted
+++ resolved
@@ -10,11 +10,7 @@
 
 name := "amf"
 
-<<<<<<< HEAD
-version in ThisBuild := "3.1.4-SNAPSHOT"
-=======
-version in ThisBuild := "3.1.4-RC.0"
->>>>>>> a589e437
+version in ThisBuild := "3.2.0-SNAPSHOT"
 
 publish := {}
 
