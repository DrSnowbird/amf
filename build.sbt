import java.io.FileOutputStream
import java.util.Properties

import org.scalajs.core.tools.linker.ModuleKind
import sbt.Keys.{libraryDependencies, resolvers}
import sbtcrossproject.CrossPlugin.autoImport.crossProject

import scala.collection.JavaConversions
val ivyLocal = Resolver.file("ivy", file(Path.userHome.absolutePath + "/.ivy2/local"))(Resolver.ivyStylePatterns)

name := "amf"

<<<<<<< HEAD
version in ThisBuild := "3.0.2"
=======
version in ThisBuild := "3.1.0-RC.3"
>>>>>>> 81310e4f

publish := {}

jsEnv := new org.scalajs.jsenv.nodejs.NodeJSEnv()

//libraryDependencies += "org.codehaus.sonar.runner" % "sonar-runner-dist" % "2.4"

enablePlugins(SonarRunnerPlugin)

val setSonarProperties = TaskKey[Unit](
  "setSonarProperties",
  "Set sonar properties!"
)

setSonarProperties := {
  lazy val url = sys.env.getOrElse("SONAR_SERVER_URL", "Not found url.")
  lazy val token = sys.env.getOrElse("SONAR_SERVER_TOKEN", "Not found token.")

  val values = Map(
    "sonar.host.url" -> url,
    "sonar.login" -> token,
    "sonar.projectKey" -> "mulesoft.amf",
    "sonar.projectName" -> "AMF",
    "sonar.projectVersion" -> "1.0.0",

    "sonar.sourceEncoding" -> "UTF-8",
    "sonar.github.repository" -> "mulesoft/amf",

    "sonar.modules" -> "amf-core,amf-webapi,amf-aml,amf-validation,amf-client",

    "amf-core.sonar.sources" -> "shared/src/main/scala",
    "amf-core.sonar.scoverage.reportPath" -> "jvm/target/scala-2.12/scoverage-report/scoverage.xml",

    "amf-webapi.sonar.sources" -> "shared/src/main/scala",
    "amf-webapi.sonar.scoverage.reportPath" -> "jvm/target/scala-2.12/scoverage-report/scoverage.xml",

    "amf-aml.sonar.sources" -> "shared/src/main/scala",
    "amf-aml.sonar.scoverage.reportPath" -> "jvm/target/scala-2.12/scoverage-report/scoverage.xml",

    "amf-validation.sonar.sources" -> "shared/src/main/scala",
    "amf-validation.sonar.scoverage.reportPath" -> "jvm/target/scala-2.12/scoverage-report/scoverage.xml",

    "amf-client.sonar.sources" -> "shared/src/main/scala",
    "amf-client.sonar.tests" -> "shared/src/test/scala",
    "amf-client.sonar.scoverage.reportPath" -> "jvm/target/scala-2.12/scoverage-report/scoverage.xml"
  )

  sonarProperties := values

  val p = new Properties()
  values.foreach(v => p.put(v._1, v._2))
  val stream = new FileOutputStream(file("./sonar-project.properties"))
  p.store(stream, null)
  stream.close()
}

val sonarMe = TaskKey[Unit](
  "sonarMe",
  "Run sonar!")
sonarMe := {

//  sonarRunnerOptions := Seq(
//    "-D",
//    s"sonar.host.url=$url",
//    "-D",
//    s"sonar.login=$token"
//  )

//  val a = generateSonarConfiguration.value

  setSonarProperties.value
  sonar.value
}

val settings = Common.settings ++ Common.publish ++ Seq(
  organization := "com.github.amlorg",
  resolvers ++= List(ivyLocal, Common.releases, Common.snapshots, Resolver.mavenLocal),
  resolvers += "jitpack" at "https://jitpack.io",
  credentials ++= Common.credentials(),
  aggregate in assembly := false,
  libraryDependencies ++= Seq(
    "org.scalatest"    %%% "scalatest" % "3.0.5" % Test,
    "com.github.scopt" %%% "scopt"     % "3.7.0"
  )
)

/** **********************************************
  * AMF-Core
  * ********************************************* */
lazy val defaultProfilesGenerationTask = TaskKey[Unit](
  "defaultValidationProfilesGeneration",
  "Generates the validation dialect documents for the standard profiles")

lazy val core = crossProject(JSPlatform, JVMPlatform)
  .settings(
    Seq(
      name := "amf-core",
      libraryDependencies += "org.mule.syaml" %%% "syaml" % "0.6.1"
    ))
  .in(file("./amf-core"))
  .settings(settings)
  .jvmSettings(
    libraryDependencies += "org.scala-js"           %% "scalajs-stubs"          % scalaJSVersion % "provided",
    libraryDependencies += "org.scala-lang.modules" % "scala-java8-compat_2.12" % "0.8.0",
    libraryDependencies += "org.json4s"             %% "json4s-native"          % "3.5.4",
    artifactPath in (Compile, packageDoc) := baseDirectory.value / "target" / "artifact" / "amf-core-javadoc.jar"
  )
  .jsSettings(
    libraryDependencies += "org.scala-js" %%% "scalajs-dom" % "0.9.2",
    scalaJSModuleKind := ModuleKind.CommonJSModule,
    artifactPath in (Compile, fullOptJS) := baseDirectory.value / "target" / "artifact" / "amf-core-module.js"
  )

lazy val coreJVM = core.jvm.in(file("./amf-core/jvm"))
lazy val coreJS  = core.js.in(file("./amf-core/js"))

/** **********************************************
  * AMF-WebAPI
  * ********************************************* */
lazy val webapi = crossProject(JSPlatform, JVMPlatform)
  .settings(Seq(
    name := "amf-webapi"
  ))
  .dependsOn(core)
  .in(file("./amf-webapi"))
  .settings(settings)
  .jvmSettings(
    libraryDependencies += "org.scala-js"           %% "scalajs-stubs"          % scalaJSVersion % "provided",
    libraryDependencies += "org.scala-lang.modules" % "scala-java8-compat_2.12" % "0.8.0",
    libraryDependencies += "org.json4s"             %% "json4s-native"         % "3.5.4",
    libraryDependencies += "com.github.everit-org.json-schema" % "org.everit.json.schema" % "1.9.2",
    artifactPath in (Compile, packageDoc) := baseDirectory.value / "target" / "artifact" / "amf-webapi-javadoc.jar"
  )
  .jsSettings(
    libraryDependencies += "org.scala-js" %%% "scalajs-dom" % "0.9.2",
    scalaJSModuleKind := ModuleKind.CommonJSModule,
    artifactPath in (Compile, fullOptJS) := baseDirectory.value / "target" / "artifact" / "amf-webapi-module.js"
  )

lazy val webapiJVM = webapi.jvm.in(file("./amf-webapi/jvm"))
lazy val webapiJS  = webapi.js.in(file("./amf-webapi/js"))

/** **********************************************
  * AMF-AML
  * ********************************************* */
lazy val vocabularies = crossProject(JSPlatform, JVMPlatform)
  .settings(Seq(
    name := "amf-aml"
  ))
  .dependsOn(core)
  .in(file("./amf-aml"))
  .settings(settings)
  .jvmSettings(
    libraryDependencies += "org.scala-js"           %% "scalajs-stubs"          % scalaJSVersion % "provided",
    libraryDependencies += "org.scala-lang.modules" % "scala-java8-compat_2.12" % "0.8.0",
    libraryDependencies += "org.json4s"             %% "json4s-native"          % "3.5.4",
    artifactPath in (Compile, packageDoc) := baseDirectory.value / "target" / "artifact" / "amf-aml-javadoc.jar"
  )
  .jsSettings(
    libraryDependencies += "org.scala-js" %%% "scalajs-dom" % "0.9.2",
    scalaJSModuleKind := ModuleKind.CommonJSModule,
    artifactPath in (Compile, fullOptJS) := baseDirectory.value / "target" / "artifact" / "amf-aml-module.js"
  )

lazy val vocabulariesJVM = vocabularies.jvm.in(file("./amf-aml/jvm"))
lazy val vocabulariesJS  = vocabularies.js.in(file("./amf-aml/js"))

/** **********************************************
  * AMF-Validation
  * ********************************************* */
lazy val validation = crossProject(JSPlatform, JVMPlatform)
  .settings(Seq(
    name := "amf-validation"
  ))
  .dependsOn(core, vocabularies)
  .in(file("./amf-validation"))
  .settings(settings)
  .jvmSettings(
    libraryDependencies += "org.scala-js"           %% "scalajs-stubs"          % scalaJSVersion % "provided",
    libraryDependencies += "org.scala-lang.modules" % "scala-java8-compat_2.12" % "0.8.0",
    libraryDependencies += "org.json4s"             %% "json4s-native"          % "3.5.4",
    libraryDependencies += "org.topbraid"           % "shacl"                   % "1.2.0-INTERNAL",
    libraryDependencies += "org.slf4j"              % "slf4j-simple"            % "1.7.12",
    libraryDependencies += "org.apache.commons" % "commons-compress" % "1.18",
    libraryDependencies += "com.fasterxml.jackson.core" % "jackson-databind" % "2.9.7",
    artifactPath in (Compile, packageDoc) := baseDirectory.value / "target" / "artifact" / "amf-validation-javadoc.jar"
  )
  .jsSettings(
    libraryDependencies += "org.scala-js" %%% "scalajs-dom" % "0.9.2",
    scalaJSModuleKind := ModuleKind.CommonJSModule,
    artifactPath in (Compile, fullOptJS) := baseDirectory.value / "target" / "artifact" / "amf-validation-module.js"
  )

lazy val validationJVM = validation.jvm.in(file("./amf-validation/jvm"))
lazy val validationJS  = validation.js.in(file("./amf-validation/js"))

/** **********************************************
  * AMF Client
  * ********************************************* */
lazy val client = crossProject(JSPlatform, JVMPlatform)
  .settings(Seq(
    name := "amf-client",
    fullRunTask(defaultProfilesGenerationTask, Compile, "amf.tasks.validations.ValidationProfileExporter")
  ))
  .dependsOn(core, webapi, vocabularies, validation)
  .in(file("./amf-client"))
  .settings(settings)
  .jvmSettings(
    libraryDependencies += "org.scala-js"           %% "scalajs-stubs"          % scalaJSVersion % "provided",
    libraryDependencies += "org.scala-lang.modules" % "scala-java8-compat_2.12" % "0.8.0",
    libraryDependencies += "org.json4s"             %% "json4s-native"          % "3.5.4",
    libraryDependencies += "org.topbraid"           % "shacl"                   % "1.2.0-INTERNAL",
    libraryDependencies += "org.apache.commons" % "commons-compress" % "1.18",
    libraryDependencies += "com.fasterxml.jackson.core" % "jackson-databind" % "2.9.7",
    mainClass in Compile := Some("amf.Main"),
    packageOptions in (Compile, packageBin) += Package.ManifestAttributes("Automatic-Module-Name" → "org.mule.amf"),
    aggregate in assembly := true,
    test in assembly := {},
    mainClass in assembly := Some("amf.Main"),
    assemblyOutputPath in assembly := file(s"./amf-${version.value}.jar"),
    assemblyMergeStrategy in assembly := {
      case x if x.toString.contains("commons/logging") => {
        MergeStrategy.discard
      }
      case x if x.toString.endsWith("JS_DEPENDENCIES") => {
        MergeStrategy.discard
      }
      case PathList(ps @ _*) if ps.last endsWith "JS_DEPENDENCIES" => {
        MergeStrategy.discard
      }
      case x =>
        val oldStrategy = (assemblyMergeStrategy in assembly).value
        oldStrategy(x)
    }
  )
  .jsSettings(
    jsDependencies += ProvidedJS / "shacl.js",
    jsDependencies += ProvidedJS / "ajv.min.js",
    libraryDependencies += "org.scala-js" %%% "scalajs-dom" % "0.9.2",
    scalaJSModuleKind := ModuleKind.CommonJSModule,
    artifactPath in (Compile, fullOptJS) := baseDirectory.value / "target" / "artifact" / "amf-client-module.js"
  )

lazy val clientJVM = client.jvm.in(file("./amf-client/jvm"))
lazy val clientJS  = client.js.in(file("./amf-client/js"))

/** **********************************************
  * AMF Tools
  ********************************************** */
lazy val tools = crossProject(JVMPlatform)
  .settings(Seq(
    name := "amf-tools",
    fullRunTask(defaultProfilesGenerationTask, Compile, "amf.tasks.validations.ValidationProfileExporter")))
  .dependsOn(core, webapi, vocabularies, validation)
  .in(file("./amf-tools"))
  .settings(settings)
  .jvmSettings(
    libraryDependencies += "org.reflections" % "reflections" % "0.9.11",
    mainClass in Compile := Some("amf.VocabularyExporter"),
    mainClass in assembly := Some("amf.VocabularyExporter"),
    assemblyOutputPath in assembly := file(s"./amf-${version.value}.jar")
  )

lazy val toolsJVM = tools.jvm.in(file("./amf-tools/jvm"))

// Tasks

val buildJS = TaskKey[Unit]("buildJS", "Build npm module")
buildJS := {
  val _ = (fullOptJS in Compile in clientJS).value
  "./amf-client/js/build-scripts/buildjs.sh".!
}

addCommandAlias(
  "buildCommandLine",
  "; clean; clientJVM/assembly"
)

/** **********************************************
  * AMF Runner
  ********************************************** */

lazy val amfRunner = project
  .in(file("./amf-runner"))
  .dependsOn(clientJVM)
  .settings(settings)<|MERGE_RESOLUTION|>--- conflicted
+++ resolved
@@ -10,11 +10,7 @@
 
 name := "amf"
 
-<<<<<<< HEAD
-version in ThisBuild := "3.0.2"
-=======
-version in ThisBuild := "3.1.0-RC.3"
->>>>>>> 81310e4f
+version in ThisBuild := "3.1.0"
 
 publish := {}
 
