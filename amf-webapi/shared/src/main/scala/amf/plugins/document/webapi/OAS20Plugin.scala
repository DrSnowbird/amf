--- conflicted
+++ resolved
@@ -69,17 +69,11 @@
   }
 
   override def unparse(unit: BaseUnit, options: GenerationOptions): Option[YDocument] = unit match {
-<<<<<<< HEAD
-    case module: Module     => Some(OasModuleEmitter(module)(specContext).emitModule())
-    case document: Document => Some(OasDocumentEmitter(document)(specContext).emitDocument())
-    case fragment: Fragment => Some(new OasFragmentEmitter(fragment)(specContext).emitFragment())
-=======
-    case module: Module     => Some(OasModuleEmitter(module).emitModule())
-    case document: Document => Some(OasDocumentEmitter(document).emitDocument())
+    case module: Module             => Some(OasModuleEmitter(module)(specContext).emitModule())
+    case document: Document         => Some(OasDocumentEmitter(document)(specContext).emitDocument())
     case external: ExternalFragment => Some(YDocument(YNode(external.encodes.raw)))
-    case fragment: Fragment => Some(new OasFragmentEmitter(fragment).emitFragment())
->>>>>>> 1d434033
-    case _                  => None
+    case fragment: Fragment         => Some(new OasFragmentEmitter(fragment)(specContext).emitFragment())
+    case _                          => None
   }
 
   /**
