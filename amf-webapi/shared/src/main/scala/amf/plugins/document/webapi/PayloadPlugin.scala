--- conflicted
+++ resolved
@@ -79,11 +79,7 @@
   override def emit[T](unit: BaseUnit, builder: DocBuilder[T], renderOptions: RenderOptions): Boolean =
     (builder, unit) match {
       case (sb: YDocumentBuilder, p: PayloadFragment) =>
-<<<<<<< HEAD
-        sb.document = PayloadEmitter(p.encodes).emitDocument()
-=======
         sb.document = PayloadEmitter(p.encodes)(renderOptions.errorHandler).emitDocument()
->>>>>>> 0a893527
         true
       case _ => false
     }
@@ -91,11 +87,7 @@
   override protected def unparseAsYDocument(unit: BaseUnit, renderOptions: RenderOptions): Option[YDocument] =
     unit match {
       case p: PayloadFragment =>
-<<<<<<< HEAD
-        Some(PayloadEmitter(p.encodes).emitDocument())
-=======
         Some(PayloadEmitter(p.encodes)(renderOptions.errorHandler).emitDocument())
->>>>>>> 0a893527
       case _ => None
     }
 
