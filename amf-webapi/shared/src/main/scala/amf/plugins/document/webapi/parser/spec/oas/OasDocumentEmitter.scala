--- conflicted
+++ resolved
@@ -187,7 +187,8 @@
             fs.entry(EndPointModel.Description).map(f => result += ValueEmitter("x-description", f))
             fs.entry(DomainElementModel.Extends).map(f => result ++= ExtendsEmitter("x-", f, ordering).emitters())
 
-            val parameters = Parameters.classified(endpoint.path.value(), endpoint.parameters, endpoint.payloads.headOption)
+            val parameters =
+              Parameters.classified(endpoint.path.value(), endpoint.parameters, endpoint.payloads.headOption)
 
             if (parameters.nonEmpty)
               result ++= OasParametersEmitter("parameters",
@@ -467,89 +468,7 @@
     override def position(): Position = ZERO
   }
 
-<<<<<<< HEAD
-  case class DeclarationsEmitter(declares: Seq[DomainElement], ordering: SpecOrdering, references: Seq[BaseUnit])
-      extends PlatformSecrets {
-    val emitters: Seq[EntryEmitter] = {
-
-      val declarations = WebApiDeclarations(declares, None, EmptyFutureDeclarations())
-
-      val result = ListBuffer[EntryEmitter]()
-
-      if (declarations.shapes.nonEmpty)
-        result += DeclaredTypesEmitters(declarations.shapes.values.toSeq, ordering, references)
-
-      if (declarations.annotations.nonEmpty)
-        result += AnnotationsTypesEmitter(declarations.annotations.values.toSeq, ordering)
-
-      if (declarations.resourceTypes.nonEmpty)
-        result += AbstractDeclarationsEmitter("x-resourceTypes",
-                                              declarations.resourceTypes.values.toSeq,
-                                              ordering,
-                                              Nil)
-
-      if (declarations.traits.nonEmpty)
-        result += AbstractDeclarationsEmitter("x-traits", declarations.traits.values.toSeq, ordering, Nil)
-
-      if (declarations.securitySchemes.nonEmpty)
-        result += OasSecuritySchemesEmitters(declarations.securitySchemes.values.toSeq, ordering)
-
-      if (declarations.parameters.nonEmpty)
-        result += DeclaredParametersEmitter(declarations.parameters.values.toSeq, ordering, references)
-
-      if (declarations.responses.nonEmpty)
-        result += OasDeclaredResponsesEmitter("responses", declarations.responses.values.toSeq, ordering, references)
-      result
-    }
-  }
-
-  case class DeclaredTypesEmitters(types: Seq[Shape], ordering: SpecOrdering, references: Seq[BaseUnit])
-      extends EntryEmitter {
-    override def emit(b: EntryBuilder): Unit = {
-      b.entry("definitions",
-              _.obj(traverse(ordering.sorted(types.map(OasNamedTypeEmitter(_, ordering, references))), _)))
-    }
-
-    override def position(): Position = types.headOption.map(a => pos(a.annotations)).getOrElse(ZERO)
-  }
-
-  case class DeclaredParametersEmitter(parameters: Seq[Parameter], ordering: SpecOrdering, references: Seq[BaseUnit])
-      extends EntryEmitter {
-    override def emit(b: EntryBuilder): Unit = {
-      b.entry(
-        "parameters",
-        _.obj(traverse(ordering.sorted(parameters.map(NamedParameterEmitter(_, ordering, references))), _))
-      )
-    }
-
-    override def position(): Position = parameters.headOption.map(a => pos(a.annotations)).getOrElse(Position.ZERO)
-  }
-
-  case class NamedParameterEmitter(parameter: Parameter, ordering: SpecOrdering, references: Seq[BaseUnit])
-      extends EntryEmitter {
-    override def position(): Position = pos(parameter.annotations)
-
-    override def emit(b: EntryBuilder): Unit = {
-      b.entry(
-        parameter.name.option().getOrElse(throw new Exception(s"Cannot declare shape without name $parameter")),
-        b => {
-          if (parameter.isLink) OasTagToReferenceEmitter(parameter, parameter.linkLabel, Nil).emit(b)
-          else ParameterEmitter(parameter, ordering, references).emit(b)
-        }
-      )
-    }
-  }
-
-  case class NamedRefEmitter(key: String, url: String, pos: Position = ZERO) extends EntryEmitter {
-    override def emit(b: EntryBuilder): Unit = {
-      b.entry(
-        key,
-        spec.ref(_, url)
-      )
-    }
-=======
 }
->>>>>>> 1765f42d
 
 case class TagsEmitter(key: String, tags: Seq[Tag], ordering: SpecOrdering)(implicit spec: SpecEmitterContext)
     extends EntryEmitter {
@@ -564,27 +483,7 @@
     )
   }
 
-<<<<<<< HEAD
-  case class NamedPropertyTypeEmitter(annotationType: CustomDomainProperty, ordering: SpecOrdering)
-      extends EntryEmitter {
-    override def emit(b: EntryBuilder): Unit = {
-      b.entry(
-        annotationType.name
-          .option()
-          .getOrElse(throw new Exception(s"Cannot declare annotation type without name $annotationType")),
-        b => {
-          if (annotationType.isLink) OasTagToReferenceEmitter(annotationType, annotationType.linkLabel, Nil).emit(b)
-          else
-            spec.factory.annotationTypeEmitter(annotationType, ordering).emitters() match {
-              case Left(emitters) =>
-                b.obj { b =>
-                  traverse(ordering.sorted(emitters), b)
-                }
-              case Right(part) => part.emit(b)
-            }
-=======
   private case class TagEmitter(tag: Tag, ordering: SpecOrdering) extends PartEmitter {
->>>>>>> 1765f42d
 
     override def position(): Position = pos(tag.annotations)
 
@@ -592,8 +491,6 @@
       p.obj { b =>
         val fs     = tag.fields
         val result = mutable.ListBuffer[EntryEmitter]()
-
-        fs.entry(TagModel.Name) getOrElse (throw new Exception(s"Cannot declare shape without name $tag"))
 
         fs.entry(TagModel.Name).map(f => result += ValueEmitter("name", f))
         fs.entry(TagModel.Description).map(f => result += ValueEmitter("description", f))
