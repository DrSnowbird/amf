package amf.plugins.document.webapi.parser.spec.oas

import amf.core.annotations._
import amf.core.emitter.BaseEmitters._
import amf.core.emitter._
import amf.core.metamodel.document.{BaseUnitModel, ExtensionLikeModel}
import amf.core.metamodel.domain.DomainElementModel
import amf.core.model.document._
import amf.core.model.domain.extensions.DomainExtension
import amf.core.parser.Position.ZERO
import amf.core.parser.{FieldEntry, Fields, Position}
import amf.core.remote.{Oas, Vendor}
import amf.plugins.document.webapi.contexts.{BaseSpecEmitter, OasSpecEmitterContext}
import amf.plugins.document.webapi.model.{Extension, Overlay}
import amf.plugins.document.webapi.parser.OasHeader.{Oas20Extension, Oas20Overlay}
import amf.plugins.document.webapi.parser.spec._
import amf.plugins.document.webapi.parser.spec.common.IdCounter
import amf.plugins.document.webapi.parser.spec.declaration._
import amf.plugins.document.webapi.parser.spec.domain._
import amf.plugins.domain.shapes.models._
import amf.plugins.domain.webapi.annotations.OrphanOasExtension
import amf.plugins.domain.webapi.metamodel._
import amf.plugins.domain.webapi.models._
import org.yaml.model.YDocument
import org.yaml.model.YDocument.{EntryBuilder, PartBuilder}

import scala.collection.mutable

/**
  * OpenAPI Spec Emitter.
  */
case class OasDocumentEmitter(document: BaseUnit)(implicit override val spec: OasSpecEmitterContext)
    extends OasSpecEmitter {

  private def retrieveWebApi(): WebApi = document match {
    case document: Document => document.encodes.asInstanceOf[WebApi]
    case _                  => throw new Exception("BaseUnit doesn't encode a WebApi.")
  }

  def extensionEmitter(): Seq[EntryEmitter] =
    document.fields
      .entry(ExtensionLikeModel.Extends)
      .map(f => OasNamedRefEmitter("x-extends", f.scalar.toString, pos = pos(f.value.annotations)))
      .toList ++ retrieveHeader()

  private def retrieveHeader() = document match {
    case _: Extension => Some(MapEntryEmitter(Oas20Extension.tuple))
    case _: Overlay   => Some(MapEntryEmitter(Oas20Overlay.tuple))
    case _: Document  => None
    case _            => throw new Exception("Document has no header.")
  }

  def emitDocument(): YDocument = {
    val doc = document.asInstanceOf[Document]

    val ordering = SpecOrdering.ordering(Oas, doc.encodes.annotations)

    val references = ReferencesEmitter(document.references, ordering)
    val declares   = OasDeclarationsEmitter(doc.declares, ordering, references.references).emitters
    val api        = emitWebApi(ordering, references.references)
    val extension  = extensionEmitter()
    val usage: Option[ValueEmitter] =
      doc.fields.entry(BaseUnitModel.Usage).map(f => ValueEmitter("x-usage", f))

    YDocument {
      _.obj { b =>
        b.swagger = "2.0"
        traverse(ordering.sorted(api ++ extension ++ usage ++ declares :+ references), b)
      }
    }
  }

  def emitWebApi(ordering: SpecOrdering, references: Seq[BaseUnit]): Seq[EntryEmitter] = {
    val model  = retrieveWebApi()
    val vendor = model.annotations.find(classOf[SourceVendor]).map(_.vendor)
    val api    = WebApiEmitter(model, ordering, vendor, references)
    api.emitters
  }

  case class WebApiEmitter(api: WebApi, ordering: SpecOrdering, vendor: Option[Vendor], references: Seq[BaseUnit]) {
    val emitters: Seq[EntryEmitter] = {
      val fs     = api.fields
      val result = mutable.ListBuffer[EntryEmitter]()

      result += InfoEmitter(fs, ordering)

      fs.entry(WebApiModel.Host).map(f => result += ValueEmitter("host", f))

      fs.entry(WebApiModel.BaseUriParameters)
        .map(f => result += RamlParametersEmitter("x-base-uri-parameters", f, ordering, Nil)(toRaml(spec)))

      fs.entry(WebApiModel.BasePath).map(f => result += ValueEmitter("basePath", f))

      fs.entry(WebApiModel.Accepts)
        .map(f => result += ArrayEmitter("consumes", f, ordering, force = true))

      fs.entry(WebApiModel.ContentType)
        .map(f => result += ArrayEmitter("produces", f, ordering, force = true))

      fs.entry(WebApiModel.Schemes)
        .map(f => result += ArrayEmitter("schemes", f, ordering))

<<<<<<< HEAD
      fs.entry(WebApiModel.Tags)
        .map(f => result += TagsEmitter("tags", f.array.values.asInstanceOf[Seq[Tag]], ordering))

=======
>>>>>>> 6f7aa617
      fs.entry(WebApiModel.Documentations).map(f => result ++= OasUserDocumentationsEmitter(f, ordering).emitters())

      // Annotations collected from the "paths" element that has no direct representation in any model element
      // They will be passed to the EndpointsEmitter
      val orphanAnnotations =
        api.customDomainProperties.filter(_.extension.annotations.contains(classOf[OrphanOasExtension]))

      fs.entry(WebApiModel.EndPoints)
        .fold(result += EntryPartEmitter("paths", EmptyMapEmitter()))(f =>
          result += EndpointsEmitter("paths", f, ordering, references, orphanAnnotations))

      fs.entry(WebApiModel.Security).map(f => result += ParametrizedSecuritiesSchemeEmitter("security", f, ordering))

      result ++= AnnotationsEmitter(api, ordering).emitters

      ordering.sorted(result)
    }

    private case class InfoEmitter(fs: Fields, ordering: SpecOrdering) extends EntryEmitter {
      override def emit(b: EntryBuilder): Unit = {
        val result = mutable.ListBuffer[EntryEmitter]()

        fs.entry(WebApiModel.Name)
          .fold(result += MapEntryEmitter("title", "API"))(f => result += ValueEmitter("title", f))

        fs.entry(WebApiModel.Description).map(f => result += ValueEmitter("description", f))

        fs.entry(WebApiModel.TermsOfService).map(f => result += ValueEmitter("termsOfService", f))

        fs.entry(WebApiModel.Version)
          .fold(result += MapEntryEmitter("version", "1.0"))(f => result += ValueEmitter("version", f))

        fs.entry(WebApiModel.License).map(f => result += LicenseEmitter("license", f, ordering))

        fs.entry(WebApiModel.Provider).map(f => result += OrganizationEmitter("contact", f, ordering))

        b.entry(
          "info",
          _.obj(traverse(ordering.sorted(result), _))
        )
      }

      override def position(): Position = {
        var result: Position = ZERO
        fs.entry(WebApiModel.Version)
          .foreach(
            f =>
              f.value.annotations
                .find(classOf[LexicalInformation])
                .foreach({
                  case LexicalInformation(range) => result = range.start
                }))
        fs.entry(WebApiModel.Name)
          .foreach(
            f =>
              f.value.annotations
                .find(classOf[LexicalInformation])
                .foreach({
                  case LexicalInformation(range) =>
                    if (result.isZero || range.start.lt(result)) {
                      result = range.start
                    }
                }))
        result
      }
    }

  }

  case class EndPointEmitter(endpoint: EndPoint, ordering: SpecOrdering, references: Seq[BaseUnit])
      extends EntryEmitter {
    override def emit(b: EntryBuilder): Unit = {
      val fs = endpoint.fields
      sourceOr(
        endpoint.annotations,
        b.complexEntry(
          ScalarEmitter(fs.entry(EndPointModel.Path).get.scalar).emit(_),
          _.obj { b =>
            val result = mutable.ListBuffer[EntryEmitter]()

            fs.entry(EndPointModel.Name).map(f => result += ValueEmitter("x-displayName", f))
            fs.entry(EndPointModel.Description).map(f => result += ValueEmitter("x-description", f))
            fs.entry(DomainElementModel.Extends).map(f => result ++= ExtendsEmitter("x-", f, ordering).emitters())

            val parameters = Parameters.classified(endpoint.path, endpoint.parameters, endpoint.payloads.headOption)

            if (parameters.nonEmpty)
              result ++= OasParametersEmitter("parameters",
                                              parameters.query ++ parameters.path ++ parameters.header,
                                              ordering,
                                              parameters.body,
                                              references)
                .oasEndpointEmitters()

            fs.entry(EndPointModel.Operations)
              .map(f => result ++= operations(f, ordering, parameters.body.isDefined, references))

            fs.entry(EndPointModel.Security)
              .map(f => result += ParametrizedSecuritiesSchemeEmitter("x-security", f, ordering))

            result ++= AnnotationsEmitter(endpoint, ordering).emitters

            traverse(ordering.sorted(result), b)
          }
        )
      )
    }

    private def operations(f: FieldEntry,
                           ordering: SpecOrdering,
                           endpointPayloadEmitted: Boolean,
                           references: Seq[BaseUnit]): Seq[EntryEmitter] =
      f.array.values
        .map(e => OperationEmitter(e.asInstanceOf[Operation], ordering, endpointPayloadEmitted, references))

    override def position(): Position = pos(endpoint.annotations)
  }

  case class OperationEmitter(operation: Operation,
                              ordering: SpecOrdering,
                              endpointPayloadEmitted: Boolean,
                              references: Seq[BaseUnit])
      extends EntryEmitter {
    override def emit(b: EntryBuilder): Unit = {
      val fs = operation.fields

      sourceOr(
        operation.annotations,
        b.complexEntry(
          ScalarEmitter(fs.entry(OperationModel.Method).get.scalar).emit(_),
          _.obj { b =>
            val result = mutable.ListBuffer[EntryEmitter]()

            fs.entry(OperationModel.Name).map(f => result += ValueEmitter("operationId", f))
            fs.entry(OperationModel.Description).map(f => result += ValueEmitter("description", f))
            fs.entry(OperationModel.Deprecated).map(f => result += ValueEmitter("deprecated", f))
            fs.entry(OperationModel.Summary).map(f => result += ValueEmitter("summary", f))
            fs.entry(OperationModel.Tags).map(f => result += ArrayEmitter("tags", f, ordering))
            fs.entry(OperationModel.Documentation)
              .map(
                f =>
                  result += OasEntryCreativeWorkEmitter("externalDocs",
                                                        f.value.value.asInstanceOf[CreativeWork],
                                                        ordering))
            fs.entry(OperationModel.Schemes).map(f => result += ArrayEmitter("schemes", f, ordering))
            fs.entry(OperationModel.Accepts).map(f => result += ArrayEmitter("consumes", f, ordering))
            fs.entry(OperationModel.ContentType).map(f => result += ArrayEmitter("produces", f, ordering))
            fs.entry(DomainElementModel.Extends).map(f => result ++= ExtendsEmitter("x-", f, ordering).emitters())
            Option(operation.request).foreach(req =>
              result ++= requestEmitters(req, ordering, endpointPayloadEmitted, references))
            // Annotations collected from the "responses" element that has no direct representation in any model element
            // They will be passed to the ResponsesEmitter
            val orphanAnnotations =
              operation.customDomainProperties.filter(_.extension.annotations.contains(classOf[OrphanOasExtension]))
            fs.entry(OperationModel.Responses)
              .fold(result += EntryPartEmitter("responses", EmptyMapEmitter()))(f =>
                result += ResponsesEmitter("responses", f, ordering, references, orphanAnnotations))

            fs.entry(OperationModel.Security)
              .map(f => result += ParametrizedSecuritiesSchemeEmitter("security", f, ordering))

            result ++= AnnotationsEmitter(operation, ordering).emitters

            traverse(ordering.sorted(result), b)
          }
        )
      )
    }

    override def position(): Position = pos(operation.annotations)

    def requestEmitters(request: Request,
                        ordering: SpecOrdering,
                        endpointPayloadEmitted: Boolean,
                        references: Seq[BaseUnit]): Seq[EntryEmitter] = {

      val result = mutable.ListBuffer[EntryEmitter]()

      val parameters = request.queryParameters ++ request.headers
      val payloads   = OasPayloads(request.payloads, endpointPayloadEmitted)

      if (parameters.nonEmpty || payloads.default.isDefined)
        result ++= OasParametersEmitter("parameters", parameters, ordering, payloads.default, references).emitters()

      if (payloads.other.nonEmpty)
        result += OasPayloadsEmitter("x-request-payloads", payloads.other, ordering, references)

      val fs = request.fields

      fs.entry(RequestModel.QueryString)
        .map { f =>
          Option(f.value.value) match {
            case Some(shape: AnyShape) =>
              result += RamlNamedTypeEmitter(shape, ordering, Nil, Raml10TypePartEmitter.apply)
            case Some(_) => throw new Exception("Cannot emit a non WebApi Shape")
            case None    => // ignore
          }
        }

      fs.entry(RequestModel.UriParameters)
        .map { f =>
          if (f.array.values.nonEmpty)
            result += RamlParametersEmitter("x-baseUriParameters", f, ordering, references)(toRaml(spec))
        }

      result ++= AnnotationsEmitter(request, ordering).emitters

      result
    }
  }

  case class ResponsesEmitter(key: String,
                              f: FieldEntry,
                              ordering: SpecOrdering,
                              references: Seq[BaseUnit],
                              orphanAnnotations: Seq[DomainExtension])
      extends EntryEmitter {
    override def emit(b: EntryBuilder): Unit = {
      val emitters = responses(f, ordering) ++ responsesElementsAnnotations()
      sourceOr(
        f.value.annotations,
        b.entry(
          key,
          _.obj(traverse(emitters, _))
        )
      )
    }

    private def responses(f: FieldEntry, ordering: SpecOrdering): Seq[EntryEmitter] = {
      ordering.sorted(f.array.values.map(e => OasResponseEmitter(e.asInstanceOf[Response], ordering, references)))
    }

    private def responsesElementsAnnotations(): Seq[EntryEmitter] = {
      OrphanAnnotationsEmitter(orphanAnnotations, ordering).emitters
    }

    override def position(): Position = pos(f.value.annotations)
  }

  case class EndpointsEmitter(key: String,
                              f: FieldEntry,
                              ordering: SpecOrdering,
                              references: Seq[BaseUnit],
                              orphanAnnotations: Seq[DomainExtension])
      extends EntryEmitter {
    override def emit(b: EntryBuilder): Unit = {
      val emitters = endpoints(f, ordering, references) ++ pathsElementAnnotations()
      sourceOr(
        f.value.annotations,
        b.entry(
          key,
          _.obj(traverse(emitters, _))
        )
      )
    }

    private def pathsElementAnnotations(): Seq[EntryEmitter] = {
      OrphanAnnotationsEmitter(orphanAnnotations, ordering).emitters
    }

    private def endpoints(f: FieldEntry, ordering: SpecOrdering, references: Seq[BaseUnit]): Seq[EntryEmitter] = {
      val result = f.array.values.map(e => EndPointEmitter(e.asInstanceOf[EndPoint], ordering, references))
      ordering.sorted(result)
    }

    override def position(): Position = pos(f.value.annotations)
  }

  case class LicenseEmitter(key: String, f: FieldEntry, ordering: SpecOrdering) extends EntryEmitter {
    override def emit(b: EntryBuilder): Unit = {
      sourceOr(
        f.value,
        b.entry(
          key,
          _.obj { b =>
            val fs     = f.obj.fields
            val result = mutable.ListBuffer[EntryEmitter]()

            fs.entry(LicenseModel.Url).map(f => result += ValueEmitter("url", f))
            fs.entry(LicenseModel.Name).map(f => result += ValueEmitter("name", f))

            result ++= AnnotationsEmitter(f.domainElement, ordering).emitters

            traverse(ordering.sorted(result), b)
          }
        )
      )
    }

    override def position(): Position = pos(f.value.annotations)
  }

  case class OrganizationEmitter(key: String, f: FieldEntry, ordering: SpecOrdering) extends EntryEmitter {
    override def emit(b: EntryBuilder): Unit = {
      sourceOr(
        f.value,
        b.entry(
          key,
          _.obj { b =>
            val fs     = f.obj.fields
            val result = mutable.ListBuffer[EntryEmitter]()

            fs.entry(OrganizationModel.Url).map(f => result += ValueEmitter("url", f))
            fs.entry(OrganizationModel.Name).map(f => result += ValueEmitter("name", f))
            fs.entry(OrganizationModel.Email).map(f => result += ValueEmitter("email", f))

            result ++= AnnotationsEmitter(f.domainElement, ordering).emitters

            traverse(ordering.sorted(result), b)
          }
        )
      )
    }

    override def position(): Position = pos(f.value.annotations)
  }
}

class OasSpecEmitter(implicit val spec: OasSpecEmitterContext) extends BaseSpecEmitter {

  case class ReferencesEmitter(references: Seq[BaseUnit], ordering: SpecOrdering) extends EntryEmitter {
    override def emit(b: EntryBuilder): Unit = {
      val modules = references.collect({ case m: Module => m })
      if (modules.nonEmpty) {
        val idCounter: IdCounter = new IdCounter
        b.entry(
          "x-uses",
          _.obj { b =>
            traverse(
              ordering.sorted(references.map(r => ReferenceEmitter(r, ordering, () => idCounter.genId("uses")))),
              b)
          }
        )
      }
    }

    override def position(): Position = ZERO
  }

  case class ReferenceEmitter(reference: BaseUnit, ordering: SpecOrdering, aliasGenerator: () => String)
      extends EntryEmitter {

    override def emit(b: EntryBuilder): Unit = {
      val aliases = reference.annotations.find(classOf[Aliases])

      def entry(tuple: (String, String)): Unit = tuple match {
        case (alias, path) =>
          val ref = path match {
            case "" => reference.id
            case _  => path
          }
          MapEntryEmitter(alias, ref).emit(b)
      }

      aliases.fold {
        entry(aliasGenerator() -> "")
      } { _ =>
        aliases.foreach(_.aliases.foreach(entry))
      }
    }

    override def position(): Position = ZERO
  }

<<<<<<< HEAD
}

case class TagsEmitter(key: String, tags: Seq[Tag], ordering: SpecOrdering)(implicit spec: SpecEmitterContext)
    extends EntryEmitter {

  override def position(): Position = tags.headOption.map(a => pos(a.annotations)).getOrElse(Position.ZERO)

  override def emit(b: EntryBuilder): Unit = {
    val emitters = tags.map(t => TagEmitter(t, ordering))
    b.entry(
      key,
      _.list(traverse(ordering.sorted(emitters), _))
    )
  }

  private case class TagEmitter(tag: Tag, ordering: SpecOrdering) extends PartEmitter {

    override def position(): Position = pos(tag.annotations)

    override def emit(p: PartBuilder): Unit = {
      p.obj { b =>
        val fs     = tag.fields
        val result = mutable.ListBuffer[EntryEmitter]()

        fs.entry(TagModel.Name) getOrElse (throw new Exception(s"Cannot declare shape without name $tag"))

        fs.entry(TagModel.Name).map(f => result += ValueEmitter("name", f))
        fs.entry(TagModel.Description).map(f => result += ValueEmitter("description", f))
        fs.entry(TagModel.Documentation)
          .map(f =>
            result +=
              OasEntryCreativeWorkEmitter("externalDocs", tag.documentation, ordering))

        result ++= AnnotationsEmitter(tag, ordering).emitters

        traverse(ordering.sorted(result), b)
      }
    }
  }
=======
>>>>>>> 6f7aa617
}<|MERGE_RESOLUTION|>--- conflicted
+++ resolved
@@ -10,7 +10,7 @@
 import amf.core.parser.Position.ZERO
 import amf.core.parser.{FieldEntry, Fields, Position}
 import amf.core.remote.{Oas, Vendor}
-import amf.plugins.document.webapi.contexts.{BaseSpecEmitter, OasSpecEmitterContext}
+import amf.plugins.document.webapi.contexts.{BaseSpecEmitter, OasSpecEmitterContext, SpecEmitterContext}
 import amf.plugins.document.webapi.model.{Extension, Overlay}
 import amf.plugins.document.webapi.parser.OasHeader.{Oas20Extension, Oas20Overlay}
 import amf.plugins.document.webapi.parser.spec._
@@ -100,12 +100,9 @@
       fs.entry(WebApiModel.Schemes)
         .map(f => result += ArrayEmitter("schemes", f, ordering))
 
-<<<<<<< HEAD
       fs.entry(WebApiModel.Tags)
         .map(f => result += TagsEmitter("tags", f.array.values.asInstanceOf[Seq[Tag]], ordering))
 
-=======
->>>>>>> 6f7aa617
       fs.entry(WebApiModel.Documentations).map(f => result ++= OasUserDocumentationsEmitter(f, ordering).emitters())
 
       // Annotations collected from the "paths" element that has no direct representation in any model element
@@ -470,7 +467,6 @@
     override def position(): Position = ZERO
   }
 
-<<<<<<< HEAD
 }
 
 case class TagsEmitter(key: String, tags: Seq[Tag], ordering: SpecOrdering)(implicit spec: SpecEmitterContext)
@@ -510,6 +506,4 @@
       }
     }
   }
-=======
->>>>>>> 6f7aa617
 }