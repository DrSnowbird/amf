--- conflicted
+++ resolved
@@ -654,19 +654,11 @@
 
       map.key("multipleOf", (ScalarShapeModel.MultipleOf in shape).allowingAnnotations)
 
-<<<<<<< HEAD
       val syntaxType = shape.dataType.option().getOrElse("#shape").split("#").last match {
-        case "integer" | "float" | "double" => "numberScalarShape"
-        case "string"                       => "stringScalarShape"
-        case "dateTime"                     => "dateScalarShape"
-        case _                              => "shape"
-=======
-      val syntaxType = Option(shape.dataType).getOrElse("#shape").split("#").last match {
         case "integer" | "float" | "double" | "long" => "numberScalarShape"
         case "string"                                => "stringScalarShape"
         case "dateTime"                              => "dateScalarShape"
         case _                                       => "shape"
->>>>>>> 4dacc3c4
       }
 
       ctx.closedRamlTypeShape(shape, map, syntaxType, isAnnotation)
