package amf.plugins.document.webapi

import amf.ProfileNames.RAML
import amf.core.Root
import amf.core.client.GenerationOptions
import amf.core.model.document._
import amf.core.model.domain.{DomainElement, ExternalDomainElement}
import amf.core.parser.{EmptyFutureDeclarations, ParserContext}
import amf.core.remote.Platform
import amf.plugins.document.webapi.contexts._
import amf.plugins.document.webapi.model._
import amf.plugins.document.webapi.parser.RamlHeader._
import amf.plugins.document.webapi.parser.spec.WebApiDeclarations
import amf.plugins.document.webapi.parser.spec.raml.{RamlFragmentEmitter, RamlModuleEmitter, _}
import amf.plugins.document.webapi.parser.{RamlFragment, RamlHeader}
import amf.plugins.document.webapi.resolution.pipelines.RamlResolutionPipeline
import amf.plugins.domain.webapi.models.WebApi
import org.yaml.model.YNode.MutRef
import org.yaml.model.{YDocument, YNode, YScalar}
import org.yaml.parser.YamlParser

trait RAMLPlugin extends BaseWebApiPlugin {

  override val ID: String = "RAML " + version

  override val vendors = Seq(ID, "RAML")

  override val validationProfile: String = RAML

  def context(wrapped: ParserContext, ds: Option[WebApiDeclarations] = None): RamlWebApiContext

  override def specContext: RamlSpecEmitterContext

  override def parse(root: Root, parentContext: ParserContext, platform: Platform): Option[BaseUnit] = {
    inlineExternalReferences(root)

    val updated     = context(parentContext)
    val cleanNested = ParserContext(root.location, root.references, EmptyFutureDeclarations())
    val clean       = context(cleanNested)

    RamlHeader(root) flatMap { // todo review this, should we use the raml web api context for get the version parser?
      case Raml08          => Some(Raml08DocumentParser(root)(updated).parseDocument())
      case Raml10          => Some(Raml10DocumentParser(root)(updated).parseDocument())
      case Raml10Overlay   => Some(Raml10DocumentParser(root)(updated).parseOverlay())
      case Raml10Extension => Some(Raml10DocumentParser(root)(updated).parseExtension())
      case Raml10Library   => Some(RamlModuleParser(root)(clean).parseModule())
      case f: RamlFragment => RamlFragmentParser(root, f)(updated).parseFragment()
      case _               => None
    }
  }

  private def inlineFragment(ast: YNode, encodes: ExternalDomainElement): Unit = {
    ast match {
      case mut: MutRef =>
        if (isRamlOrYaml(encodes)) inlineYNode(mut, encodes.raw)
        else inlineYScalar(mut, encodes.raw)
      case _ =>
    }
  }

  private def inlineYNode(ref: MutRef, raw: String): Unit = {
    YamlParser(raw).parse() match {
      case Seq(document: YDocument) => ref.target = Some(document.node)
    }
  }

  def inlineExternalReferences(root: Root): Unit = {
    root.references.filter(_.isExternalFragment).foreach { ref =>
      ref.unit match {
        case e: ExternalFragment => inlineFragment(ref.origin.ast, e.encodes)
      }
    }
  }

  private def inlineYScalar(ref: MutRef, raw: String): Unit = ref.target = Some(YNode(raw))

  private def isRamlOrYaml(encodes: ExternalDomainElement) = documentSyntaxes.contains(encodes.mediaType)

  /**
    * List of media types used to encode serialisations of
    * this domain
    */
  override def documentSyntaxes = Seq(
    "application/raml",
    "application/raml+json",
    "application/raml+yaml",
    "text/yaml",
    "text/x-yaml",
    "application/yaml",
    "application/x-yaml",
    "text/vnd.yaml"
  )

  /**
    * Resolves the provided base unit model, according to the semantics of the domain of the document
    */
  override def resolve(unit: BaseUnit): BaseUnit = new RamlResolutionPipeline().resolve(unit)
}

object RAML08Plugin extends RAMLPlugin {
  override def version: String = "0.8"

  def canParse(root: Root): Boolean = RamlHeader(root) exists {
    case Raml08          => true
    case _: RamlFragment => true
    case _               => false
  }

  // fix for 08
  override def canUnparse(unit: BaseUnit): Boolean = unit match {
    case _: Overlay                           => false
    case _: Extension                         => false
    case document: Document                   => document.encodes.isInstanceOf[WebApi]
    case module: Module                       => false
    case _: DocumentationItemFragment         => true // remove raml header and write as external fragment
    case _: DataTypeFragment                  => true
    case _: NamedExampleFragment              => true
    case _: ResourceTypeFragment              => true
    case _: TraitFragment                     => true
    case _: AnnotationTypeDeclarationFragment => true
    case _: SecuritySchemeFragment            => true
    case _: ExternalFragment                  => true
    case _                                    => false
  }

  // fix for 08?
  override def unparse(unit: BaseUnit, options: GenerationOptions): Option[YDocument] = unit match {
    case document: Document => Some(RamlDocumentEmitter(document)(specContext).emitDocument())
    case fragment: Fragment => Some(new RamlFragmentEmitter(fragment)(specContext).emitFragment())
    case _                  => None
  }

  override def context(wrapped: ParserContext, ds: Option[WebApiDeclarations] = None): RamlWebApiContext =
    new Raml08WebApiContext(wrapped, ds)

  def specContext: RamlSpecEmitterContext = new Raml08SpecEmitterContext
}

object RAML10Plugin extends RAMLPlugin {

  override def version: String = "1.0"

  def canParse(root: Root): Boolean = RamlHeader(root) exists {
    case Raml10 | Raml10Overlay | Raml10Extension | Raml10Library => true
    case _: RamlFragment                                          => true
    case _                                                        => false
  }

  override def canUnparse(unit: BaseUnit): Boolean = unit match {
    case _: Overlay         => true
    case _: Extension       => true
    case document: Document => document.encodes.isInstanceOf[WebApi]
    case module: Module =>
      module.declares exists {
        case _: DomainElement => true
        case _                => false
      }
    case _: DocumentationItemFragment         => true
    case _: DataTypeFragment                  => true
    case _: NamedExampleFragment              => true
    case _: ResourceTypeFragment              => true
    case _: TraitFragment                     => true
    case _: AnnotationTypeDeclarationFragment => true
    case _: SecuritySchemeFragment            => true
    case _: ExternalFragment                  => true
    case _                                    => false
  }

  // fix for 08?
  override def unparse(unit: BaseUnit, options: GenerationOptions): Option[YDocument] = unit match {
<<<<<<< HEAD
    case module: Module     => Some(RamlModuleEmitter(module)(specContext).emitModule())
    case document: Document => Some(RamlDocumentEmitter(document)(specContext).emitDocument())
    case fragment: Fragment => Some(new RamlFragmentEmitter(fragment)(specContext).emitFragment())
=======
    case module: Module     => Some(RamlModuleEmitter(module).emitModule())
    case document: Document => Some(RamlDocumentEmitter(document).emitDocument())
    case external: ExternalFragment => Some(YDocument(YNode(external.encodes.raw)))
    case fragment: Fragment => Some(new RamlFragmentEmitter(fragment).emitFragment())
>>>>>>> 432d9a4e
    case _                  => None
  }

  override def context(wrapped: ParserContext, ds: Option[WebApiDeclarations] = None): RamlWebApiContext =
    new Raml10WebApiContext(wrapped, ds)

  def specContext: RamlSpecEmitterContext = new Raml10SpecEmitterContext
}<|MERGE_RESOLUTION|>--- conflicted
+++ resolved
@@ -168,17 +168,11 @@
 
   // fix for 08?
   override def unparse(unit: BaseUnit, options: GenerationOptions): Option[YDocument] = unit match {
-<<<<<<< HEAD
-    case module: Module     => Some(RamlModuleEmitter(module)(specContext).emitModule())
-    case document: Document => Some(RamlDocumentEmitter(document)(specContext).emitDocument())
-    case fragment: Fragment => Some(new RamlFragmentEmitter(fragment)(specContext).emitFragment())
-=======
-    case module: Module     => Some(RamlModuleEmitter(module).emitModule())
-    case document: Document => Some(RamlDocumentEmitter(document).emitDocument())
+    case module: Module             => Some(RamlModuleEmitter(module)(specContext).emitModule())
+    case document: Document         => Some(RamlDocumentEmitter(document)(specContext).emitDocument())
     case external: ExternalFragment => Some(YDocument(YNode(external.encodes.raw)))
-    case fragment: Fragment => Some(new RamlFragmentEmitter(fragment).emitFragment())
->>>>>>> 432d9a4e
-    case _                  => None
+    case fragment: Fragment         => Some(new RamlFragmentEmitter(fragment)(specContext).emitFragment())
+    case _                          => None
   }
 
   override def context(wrapped: ParserContext, ds: Option[WebApiDeclarations] = None): RamlWebApiContext =
