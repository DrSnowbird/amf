--- conflicted
+++ resolved
@@ -16,7 +16,6 @@
     extends DomainElement
     with ExtensibleWebApiDomainElement {
 
-<<<<<<< HEAD
   def method: StrField             = fields.field(Method)
   def name: StrField               = fields.field(Name)
   def description: StrField        = fields.field(Description)
@@ -29,21 +28,7 @@
   def request: Request             = fields.field(OperationRequest)
   def responses: Seq[Response]     = fields.field(Responses)
   def security: Seq[DomainElement] = fields.field(Security)
-=======
-  def method: String               = fields(Method)
-  def name: String                 = fields(Name)
-  def description: String          = fields(Description)
-  def deprecated: Boolean          = fields(Deprecated)
-  def summary: String              = fields(Summary)
-  def documentation: CreativeWork  = fields(Documentation)
-  def schemes: Seq[String]         = fields(Schemes)
-  def accepts: Seq[String]         = fields(Accepts)
-  def contentType: Seq[String]     = fields(ContentType)
-  def request: Request             = fields(OperationRequest)
-  def responses: Seq[Response]     = fields(Responses)
-  def security: Seq[DomainElement] = fields(Security)
   def tags: Seq[String]            = fields(Tags)
->>>>>>> 1765f42d
 
   def traits: Seq[ParametrizedTrait] = extend collect { case t: ParametrizedTrait => t }
 
