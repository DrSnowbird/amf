package amf.model

import scala.scalajs.js
import scala.scalajs.js.JSConverters._
import scala.scalajs.js.annotation.JSExportAll

@JSExportAll
<<<<<<< HEAD
abstract class Shape(private[amf] val shape: amf.shape.Shape) extends DomainElement with Linkable {
=======
case class AnyShape(private[amf] val any: amf.shape.AnyShape) extends Shape(any) {
  override private[amf] def element = any
}

@JSExportAll
case class NilShape(private[amf] val nil: amf.shape.NilShape) extends Shape(nil) {
  override private[amf] def element = nil
}

@JSExportAll
abstract class Shape(private[amf] val shape: amf.shape.Shape) extends DomainElement {
>>>>>>> 86f0f810

  val name: String                    = shape.name
  val displayName: String             = shape.displayName
  val description: String             = shape.description
  val default: String                 = shape.default
  val values: js.Iterable[String]     = shape.values.toJSArray
  val documentation: CreativeWork     = Option(shape.documentation).map(amf.model.CreativeWork).orNull
  val xmlSerialization: XMLSerializer = Option(shape.xmlSerialization).map(amf.model.XMLSerializer).orNull

  def withName(name: String): this.type = {
    shape.withName(name)
    this
  }
  def withDisplayName(name: String): this.type = {
    shape.withDisplayName(name)
    this
  }
  def withDescription(description: String): this.type = {
    shape.withDescription(description)
    this
  }
  def withDefault(default: String): this.type = {
    shape.withDefault(default)
    this
  }
  def withValues(values: js.Iterable[String]): this.type = {
    shape.withValues(values.toList)
    this
  }
  def withDocumentation(documentation: CreativeWork): this.type = {
    shape.withDocumentation(documentation.element)
    this
  }

  def withXMLSerialization(xmlSerialization: XMLSerializer): this.type = {
    shape.withXMLSerialization(xmlSerialization.xmlSerializer)
    this
  }
}

object Shape {
  def apply(shape: amf.shape.Shape): Shape =
    (shape match {
      case file: amf.shape.FileShape     => Some(FileShape(file))
      case any: amf.shape.AnyShape       => Some(AnyShape(any))
      case nil: amf.shape.NilShape       => Some(NilShape(nil))
      case node: amf.shape.NodeShape     => Some(NodeShape(node))
      case scalar: amf.shape.ScalarShape => Some(ScalarShape(scalar))
      case array: amf.shape.ArrayShape   => Some(new ArrayShape(array))
      case matrix: amf.shape.MatrixShape => Some(new MatrixShape(matrix.toArrayShape))
      case tuple: amf.shape.TupleShape   => Some(TupleShape(tuple))
      case _                             => None
    }).orNull
}<|MERGE_RESOLUTION|>--- conflicted
+++ resolved
@@ -5,21 +5,27 @@
 import scala.scalajs.js.annotation.JSExportAll
 
 @JSExportAll
-<<<<<<< HEAD
-abstract class Shape(private[amf] val shape: amf.shape.Shape) extends DomainElement with Linkable {
-=======
 case class AnyShape(private[amf] val any: amf.shape.AnyShape) extends Shape(any) {
   override private[amf] def element = any
+
+  override def linkTarget: Option[DomainElement with Linkable] =
+    element.linkTarget.map({ case l: amf.shape.AnyShape => AnyShape(l) })
+
+  override def linkCopy(): DomainElement with Linkable = AnyShape(element.linkCopy())
 }
 
 @JSExportAll
 case class NilShape(private[amf] val nil: amf.shape.NilShape) extends Shape(nil) {
   override private[amf] def element = nil
+
+  override def linkTarget: Option[DomainElement with Linkable] =
+    element.linkTarget.map({ case l: amf.shape.NilShape => NilShape(l) })
+
+  override def linkCopy(): DomainElement with Linkable = NilShape(element.linkCopy())
 }
 
 @JSExportAll
-abstract class Shape(private[amf] val shape: amf.shape.Shape) extends DomainElement {
->>>>>>> 86f0f810
+abstract class Shape(private[amf] val shape: amf.shape.Shape) extends DomainElement with Linkable {
 
   val name: String                    = shape.name
   val displayName: String             = shape.displayName
