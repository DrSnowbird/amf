--- conflicted
+++ resolved
@@ -66,11 +66,7 @@
         Context(platform)
       )
       parsed map { parsed =>
-<<<<<<< HEAD
-        RuntimeResolver.resolve(vendor, parsed, ResolutionPipeline.DEFAULT_PIPELINE)
-=======
         RuntimeResolver.resolve(vendor, parsed, ResolutionPipeline.DEFAULT_PIPELINE, UnhandledErrorHandler)
->>>>>>> 0a893527
       }
     } else if (config.resolve) {
       Future { RuntimeResolver.resolve(vendor, unit, ResolutionPipeline.DEFAULT_PIPELINE, UnhandledErrorHandler) }
