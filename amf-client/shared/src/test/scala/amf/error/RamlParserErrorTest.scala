--- conflicted
+++ resolved
@@ -558,10 +558,10 @@
     )
   }
 
-<<<<<<< HEAD
   test("Test reference by id at json schema") {
     validate("valid/reference-by-id/api.raml")
-=======
+  }
+
   test("Test invalid string format in jsonschema number") {
     validate(
       "error/invalid-number-format/api.raml",
@@ -571,8 +571,8 @@
           "Format UTC_MILLISEC is not valid for type http://a.ml/vocabularies/shapes#number")
       }
     )
->>>>>>> 0a893527
-  }
+  }
+
   override protected val basePath: String = "file://amf-client/shared/src/test/resources/parser-results/raml/"
 
   override protected def build(validation: Validation, file: String): Future[BaseUnit] =
