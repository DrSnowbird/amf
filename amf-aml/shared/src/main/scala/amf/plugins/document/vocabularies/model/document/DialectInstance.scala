package amf.plugins.document.vocabularies.model.document

import amf.core.metamodel.Obj
import amf.core.model.StrField
import amf.core.model.document.{BaseUnit, DeclaresModel, EncodesModel}
import amf.core.model.domain.{AmfObject, DomainElement, Linkable}
import amf.core.parser.{Annotations, ErrorHandler, Fields}
import amf.core.unsafe.PlatformSecrets
import amf.plugins.document.vocabularies.AMLPlugin
import amf.plugins.document.vocabularies.metamodel.document.DialectInstanceModel._
import amf.plugins.document.vocabularies.metamodel.document.{
  DialectInstanceFragmentModel,
  DialectInstanceLibraryModel,
  DialectInstanceModel,
  DialectInstancePatchModel
}
import amf.plugins.document.vocabularies.model.domain.{DialectDomainElement, External}

import scala.collection.mutable.ListBuffer

trait ComposedInstancesSupport {
  var composedDialects: Map[String, Dialect] = Map()

  def dialectForComposedUnit(dialect: Dialect): Unit = composedDialects += (dialect.id -> dialect)
}

case class DialectInstance(fields: Fields, annotations: Annotations)
    extends BaseUnit
    with ExternalContext[DialectInstance]
    with DeclaresModel
    with EncodesModel
    with ComposedInstancesSupport
    with PlatformSecrets {

  override def meta: Obj = DialectInstanceModel

  def encodes: DomainElement           = fields.field(Encodes)
  def references: Seq[BaseUnit]        = fields.field(References)
  def graphDependencies: Seq[StrField] = fields.field(GraphDependencies)
  def definedBy(): StrField            = fields.field(DefinedBy)
  def declares: Seq[DomainElement]     = fields.field(Declares)

  override def componentId: String = ""

  def withDefinedBy(dialectId: String): DialectInstance        = set(DefinedBy, dialectId)
  def withGraphDependencies(ids: Seq[String]): DialectInstance = set(GraphDependencies, ids)

  override def findById(id: String, cycles: Set[String]): Option[DomainElement] = {
    AMLPlugin.registry.dialectFor(this) match {
      case Some(dialect) =>
        if (dialect.documents().selfEncoded().value()) { // avoid top level cycle
          val predicate = { (element: DomainElement) =>
            element.id == id
          }
          findModelByCondition(predicate, encodes, first = true, ListBuffer.empty, Set.empty).headOption.orElse(
            findInDeclaredModel(predicate, this, first = true, ListBuffer.empty, cycles).headOption.orElse(
              findInReferencedModels(id, this.references, cycles).headOption
            )
          )
        } else {
          super.findById(id, cycles)
        }
      case _ =>
        super.findById(id, cycles)
    }
  }
  override def transform(selector: DomainElement => Boolean,
                         transformation: (DomainElement, Boolean) => Option[DomainElement])(
      implicit errorHandler: ErrorHandler): BaseUnit = {
    val domainElementAdapter = (o: AmfObject) => {
      o match {
        case e: DomainElement => selector(e)
        case _                => false
      }
    }
    val transformationAdapter = (o: AmfObject, isCycle: Boolean) => {
      o match {
        case e: DomainElement => transformation(e, isCycle)
        case _                => Some(o)
      }
    }
    transformByCondition(this,
                         domainElementAdapter,
                         transformationAdapter,
                         cycleRecoverer = defaultCycleRecoverer(errorHandler))
    this
  }

<<<<<<< HEAD
  override protected def transformByCondition(element: AmfObject,
                                              predicate: AmfObject => Boolean,
                                              transformation: (AmfObject, Boolean) => Option[AmfObject],
                                              cycles: Set[String] = Set.empty,
                                              cycleRecoverer: (AmfObject, AmfObject) => Option[AmfObject] =
                                                defaultCycleRecoverer): AmfObject = {
=======
  override protected def transformByCondition(
      element: AmfObject,
      predicate: AmfObject => Boolean,
      transformation: (AmfObject, Boolean) => Option[AmfObject],
      cycles: Set[String] = Set.empty,
      cycleRecoverer: (AmfObject, AmfObject) => Option[AmfObject]): AmfObject = {
>>>>>>> 0a893527
    if (!cycles.contains(element.id)) {
      // not visited yet
      if (predicate(element)) { // matches predicate, we transform
        transformation(element, false).orNull
      } else {
        // not matches the predicate, we traverse

        element match {
          case dataNode: DialectDomainElement =>
            dataNode.objectProperties.foreach {
              case (prop, value) =>
                Option(
                  transformByCondition(value,
                                       predicate,
                                       transformation,
                                       cycles + element.id,
                                       cycleRecoverer = cycleRecoverer)) match {
                  case Some(transformed: DialectDomainElement) =>
                    dataNode.objectProperties.put(prop, transformed)
                    dataNode
                  case _ =>
                    dataNode.objectProperties.remove(prop)
                    dataNode
                }
            }
            dataNode.objectCollectionProperties.foreach {
              case (prop, values: Seq[DialectDomainElement]) =>
                val newValues = values.map { value =>
                  Option(
                    transformByCondition(value,
                                         predicate,
                                         transformation,
                                         cycles + element.id,
                                         cycleRecoverer = cycleRecoverer)) match {
                    case Some(transformed: DialectDomainElement) => Some(transformed)
                    case _                                       => None
                  }
                } collect { case Some(x) => x }
                if (newValues.isEmpty) {
                  dataNode.objectCollectionProperties.remove(prop)
                } else {
                  dataNode.objectCollectionProperties.put(prop, newValues)
                }
                dataNode
              case _ => dataNode
            }

          case other =>
            super.transformByCondition(other, predicate, transformation, cycles, cycleRecoverer = cycleRecoverer)
        }
        element
      }

    } else
      element match {
        // target of the link has been traversed, we still visit the link in case a transformer wants to
        // transform links/references, but we will not traverse to avoid loops
        case linkable: Linkable if linkable.isLink =>
          if (predicate(element)) {
            transformation(element, true).orNull // passing the cycle boolean flat!
          } else {
            element
          }
        // traversed and not visited
        case _ => element
      }
  }
}

object DialectInstance {
  def apply(): DialectInstance = apply(Annotations())

  def apply(annotations: Annotations): DialectInstance = DialectInstance(Fields(), annotations)
}

case class DialectInstanceFragment(fields: Fields, annotations: Annotations)
    extends BaseUnit
    with ExternalContext[DialectInstanceFragment]
    with EncodesModel
    with ComposedInstancesSupport {
  override def meta: Obj = DialectInstanceFragmentModel

  def references: Seq[BaseUnit]      = fields(References)
  def graphDependencies: Seq[String] = fields(GraphDependencies)
  def encodes: DomainElement         = fields(Encodes)
  def definedBy(): String            = fields(DefinedBy)

  override def componentId: String = ""

  def withDefinedBy(dialectId: String): DialectInstanceFragment     = set(DefinedBy, dialectId)
  def withGraphDepencies(ids: Seq[String]): DialectInstanceFragment = set(GraphDependencies, ids)
}

object DialectInstanceFragment {
  def apply(): DialectInstanceFragment                         = apply(Annotations())
  def apply(annotations: Annotations): DialectInstanceFragment = DialectInstanceFragment(Fields(), annotations)
}

case class DialectInstanceLibrary(fields: Fields, annotations: Annotations)
    extends BaseUnit
    with ExternalContext[DialectInstanceLibrary]
    with DeclaresModel
    with ComposedInstancesSupport {
  override def meta: Obj = DialectInstanceLibraryModel

  def references: Seq[BaseUnit]        = fields(References)
  def graphDependencies: Seq[StrField] = fields(GraphDependencies)
  def declares: Seq[DomainElement]     = fields(Declares)
  def definedBy(): StrField            = fields(DefinedBy)

  override def componentId: String = ""

  def withDefinedBy(dialectId: String): DialectInstanceLibrary        = set(DefinedBy, dialectId)
  def withGraphDependencies(ids: Seq[String]): DialectInstanceLibrary = set(GraphDependencies, ids)
}

object DialectInstanceLibrary {
  def apply(): DialectInstanceLibrary                         = apply(Annotations())
  def apply(annotations: Annotations): DialectInstanceLibrary = DialectInstanceLibrary(Fields(), annotations)
}

case class DialectInstancePatch(fields: Fields, annotations: Annotations)
    extends BaseUnit
    with ExternalContext[DialectInstancePatch]
    with DeclaresModel
    with EncodesModel {

  override def meta: Obj = DialectInstancePatchModel

  def references: Seq[BaseUnit]        = fields.field(References)
  def graphDependencies: Seq[StrField] = fields.field(GraphDependencies)
  def declares: Seq[DomainElement]     = fields.field(Declares)
  def definedBy(): StrField            = fields.field(DefinedBy)
  def extendsModel: StrField           = fields.field(DialectInstancePatchModel.Extends)
  override def encodes: DomainElement  = fields.field(Encodes)

  override def componentId: String = ""

  def withDefinedBy(dialectId: String): DialectInstancePatch        = set(DefinedBy, dialectId)
  def withGraphDependencies(ids: Seq[String]): DialectInstancePatch = set(GraphDependencies, ids)
  def withExtendsModel(target: String): DialectInstancePatch        = set(DialectInstancePatchModel.Extends, target)
}

object DialectInstancePatch {
  def apply(): DialectInstancePatch                         = apply(Annotations())
  def apply(annotations: Annotations): DialectInstancePatch = DialectInstancePatch(Fields(), annotations)
}<|MERGE_RESOLUTION|>--- conflicted
+++ resolved
@@ -86,21 +86,12 @@
     this
   }
 
-<<<<<<< HEAD
-  override protected def transformByCondition(element: AmfObject,
-                                              predicate: AmfObject => Boolean,
-                                              transformation: (AmfObject, Boolean) => Option[AmfObject],
-                                              cycles: Set[String] = Set.empty,
-                                              cycleRecoverer: (AmfObject, AmfObject) => Option[AmfObject] =
-                                                defaultCycleRecoverer): AmfObject = {
-=======
   override protected def transformByCondition(
       element: AmfObject,
       predicate: AmfObject => Boolean,
       transformation: (AmfObject, Boolean) => Option[AmfObject],
       cycles: Set[String] = Set.empty,
       cycleRecoverer: (AmfObject, AmfObject) => Option[AmfObject]): AmfObject = {
->>>>>>> 0a893527
     if (!cycles.contains(element.id)) {
       // not visited yet
       if (predicate(element)) { // matches predicate, we transform
