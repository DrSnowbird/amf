package amf.core

import java.io.FileNotFoundException

import amf.core
import amf.core.exception.CyclicReferenceException
import amf.core.model.document.{BaseUnit, ExternalFragment}
import amf.core.model.domain.ExternalDomainElement
import amf.core.parser.{ParsedDocument, ParsedReference, ParserContext, ReferenceKind}
import amf.core.plugins.AMFDocumentPlugin
import amf.core.registries.AMFPluginsRegistry
import amf.core.remote._
import amf.core.services.RuntimeCompiler

import scala.concurrent.ExecutionContext.Implicits.global
import scala.concurrent.Future
import scala.concurrent.Future.failed

class AMFCompiler(val rawUrl: String,
                  val remote: Platform,
                  val base: Option[Context],
                  val mediaType: Option[String],
                  val vendor: String,
                  val referenceKind: ReferenceKind,
                  private val cache: Cache,
                  private val baseContext: Option[ParserContext] = None) {

  val url                           = new java.net.URI(rawUrl).normalize().toString
  private lazy val context: Context = base.map(_.update(url)).getOrElse(core.remote.Context(remote, url))
  private lazy val location         = context.current
  private val ctx: ParserContext =
    baseContext.getOrElse(ParserContext(url))

  def build(): Future[BaseUnit] = {
    if (context.hasCycles) failed(new CyclicReferenceException(context.history))
    else
      cache.getOrUpdate(location) { () =>
        compile()
      }
  }

  private def compile() = resolve().map(parseSyntax).flatMap(parseDomain)

  private def parseSyntax(inputContent: Content): Either[Content, Root] = {

    val content = AMFPluginsRegistry.featurePlugins().foldLeft(inputContent) {
      case (input, plugin) =>
        plugin.onBeginDocumentParsing(url, input, referenceKind, vendor)
    }

    val parsed = content.mime
      .orElse(mediaType)
      .flatMap(mime => AMFPluginsRegistry.syntaxPluginForMediaType(mime).flatMap(_.parse(mime, content.stream, ctx)))
      // if we cannot find a plugin with the resolved media type, we try parsing from file extension
      .orElse {
        FileMediaType
          .extension(content.url)
          .flatMap(FileMediaType.mimeFromExtension)
          .flatMap(mime =>
            AMFPluginsRegistry.syntaxPluginForMediaType(mime).flatMap(_.parse(mime, content.stream, ctx)))
      }

    parsed match {
      case Some(inputDocument) =>
        val document = AMFPluginsRegistry.featurePlugins().foldLeft(inputDocument) {
          case (doc, plugin) =>
            plugin.onSyntaxParsed(url, doc)
        }
        Right(
          Root(document,
               content.url,
               content.mime.getOrElse(mediaType.getOrElse("")),
               Seq(),
               referenceKind,
               vendor,
               content.stream.toString))
      case None =>
        Left(content)
    }
  }

  def parseExternalFragment(content: Content): Future[BaseUnit] = {
    val result = ExternalDomainElement().withRaw(content.stream.toString) //
    content.mime.foreach(mime => result.withMediaType(mime))
    Future.successful(ExternalFragment().withId(content.url).withEncodes(result).withLocation(content.url))
  }

  private def parseDomain(parsed: Either[Content, Root]): Future[BaseUnit] = {
    parsed match {
      case Left(content)   => parseExternalFragment(content)
      case Right(document) => parseDomain(document)
    }
  }

  private def parseDomain(document: Root): Future[BaseUnit] = {
    val domainPluginOption = AMFPluginsRegistry.documentPluginForVendor(vendor).find(_.canParse(document)) match {
      case Some(domainPlugin) => Some(domainPlugin)
      case None               => AMFPluginsRegistry.documentPluginForMediaType(document.mediatype).find(_.canParse(document))
    }

    val futureDocument = domainPluginOption match {
      case Some(domainPlugin) =>
        parseReferences(document, domainPlugin) map { documentWithReferences =>
          domainPlugin.parse(documentWithReferences, ctx, remote) match {
            case Some(baseUnit) =>
              baseUnit.withRaw(document.raw)
            case None =>
              ExternalFragment()
                .withEncodes(
                  ExternalDomainElement()
                    .withRaw(document.raw)
                    .withMediaType(document.mediatype))
          }
        }
      case None =>
        val fragment = ExternalFragment()
          .withId(document.location)
          .withEncodes(ExternalDomainElement().withRaw(document.raw).withMediaType(document.mediatype))
        Future.successful(fragment)
    }

    futureDocument map { baseUnit: BaseUnit =>
      AMFPluginsRegistry.featurePlugins().foldLeft(baseUnit) {
        case (unit, plugin) =>
          plugin.onModelParsed(url, unit)
      }
    }
  }

  private def parseReferences(root: Root, domainPlugin: AMFDocumentPlugin): Future[Root] = {
    val handler = domainPlugin.referenceHandler()
    val refs    = handler.collect(root.parsed, ctx)

    val units = refs.distinct
      .filter(_.isRemote)
      .map(link => {
        link
          .resolve(context, None, domainPlugin.ID, cache, ctx)
          .flatMap(u => {
            val reference = ParsedReference(u, link)
            handler.update(reference, ctx, context).map(Some(_))
          })
          .recover {
<<<<<<< HEAD
            case e: FileNotFoundException =>
=======
            case e: FileNotFound =>
>>>>>>> d850e095
              ctx.violation(e.getMessage, Some(link.ast))
              None
          }
      })
    Future.sequence(units).map(rs => root.copy(references = rs.flatten, vendor = domainPlugin.ID))
  }

  private def resolve(): Future[Content] = remote.resolve(location, base)

  def root(): Future[Root] = resolve().map(parseSyntax).flatMap {
    case Right(document: Root) =>
      AMFPluginsRegistry.documentPluginForMediaType(document.mediatype).find(_.canParse(document)) match {
        case Some(domainPlugin) =>
          parseReferences(document, domainPlugin)
        case None =>
          Future {
            document
          }
      }
    case Left(content) =>
      throw new Exception(s"Cannot parse document with mime type ${content.mime.getOrElse("none")}")
  }
}

object AMFCompiler {
  def init() {
    // We register ourselves as the Runtime compiler
    if (RuntimeCompiler.compiler.isEmpty) {
      RuntimeCompiler.register(
        (url: String,
         base: Context,
         mediaType: Option[String],
         vendor: String,
         referenceKind: ReferenceKind,
         cache: Cache,
         ctx: Option[ParserContext]) => {
          new AMFCompiler(url, base.platform, Some(base), mediaType, vendor, referenceKind, cache, ctx).build()
        })
    }
  }
}

case class Root(parsed: ParsedDocument,
                location: String,
                mediatype: String,
                references: Seq[ParsedReference],
                referenceKind: ReferenceKind,
                vendor: String,
                raw: String)<|MERGE_RESOLUTION|>--- conflicted
+++ resolved
@@ -141,11 +141,7 @@
             handler.update(reference, ctx, context).map(Some(_))
           })
           .recover {
-<<<<<<< HEAD
-            case e: FileNotFoundException =>
-=======
             case e: FileNotFound =>
->>>>>>> d850e095
               ctx.violation(e.getMessage, Some(link.ast))
               None
           }
