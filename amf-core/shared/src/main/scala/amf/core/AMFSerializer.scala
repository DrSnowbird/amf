--- conflicted
+++ resolved
@@ -80,25 +80,10 @@
       case _ => None
     }
     parsed match {
-<<<<<<< HEAD
-      case Some(doc)                                   => doc.toString
-      case None if unit.isInstanceOf[ExternalFragment] => unit.asInstanceOf[ExternalFragment].encodes.raw.value()
-      case _                                           => throw new Exception(s"Unsupported media type $mediaType and vendor $vendor")
-    }
-  }
-
-  protected def findDomainPlugin() = {
-    AMFPluginsRegistry.documentPluginForVendor(vendor).find { plugin =>
-      plugin.documentSyntaxes.contains(mediaType) && plugin.canUnparse(unit)
-    } match {
-      case Some(domainPlugin) => Some(domainPlugin)
-      case None               => AMFPluginsRegistry.documentPluginForMediaType(mediaType).find(_.canUnparse(unit))
-=======
       case Some(doc) => doc.toString
       case None if maker.element.isInstanceOf[ExternalFragment] =>
-        maker.element.asInstanceOf[ExternalFragment].encodes.raw
+        maker.element.asInstanceOf[ExternalFragment].encodes.raw.value()
       case _ => throw new Exception(s"Unsupported media type ${maker.mediaType} and vendor ${maker.vendor}")
->>>>>>> 1765f42d
     }
   }
 }
