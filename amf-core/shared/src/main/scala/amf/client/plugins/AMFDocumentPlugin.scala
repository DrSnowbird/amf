--- conflicted
+++ resolved
@@ -103,9 +103,5 @@
     */
   def canUnparse(unit: BaseUnit): Boolean
 
-<<<<<<< HEAD
-  def referenceHandler(): ReferenceHandler
-=======
   def referenceHandler(eh: ErrorHandler): ReferenceHandler
->>>>>>> 0a893527
 }