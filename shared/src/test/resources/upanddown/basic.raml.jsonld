[
  {
    "@id": "shared/src/test/resources/upanddown/basic.raml",
    "@type": [
      "http://raml.org/vocabularies/document#Document",
      "http://raml.org/vocabularies/document#Fragment",
      "http://raml.org/vocabularies/document#Module",
      "http://raml.org/vocabularies/document#Unit"
    ],
    "http://raml.org/vocabularies/document#encodes": [
      {
        "@id": "shared/src/test/resources/upanddown/basic.raml#/web-api",
        "@type": [
          "http://schema.org/WebAPI",
          "http://raml.org/vocabularies/document#DomainElement"
        ],
        "http://schema.org/name": [
          {
            "@value": "test title"
          }
        ],
        "http://schema.org/description": [
          {
            "@value": "test description"
          }
        ],
        "http://raml.org/vocabularies/http#host": [
          {
            "@value": "api.example.com"
          }
        ],
        "http://raml.org/vocabularies/http#schemes": [
          {
            "@value": "http"
          },
          {
            "@value": "https"
          }
        ],
        "http://raml.org/vocabularies/http#basePath": [
          {
            "@value": "/path"
          }
        ],
        "http://raml.org/vocabularies/http#accepts": [
          {
            "@value": "application/yaml"
          }
        ],
        "http://raml.org/vocabularies/http#contentType": [
          {
            "@value": "application/yaml"
          }
        ],
        "http://schema.org/version": [
          {
            "@value": "1.1"
          }
        ],
        "http://schema.org/termsOfService": [
          {
            "@value": "terms of service"
          }
        ],
        "http://raml.org/vocabularies/document-source-maps#sources": [
          {
            "@id": "shared/src/test/resources/upanddown/basic.raml#/web-api/source-map",
            "@type": [
              "http://raml.org/vocabularies/document-source-maps#SourceMap"
            ],
            "http://raml.org/vocabularies/document-source-maps#single-value-array": [
              {
                "http://raml.org/vocabularies/document-source-maps#element": [
                  {
                    "@value": "http://raml.org/vocabularies/http#contentType"
                  }
                ],
                "http://raml.org/vocabularies/document-source-maps#value": [
                  {
                    "@value": ""
                  }
                ]
              },
              {
                "http://raml.org/vocabularies/document-source-maps#element": [
                  {
                    "@value": "http://raml.org/vocabularies/http#accepts"
                  }
                ],
                "http://raml.org/vocabularies/document-source-maps#value": [
                  {
                    "@value": ""
                  }
                ]
              }
            ],
            "http://raml.org/vocabularies/document-source-maps#lexical": [
              {
                "http://raml.org/vocabularies/document-source-maps#element": [
                  {
                    "@value": "http://schema.org/termsOfService"
                  }
                ],
                "http://raml.org/vocabularies/document-source-maps#value": [
                  {
                    "@value": "[(6,0)-(6,34)]"
                  }
                ]
              },
              {
                "http://raml.org/vocabularies/document-source-maps#element": [
                  {
                    "@value": "http://raml.org/vocabularies/http#contentType"
                  }
                ],
                "http://raml.org/vocabularies/document-source-maps#value": [
                  {
                    "@value": "[(4,0)-(4,27)]"
                  }
                ]
              },
              {
                "http://raml.org/vocabularies/document-source-maps#element": [
                  {
                    "@value": "http://raml.org/vocabularies/http#basePath"
                  }
                ],
                "http://raml.org/vocabularies/document-source-maps#value": [
                  {
                    "@value": "[(10,0)-(10,29)]"
                  }
                ]
              },
              {
                "http://raml.org/vocabularies/document-source-maps#element": [
                  {
                    "@value": "http://raml.org/vocabularies/http#host"
                  }
                ],
                "http://raml.org/vocabularies/document-source-maps#value": [
                  {
                    "@value": "[(10,0)-(10,29)]"
                  }
                ]
              },
              {
                "http://raml.org/vocabularies/document-source-maps#element": [
                  {
                    "@value": "http://schema.org/name"
                  }
                ],
                "http://raml.org/vocabularies/document-source-maps#value": [
                  {
                    "@value": "[(2,0)-(2,17)]"
                  }
                ]
              },
              {
                "http://raml.org/vocabularies/document-source-maps#element": [
                  {
                    "@value": "shared/src/test/resources/upanddown/basic.raml#/web-api"
                  }
                ],
                "http://raml.org/vocabularies/document-source-maps#value": [
                  {
                    "@value": "[(1,0)-(10,29)]"
                  }
                ]
              },
              {
                "http://raml.org/vocabularies/document-source-maps#element": [
                  {
                    "@value": "http://schema.org/description"
                  }
                ],
                "http://raml.org/vocabularies/document-source-maps#value": [
                  {
                    "@value": "[(3,0)-(3,29)]"
                  }
                ]
              },
              {
                "http://raml.org/vocabularies/document-source-maps#element": [
                  {
                    "@value": "http://raml.org/vocabularies/http#schemes"
                  }
                ],
                "http://raml.org/vocabularies/document-source-maps#value": [
                  {
                    "@value": "[(7,0)-(9,9)]"
                  }
                ]
              },
              {
                "http://raml.org/vocabularies/document-source-maps#element": [
                  {
                    "@value": "http://raml.org/vocabularies/http#accepts"
                  }
                ],
                "http://raml.org/vocabularies/document-source-maps#value": [
                  {
                    "@value": "[(4,0)-(4,27)]"
                  }
                ]
              },
              {
                "http://raml.org/vocabularies/document-source-maps#element": [
                  {
                    "@value": "http://schema.org/version"
                  }
                ],
                "http://raml.org/vocabularies/document-source-maps#value": [
                  {
                    "@value": "[(5,0)-(5,12)]"
                  }
                ]
              }
            ],
            "http://raml.org/vocabularies/document-source-maps#source-vendor": [
              {
                "http://raml.org/vocabularies/document-source-maps#element": [
                  {
                    "@value": "shared/src/test/resources/upanddown/basic.raml#/web-api"
                  }
                ],
                "http://raml.org/vocabularies/document-source-maps#value": [
                  {
                    "@value": "raml"
                  }
                ]
              }
            ]
          }
        ]
      }
    ],
    "http://raml.org/vocabularies/document#declares": [
<<<<<<< HEAD
=======

    ],
    "http://raml.org/vocabularies/document#references": [
>>>>>>> 378412d2

    ]
  }
]<|MERGE_RESOLUTION|>--- conflicted
+++ resolved
@@ -235,12 +235,9 @@
       }
     ],
     "http://raml.org/vocabularies/document#declares": [
-<<<<<<< HEAD
-=======
 
     ],
     "http://raml.org/vocabularies/document#references": [
->>>>>>> 378412d2
 
     ]
   }
