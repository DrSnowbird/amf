[
  {
    "@id": "shared/src/test/resources/upanddown/types-dependency.json",
    "@type": [
      "http://raml.org/vocabularies/document#Document",
      "http://raml.org/vocabularies/document#Fragment",
      "http://raml.org/vocabularies/document#Module",
      "http://raml.org/vocabularies/document#Unit"
    ],
    "http://raml.org/vocabularies/document#encodes": [
      {
        "@id": "shared/src/test/resources/upanddown/types-dependency.json#/web-api",
        "@type": [
          "http://schema.org/WebAPI",
          "http://raml.org/vocabularies/document#DomainElement"
        ],
        "http://schema.org/name": [
          {
            "@value": "test title"
          }
        ],
        "http://schema.org/description": [
          {
            "@value": "test description"
          }
        ],
        "http://raml.org/vocabularies/http#host": [
          {
            "@value": "api.example.com"
          }
        ],
        "http://raml.org/vocabularies/http#schemes": [
          {
            "@value": "http"
          },
          {
            "@value": "https"
          }
        ],
        "http://raml.org/vocabularies/http#basePath": [
          {
            "@value": "/path"
          }
        ],
        "http://raml.org/vocabularies/http#accepts": [
          {
            "@value": "application/yaml"
          }
        ],
        "http://raml.org/vocabularies/http#contentType": [
          {
            "@value": "application/yaml"
          }
        ],
        "http://schema.org/version": [
          {
            "@value": "1.1"
          }
        ],
        "http://schema.org/termsOfService": [
          {
            "@value": "terms of service"
          }
        ],
        "http://raml.org/vocabularies/http#endpoint": [
          {
            "@id": "shared/src/test/resources/upanddown/types-dependency.json#/web-api/end-points/%2Flevel-zero",
            "@type": [
              "http://raml.org/vocabularies/http#EndPoint",
              "http://raml.org/vocabularies/document#DomainElement"
            ],
            "http://raml.org/vocabularies/http#path": [
              {
                "@value": "/level-zero"
              }
            ],
            "http://schema.org/name": [
              {
                "@value": "One display name"
              }
            ],
            "http://schema.org/description": [
              {
                "@value": "and this description!"
              }
            ],
            "http://www.w3.org/ns/hydra/core#supportedOperation": [
              {
                "@id": "shared/src/test/resources/upanddown/types-dependency.json#/web-api/end-points/%2Flevel-zero/get",
                "@type": [
                  "http://www.w3.org/ns/hydra/core#Operation",
                  "http://raml.org/vocabularies/document#DomainElement"
                ],
                "http://www.w3.org/ns/hydra/core#method": [
                  {
                    "@value": "get"
                  }
                ],
                "http://schema.org/name": [
                  {
                    "@value": "Some title"
                  }
                ],
                "http://www.w3.org/ns/hydra/core#expects": [
                  {
                    "@id": "shared/src/test/resources/upanddown/types-dependency.json#/web-api/end-points/%2Flevel-zero/get/request",
                    "@type": [
                      "http://raml.org/vocabularies/http#Request",
                      "http://raml.org/vocabularies/document#DomainElement"
                    ],
                    "http://raml.org/vocabularies/http#payload": [
                      {
                        "@id": "shared/src/test/resources/upanddown/types-dependency.json#/web-api/end-points/%2Flevel-zero/get/request/default",
                        "@type": [
                          "http://raml.org/vocabularies/http#Payload",
                          "http://raml.org/vocabularies/document#DomainElement"
                        ],
                        "http://raml.org/vocabularies/http#schema": [
                          {
                            "@id": "shared/src/test/resources/upanddown/types-dependency.json#/web-api/end-points/%2Flevel-zero/get/request/default/schema",
                            "@type": [
                              "http://www.w3.org/ns/shacl#NodeShape",
                              "http://www.w3.org/ns/shacl#Shape",
                              "http://raml.org/vocabularies/shapes#Shape",
                              "http://raml.org/vocabularies/document#DomainElement"
                            ],
                            "http://www.w3.org/ns/shacl#closed": [
                              {
                                "@value": false
                              }
                            ],
                            "http://www.w3.org/ns/shacl#property": [
                              {
                                "@id": "shared/src/test/resources/upanddown/types-dependency.json#/web-api/end-points/%2Flevel-zero/get/request/default/schema/property/name",
                                "@type": [
                                  "http://www.w3.org/ns/shacl#PropertyShape",
                                  "http://www.w3.org/ns/shacl#Shape",
                                  "http://raml.org/vocabularies/shapes#Shape"
                                ],
                                "http://raml.org/vocabularies/shapes#range": [
                                  {
                                    "@id": "shared/src/test/resources/upanddown/types-dependency.json#/web-api/end-points/%2Flevel-zero/get/request/default/schema/property/name/scalar/name",
                                    "@type": [
                                      "http://www.w3.org/ns/shacl#ScalarShape",
                                      "http://www.w3.org/ns/shacl#Shape",
                                      "http://raml.org/vocabularies/shapes#Shape",
                                      "http://raml.org/vocabularies/document#DomainElement"
                                    ],
                                    "http://www.w3.org/ns/shacl#datatype": [
                                      {
                                        "@id": "http://www.w3.org/2001/XMLSchema#string"
                                      }
                                    ],
                                    "http://www.w3.org/ns/shacl#name": [
                                      {
                                        "@value": "name"
                                      }
                                    ],
                                    "http://raml.org/vocabularies/document-source-maps#sources": [
                                      {
                                        "@id": "shared/src/test/resources/upanddown/types-dependency.json#/web-api/end-points/%2Flevel-zero/get/request/default/schema/property/name/scalar/name/source-map",
                                        "@type": [
                                          "http://raml.org/vocabularies/document-source-maps#SourceMap"
                                        ],
                                        "http://raml.org/vocabularies/document-source-maps#lexical": [
                                          {
                                            "http://raml.org/vocabularies/document-source-maps#element": [
                                              {
                                                "@value": "http://www.w3.org/ns/shacl#datatype"
                                              }
                                            ],
                                            "http://raml.org/vocabularies/document-source-maps#value": [
                                              {
                                                "@value": "[(32,18)-(32,34)]"
                                              }
                                            ]
                                          },
                                          {
                                            "http://raml.org/vocabularies/document-source-maps#element": [
                                              {
                                                "@value": "shared/src/test/resources/upanddown/types-dependency.json#/web-api/end-points/%2Flevel-zero/get/request/default/schema/property/name/scalar/name"
                                              }
                                            ],
                                            "http://raml.org/vocabularies/document-source-maps#value": [
                                              {
                                                "@value": "[(31,16)-(32,34)]"
                                              }
                                            ]
                                          }
                                        ]
                                      }
                                    ]
                                  }
                                ],
                                "http://www.w3.org/ns/shacl#minCount": [
                                  {
                                    "@value": 0
                                  }
                                ],
                                "http://www.w3.org/ns/shacl#name": [
                                  {
                                    "@value": "name"
                                  }
                                ],
                                "http://raml.org/vocabularies/document-source-maps#sources": [
                                  {
                                    "@id": "shared/src/test/resources/upanddown/types-dependency.json#/web-api/end-points/%2Flevel-zero/get/request/default/schema/property/name/source-map",
                                    "@type": [
                                      "http://raml.org/vocabularies/document-source-maps#SourceMap"
                                    ],
                                    "http://raml.org/vocabularies/document-source-maps#lexical": [
                                      {
                                        "http://raml.org/vocabularies/document-source-maps#element": [
                                          {
                                            "@value": "shared/src/test/resources/upanddown/types-dependency.json#/web-api/end-points/%2Flevel-zero/get/request/default/schema/property/name"
                                          }
                                        ],
                                        "http://raml.org/vocabularies/document-source-maps#value": [
                                          {
                                            "@value": "[(31,16)-(32,34)]"
                                          }
                                        ]
                                      }
                                    ]
                                  }
                                ]
                              },
                              {
                                "@id": "shared/src/test/resources/upanddown/types-dependency.json#/web-api/end-points/%2Flevel-zero/get/request/default/schema/property/lastName",
                                "@type": [
                                  "http://www.w3.org/ns/shacl#PropertyShape",
                                  "http://www.w3.org/ns/shacl#Shape",
                                  "http://raml.org/vocabularies/shapes#Shape"
                                ],
                                "http://raml.org/vocabularies/shapes#range": [
                                  {
                                    "@id": "shared/src/test/resources/upanddown/types-dependency.json#/web-api/end-points/%2Flevel-zero/get/request/default/schema/property/lastName/scalar/lastName",
                                    "@type": [
                                      "http://www.w3.org/ns/shacl#ScalarShape",
                                      "http://www.w3.org/ns/shacl#Shape",
                                      "http://raml.org/vocabularies/shapes#Shape",
                                      "http://raml.org/vocabularies/document#DomainElement"
                                    ],
                                    "http://www.w3.org/ns/shacl#datatype": [
                                      {
                                        "@id": "http://www.w3.org/2001/XMLSchema#string"
                                      }
                                    ],
                                    "http://www.w3.org/ns/shacl#name": [
                                      {
                                        "@value": "lastName"
                                      }
                                    ],
                                    "http://raml.org/vocabularies/document-source-maps#sources": [
                                      {
                                        "@id": "shared/src/test/resources/upanddown/types-dependency.json#/web-api/end-points/%2Flevel-zero/get/request/default/schema/property/lastName/scalar/lastName/source-map",
                                        "@type": [
                                          "http://raml.org/vocabularies/document-source-maps#SourceMap"
                                        ],
                                        "http://raml.org/vocabularies/document-source-maps#lexical": [
                                          {
                                            "http://raml.org/vocabularies/document-source-maps#element": [
                                              {
                                                "@value": "http://www.w3.org/ns/shacl#datatype"
                                              }
                                            ],
                                            "http://raml.org/vocabularies/document-source-maps#value": [
                                              {
                                                "@value": "[(35,18)-(35,34)]"
                                              }
                                            ]
                                          },
                                          {
                                            "http://raml.org/vocabularies/document-source-maps#element": [
                                              {
                                                "@value": "shared/src/test/resources/upanddown/types-dependency.json#/web-api/end-points/%2Flevel-zero/get/request/default/schema/property/lastName/scalar/lastName"
                                              }
                                            ],
                                            "http://raml.org/vocabularies/document-source-maps#value": [
                                              {
                                                "@value": "[(34,16)-(35,34)]"
                                              }
                                            ]
                                          }
                                        ]
                                      }
                                    ]
                                  }
                                ],
                                "http://www.w3.org/ns/shacl#minCount": [
                                  {
                                    "@value": 0
                                  }
                                ],
                                "http://www.w3.org/ns/shacl#name": [
                                  {
                                    "@value": "lastName"
                                  }
                                ],
                                "http://raml.org/vocabularies/document-source-maps#sources": [
                                  {
                                    "@id": "shared/src/test/resources/upanddown/types-dependency.json#/web-api/end-points/%2Flevel-zero/get/request/default/schema/property/lastName/source-map",
                                    "@type": [
                                      "http://raml.org/vocabularies/document-source-maps#SourceMap"
                                    ],
                                    "http://raml.org/vocabularies/document-source-maps#lexical": [
                                      {
                                        "http://raml.org/vocabularies/document-source-maps#element": [
                                          {
                                            "@value": "shared/src/test/resources/upanddown/types-dependency.json#/web-api/end-points/%2Flevel-zero/get/request/default/schema/property/lastName"
                                          }
                                        ],
                                        "http://raml.org/vocabularies/document-source-maps#value": [
                                          {
                                            "@value": "[(34,16)-(35,34)]"
                                          }
                                        ]
                                      }
                                    ]
                                  }
                                ]
                              },
                              {
                                "@id": "shared/src/test/resources/upanddown/types-dependency.json#/web-api/end-points/%2Flevel-zero/get/request/default/schema/property/address",
                                "@type": [
                                  "http://www.w3.org/ns/shacl#PropertyShape",
                                  "http://www.w3.org/ns/shacl#Shape",
                                  "http://raml.org/vocabularies/shapes#Shape"
                                ],
                                "http://raml.org/vocabularies/shapes#range": [
                                  {
                                    "@id": "shared/src/test/resources/upanddown/types-dependency.json#/web-api/end-points/%2Flevel-zero/get/request/default/schema/property/address/address",
                                    "@type": [
                                      "http://www.w3.org/ns/shacl#NodeShape",
                                      "http://www.w3.org/ns/shacl#Shape",
                                      "http://raml.org/vocabularies/shapes#Shape",
                                      "http://raml.org/vocabularies/document#DomainElement"
                                    ],
                                    "http://www.w3.org/ns/shacl#closed": [
                                      {
                                        "@value": false
                                      }
                                    ],
                                    "http://www.w3.org/ns/shacl#property": [
                                      {
                                        "@id": "shared/src/test/resources/upanddown/types-dependency.json#/web-api/end-points/%2Flevel-zero/get/request/default/schema/property/address/address/property/city",
                                        "@type": [
                                          "http://www.w3.org/ns/shacl#PropertyShape",
                                          "http://www.w3.org/ns/shacl#Shape",
                                          "http://raml.org/vocabularies/shapes#Shape"
                                        ],
                                        "http://raml.org/vocabularies/shapes#range": [
                                          {
                                            "@id": "shared/src/test/resources/upanddown/types-dependency.json#/web-api/end-points/%2Flevel-zero/get/request/default/schema/property/address/address/property/city/scalar/city",
                                            "@type": [
                                              "http://www.w3.org/ns/shacl#ScalarShape",
                                              "http://www.w3.org/ns/shacl#Shape",
                                              "http://raml.org/vocabularies/shapes#Shape",
                                              "http://raml.org/vocabularies/document#DomainElement"
                                            ],
                                            "http://www.w3.org/ns/shacl#datatype": [
                                              {
                                                "@id": "http://www.w3.org/2001/XMLSchema#string"
                                              }
                                            ],
                                            "http://www.w3.org/ns/shacl#name": [
                                              {
                                                "@value": "city"
                                              }
                                            ],
                                            "http://raml.org/vocabularies/document-source-maps#sources": [
                                              {
                                                "@id": "shared/src/test/resources/upanddown/types-dependency.json#/web-api/end-points/%2Flevel-zero/get/request/default/schema/property/address/address/property/city/scalar/city/source-map",
                                                "@type": [
                                                  "http://raml.org/vocabularies/document-source-maps#SourceMap"
                                                ],
                                                "http://raml.org/vocabularies/document-source-maps#lexical": [
                                                  {
                                                    "http://raml.org/vocabularies/document-source-maps#element": [
                                                      {
                                                        "@value": "http://www.w3.org/ns/shacl#datatype"
                                                      }
                                                    ],
                                                    "http://raml.org/vocabularies/document-source-maps#value": [
                                                      {
                                                        "@value": "[(40,22)-(40,38)]"
                                                      }
                                                    ]
                                                  },
                                                  {
                                                    "http://raml.org/vocabularies/document-source-maps#element": [
                                                      {
                                                        "@value": "shared/src/test/resources/upanddown/types-dependency.json#/web-api/end-points/%2Flevel-zero/get/request/default/schema/property/address/address/property/city/scalar/city"
                                                      }
                                                    ],
                                                    "http://raml.org/vocabularies/document-source-maps#value": [
                                                      {
                                                        "@value": "[(39,20)-(40,38)]"
                                                      }
                                                    ]
                                                  }
                                                ]
                                              }
                                            ]
                                          }
                                        ],
                                        "http://www.w3.org/ns/shacl#minCount": [
                                          {
                                            "@value": 0
                                          }
                                        ],
                                        "http://www.w3.org/ns/shacl#name": [
                                          {
                                            "@value": "city"
                                          }
                                        ],
                                        "http://raml.org/vocabularies/document-source-maps#sources": [
                                          {
                                            "@id": "shared/src/test/resources/upanddown/types-dependency.json#/web-api/end-points/%2Flevel-zero/get/request/default/schema/property/address/address/property/city/source-map",
                                            "@type": [
                                              "http://raml.org/vocabularies/document-source-maps#SourceMap"
                                            ],
                                            "http://raml.org/vocabularies/document-source-maps#lexical": [
                                              {
                                                "http://raml.org/vocabularies/document-source-maps#element": [
                                                  {
                                                    "@value": "shared/src/test/resources/upanddown/types-dependency.json#/web-api/end-points/%2Flevel-zero/get/request/default/schema/property/address/address/property/city"
                                                  }
                                                ],
                                                "http://raml.org/vocabularies/document-source-maps#value": [
                                                  {
                                                    "@value": "[(39,20)-(40,38)]"
                                                  }
                                                ]
                                              }
                                            ]
                                          }
                                        ]
                                      },
                                      {
                                        "@id": "shared/src/test/resources/upanddown/types-dependency.json#/web-api/end-points/%2Flevel-zero/get/request/default/schema/property/address/address/property/street",
                                        "@type": [
                                          "http://www.w3.org/ns/shacl#PropertyShape",
                                          "http://www.w3.org/ns/shacl#Shape",
                                          "http://raml.org/vocabularies/shapes#Shape"
                                        ],
                                        "http://raml.org/vocabularies/shapes#range": [
                                          {
                                            "@id": "shared/src/test/resources/upanddown/types-dependency.json#/web-api/end-points/%2Flevel-zero/get/request/default/schema/property/address/address/property/street/scalar/street",
                                            "@type": [
                                              "http://www.w3.org/ns/shacl#ScalarShape",
                                              "http://www.w3.org/ns/shacl#Shape",
                                              "http://raml.org/vocabularies/shapes#Shape",
                                              "http://raml.org/vocabularies/document#DomainElement"
                                            ],
                                            "http://www.w3.org/ns/shacl#datatype": [
                                              {
                                                "@id": "http://www.w3.org/2001/XMLSchema#string"
                                              }
                                            ],
                                            "http://www.w3.org/ns/shacl#name": [
                                              {
                                                "@value": "street"
                                              }
                                            ],
                                            "http://raml.org/vocabularies/document-source-maps#sources": [
                                              {
                                                "@id": "shared/src/test/resources/upanddown/types-dependency.json#/web-api/end-points/%2Flevel-zero/get/request/default/schema/property/address/address/property/street/scalar/street/source-map",
                                                "@type": [
                                                  "http://raml.org/vocabularies/document-source-maps#SourceMap"
                                                ],
                                                "http://raml.org/vocabularies/document-source-maps#lexical": [
                                                  {
                                                    "http://raml.org/vocabularies/document-source-maps#element": [
                                                      {
                                                        "@value": "http://www.w3.org/ns/shacl#datatype"
                                                      }
                                                    ],
                                                    "http://raml.org/vocabularies/document-source-maps#value": [
                                                      {
                                                        "@value": "[(43,22)-(43,38)]"
                                                      }
                                                    ]
                                                  },
                                                  {
                                                    "http://raml.org/vocabularies/document-source-maps#element": [
                                                      {
                                                        "@value": "shared/src/test/resources/upanddown/types-dependency.json#/web-api/end-points/%2Flevel-zero/get/request/default/schema/property/address/address/property/street/scalar/street"
                                                      }
                                                    ],
                                                    "http://raml.org/vocabularies/document-source-maps#value": [
                                                      {
                                                        "@value": "[(42,20)-(43,38)]"
                                                      }
                                                    ]
                                                  }
                                                ]
                                              }
                                            ]
                                          }
                                        ],
                                        "http://www.w3.org/ns/shacl#minCount": [
                                          {
                                            "@value": 0
                                          }
                                        ],
                                        "http://www.w3.org/ns/shacl#name": [
                                          {
                                            "@value": "street"
                                          }
                                        ],
                                        "http://raml.org/vocabularies/document-source-maps#sources": [
                                          {
                                            "@id": "shared/src/test/resources/upanddown/types-dependency.json#/web-api/end-points/%2Flevel-zero/get/request/default/schema/property/address/address/property/street/source-map",
                                            "@type": [
                                              "http://raml.org/vocabularies/document-source-maps#SourceMap"
                                            ],
                                            "http://raml.org/vocabularies/document-source-maps#lexical": [
                                              {
                                                "http://raml.org/vocabularies/document-source-maps#element": [
                                                  {
                                                    "@value": "shared/src/test/resources/upanddown/types-dependency.json#/web-api/end-points/%2Flevel-zero/get/request/default/schema/property/address/address/property/street"
                                                  }
                                                ],
                                                "http://raml.org/vocabularies/document-source-maps#value": [
                                                  {
                                                    "@value": "[(42,20)-(43,38)]"
                                                  }
                                                ]
                                              }
                                            ]
                                          }
                                        ]
                                      },
                                      {
                                        "@id": "shared/src/test/resources/upanddown/types-dependency.json#/web-api/end-points/%2Flevel-zero/get/request/default/schema/property/address/address/property/number",
                                        "@type": [
                                          "http://www.w3.org/ns/shacl#PropertyShape",
                                          "http://www.w3.org/ns/shacl#Shape",
                                          "http://raml.org/vocabularies/shapes#Shape"
                                        ],
                                        "http://raml.org/vocabularies/shapes#range": [
                                          {
                                            "@id": "shared/src/test/resources/upanddown/types-dependency.json#/web-api/end-points/%2Flevel-zero/get/request/default/schema/property/address/address/property/number/scalar/number",
                                            "@type": [
                                              "http://www.w3.org/ns/shacl#ScalarShape",
                                              "http://www.w3.org/ns/shacl#Shape",
                                              "http://raml.org/vocabularies/shapes#Shape",
                                              "http://raml.org/vocabularies/document#DomainElement"
                                            ],
                                            "http://www.w3.org/ns/shacl#datatype": [
                                              {
                                                "@id": "http://www.w3.org/2001/XMLSchema#integer"
                                              }
                                            ],
                                            "http://www.w3.org/ns/shacl#name": [
                                              {
                                                "@value": "number"
                                              }
                                            ],
                                            "http://raml.org/vocabularies/document-source-maps#sources": [
                                              {
                                                "@id": "shared/src/test/resources/upanddown/types-dependency.json#/web-api/end-points/%2Flevel-zero/get/request/default/schema/property/address/address/property/number/scalar/number/source-map",
                                                "@type": [
                                                  "http://raml.org/vocabularies/document-source-maps#SourceMap"
                                                ],
                                                "http://raml.org/vocabularies/document-source-maps#lexical": [
                                                  {
                                                    "http://raml.org/vocabularies/document-source-maps#element": [
                                                      {
                                                        "@value": "http://www.w3.org/ns/shacl#datatype"
                                                      }
                                                    ],
                                                    "http://raml.org/vocabularies/document-source-maps#value": [
                                                      {
                                                        "@value": "[(46,22)-(46,39)]"
                                                      }
                                                    ]
                                                  },
                                                  {
                                                    "http://raml.org/vocabularies/document-source-maps#element": [
                                                      {
                                                        "@value": "shared/src/test/resources/upanddown/types-dependency.json#/web-api/end-points/%2Flevel-zero/get/request/default/schema/property/address/address/property/number/scalar/number"
                                                      }
                                                    ],
                                                    "http://raml.org/vocabularies/document-source-maps#value": [
                                                      {
                                                        "@value": "[(45,20)-(46,39)]"
                                                      }
                                                    ]
                                                  }
                                                ]
                                              }
                                            ]
                                          }
                                        ],
                                        "http://www.w3.org/ns/shacl#minCount": [
                                          {
                                            "@value": 0
                                          }
                                        ],
                                        "http://www.w3.org/ns/shacl#name": [
                                          {
                                            "@value": "number"
                                          }
                                        ],
                                        "http://raml.org/vocabularies/document-source-maps#sources": [
                                          {
                                            "@id": "shared/src/test/resources/upanddown/types-dependency.json#/web-api/end-points/%2Flevel-zero/get/request/default/schema/property/address/address/property/number/source-map",
                                            "@type": [
                                              "http://raml.org/vocabularies/document-source-maps#SourceMap"
                                            ],
                                            "http://raml.org/vocabularies/document-source-maps#lexical": [
                                              {
                                                "http://raml.org/vocabularies/document-source-maps#element": [
                                                  {
                                                    "@value": "shared/src/test/resources/upanddown/types-dependency.json#/web-api/end-points/%2Flevel-zero/get/request/default/schema/property/address/address/property/number"
                                                  }
                                                ],
                                                "http://raml.org/vocabularies/document-source-maps#value": [
                                                  {
                                                    "@value": "[(45,20)-(46,39)]"
                                                  }
                                                ]
                                              }
                                            ]
                                          }
                                        ]
                                      },
                                      {
                                        "@id": "shared/src/test/resources/upanddown/types-dependency.json#/web-api/end-points/%2Flevel-zero/get/request/default/schema/property/address/address/property/postal",
                                        "@type": [
                                          "http://www.w3.org/ns/shacl#PropertyShape",
                                          "http://www.w3.org/ns/shacl#Shape",
                                          "http://raml.org/vocabularies/shapes#Shape"
                                        ],
                                        "http://raml.org/vocabularies/shapes#range": [
                                          {
                                            "@id": "shared/src/test/resources/upanddown/types-dependency.json#/web-api/end-points/%2Flevel-zero/get/request/default/schema/property/address/address/property/postal/scalar/postal",
                                            "@type": [
                                              "http://www.w3.org/ns/shacl#ScalarShape",
                                              "http://www.w3.org/ns/shacl#Shape",
                                              "http://raml.org/vocabularies/shapes#Shape",
                                              "http://raml.org/vocabularies/document#DomainElement"
                                            ],
                                            "http://www.w3.org/ns/shacl#datatype": [
                                              {
                                                "@id": "http://www.w3.org/2001/XMLSchema#integer"
                                              }
                                            ],
                                            "http://www.w3.org/ns/shacl#name": [
                                              {
                                                "@value": "postal"
                                              }
                                            ],
                                            "http://raml.org/vocabularies/document-source-maps#sources": [
                                              {
                                                "@id": "shared/src/test/resources/upanddown/types-dependency.json#/web-api/end-points/%2Flevel-zero/get/request/default/schema/property/address/address/property/postal/scalar/postal/source-map",
                                                "@type": [
                                                  "http://raml.org/vocabularies/document-source-maps#SourceMap"
                                                ],
                                                "http://raml.org/vocabularies/document-source-maps#lexical": [
                                                  {
                                                    "http://raml.org/vocabularies/document-source-maps#element": [
                                                      {
                                                        "@value": "http://www.w3.org/ns/shacl#datatype"
                                                      }
                                                    ],
                                                    "http://raml.org/vocabularies/document-source-maps#value": [
                                                      {
                                                        "@value": "[(49,22)-(49,39)]"
                                                      }
                                                    ]
                                                  },
                                                  {
                                                    "http://raml.org/vocabularies/document-source-maps#element": [
                                                      {
                                                        "@value": "shared/src/test/resources/upanddown/types-dependency.json#/web-api/end-points/%2Flevel-zero/get/request/default/schema/property/address/address/property/postal/scalar/postal"
                                                      }
                                                    ],
                                                    "http://raml.org/vocabularies/document-source-maps#value": [
                                                      {
                                                        "@value": "[(48,20)-(49,39)]"
                                                      }
                                                    ]
                                                  }
                                                ]
                                              }
                                            ]
                                          }
                                        ],
                                        "http://www.w3.org/ns/shacl#minCount": [
                                          {
                                            "@value": 0
                                          }
                                        ],
                                        "http://www.w3.org/ns/shacl#name": [
                                          {
                                            "@value": "postal"
                                          }
                                        ],
                                        "http://raml.org/vocabularies/document-source-maps#sources": [
                                          {
                                            "@id": "shared/src/test/resources/upanddown/types-dependency.json#/web-api/end-points/%2Flevel-zero/get/request/default/schema/property/address/address/property/postal/source-map",
                                            "@type": [
                                              "http://raml.org/vocabularies/document-source-maps#SourceMap"
                                            ],
                                            "http://raml.org/vocabularies/document-source-maps#lexical": [
                                              {
                                                "http://raml.org/vocabularies/document-source-maps#element": [
                                                  {
                                                    "@value": "shared/src/test/resources/upanddown/types-dependency.json#/web-api/end-points/%2Flevel-zero/get/request/default/schema/property/address/address/property/postal"
                                                  }
                                                ],
                                                "http://raml.org/vocabularies/document-source-maps#value": [
                                                  {
                                                    "@value": "[(48,20)-(49,39)]"
                                                  }
                                                ]
                                              }
                                            ]
                                          }
                                        ]
                                      }
                                    ],
                                    "http://raml.org/vocabularies/shapes#dependencies": [
                                      {
                                        "@id": "shared/src/test/resources/upanddown/types-dependency.json#/web-api/end-points/%2Flevel-zero/get/request/default/schema/property/address/address/dependency",
                                        "@type": [
                                          "http://raml.org/vocabularies/shapes#PropertyDependencies",
                                          "http://raml.org/vocabularies/document#DomainElement"
                                        ],
                                        "http://raml.org/vocabularies/shapes#propertySource": [
                                          {
                                            "@id": "shared/src/test/resources/upanddown/types-dependency.json#/web-api/end-points/%2Flevel-zero/get/request/default/schema/property/address/address/property/city"
                                          }
                                        ],
                                        "http://raml.org/vocabularies/shapes#propertyTarget": [
                                          {
                                            "@id": "shared/src/test/resources/upanddown/types-dependency.json#/web-api/end-points/%2Flevel-zero/get/request/default/schema/property/address/address/property/postal"
                                          }
                                        ],
                                        "http://raml.org/vocabularies/document-source-maps#sources": [
                                          {
                                            "@id": "shared/src/test/resources/upanddown/types-dependency.json#/web-api/end-points/%2Flevel-zero/get/request/default/schema/property/address/address/dependency/source-map",
                                            "@type": [
                                              "http://raml.org/vocabularies/document-source-maps#SourceMap"
                                            ],
                                            "http://raml.org/vocabularies/document-source-maps#lexical": [
                                              {
                                                "http://raml.org/vocabularies/document-source-maps#element": [
                                                  {
                                                    "@value": "http://raml.org/vocabularies/shapes#propertyTarget"
                                                  }
                                                ],
                                                "http://raml.org/vocabularies/document-source-maps#value": [
                                                  {
                                                    "@value": "[(54,22)-(54,30)]"
                                                  }
                                                ]
                                              },
                                              {
                                                "http://raml.org/vocabularies/document-source-maps#element": [
                                                  {
                                                    "@value": "shared/src/test/resources/upanddown/types-dependency.json#/web-api/end-points/%2Flevel-zero/get/request/default/schema/property/address/address/dependency"
                                                  }
                                                ],
                                                "http://raml.org/vocabularies/document-source-maps#value": [
                                                  {
                                                    "@value": "[(53,20)-(54,30)]"
                                                  }
                                                ]
                                              },
                                              {
                                                "http://raml.org/vocabularies/document-source-maps#element": [
                                                  {
                                                    "@value": "http://raml.org/vocabularies/shapes#propertySource"
                                                  }
                                                ],
                                                "http://raml.org/vocabularies/document-source-maps#value": [
                                                  {
                                                    "@value": "[(53,20)-(54,30)]"
                                                  }
                                                ]
                                              }
                                            ]
                                          }
                                        ]
                                      },
                                      {
                                        "@id": "shared/src/test/resources/upanddown/types-dependency.json#/web-api/end-points/%2Flevel-zero/get/request/default/schema/property/address/address/dependency",
                                        "@type": [
                                          "http://raml.org/vocabularies/shapes#PropertyDependencies",
                                          "http://raml.org/vocabularies/document#DomainElement"
                                        ],
                                        "http://raml.org/vocabularies/shapes#propertySource": [
                                          {
                                            "@id": "shared/src/test/resources/upanddown/types-dependency.json#/web-api/end-points/%2Flevel-zero/get/request/default/schema/property/address/address/property/street"
                                          }
                                        ],
                                        "http://raml.org/vocabularies/shapes#propertyTarget": [
                                          {
                                            "@id": "shared/src/test/resources/upanddown/types-dependency.json#/web-api/end-points/%2Flevel-zero/get/request/default/schema/property/address/address/property/number"
                                          },
                                          {
                                            "@id": "shared/src/test/resources/upanddown/types-dependency.json#/web-api/end-points/%2Flevel-zero/get/request/default/schema/property/address/address/property/postal"
                                          },
                                          {
                                            "@id": "shared/src/test/resources/upanddown/types-dependency.json#/web-api/end-points/%2Flevel-zero/get/request/default/schema/property/address/address/property/city"
                                          }
                                        ],
                                        "http://raml.org/vocabularies/document-source-maps#sources": [
                                          {
                                            "@id": "shared/src/test/resources/upanddown/types-dependency.json#/web-api/end-points/%2Flevel-zero/get/request/default/schema/property/address/address/dependency/source-map",
                                            "@type": [
                                              "http://raml.org/vocabularies/document-source-maps#SourceMap"
                                            ],
                                            "http://raml.org/vocabularies/document-source-maps#lexical": [
                                              {
                                                "http://raml.org/vocabularies/document-source-maps#element": [
                                                  {
                                                    "@value": "http://raml.org/vocabularies/shapes#propertyTarget"
                                                  }
                                                ],
                                                "http://raml.org/vocabularies/document-source-maps#value": [
                                                  {
                                                    "@value": "[(57,22)-(59,28)]"
                                                  }
                                                ]
                                              },
                                              {
                                                "http://raml.org/vocabularies/document-source-maps#element": [
                                                  {
                                                    "@value": "shared/src/test/resources/upanddown/types-dependency.json#/web-api/end-points/%2Flevel-zero/get/request/default/schema/property/address/address/dependency"
                                                  }
                                                ],
                                                "http://raml.org/vocabularies/document-source-maps#value": [
                                                  {
                                                    "@value": "[(56,20)-(59,28)]"
                                                  }
                                                ]
                                              },
                                              {
                                                "http://raml.org/vocabularies/document-source-maps#element": [
                                                  {
                                                    "@value": "http://raml.org/vocabularies/shapes#propertySource"
                                                  }
                                                ],
                                                "http://raml.org/vocabularies/document-source-maps#value": [
                                                  {
                                                    "@value": "[(56,20)-(59,28)]"
                                                  }
                                                ]
                                              }
                                            ]
                                          }
                                        ]
                                      },
                                      {
                                        "@id": "shared/src/test/resources/upanddown/types-dependency.json#/web-api/end-points/%2Flevel-zero/get/request/default/schema/property/address/address/dependency",
                                        "@type": [
                                          "http://raml.org/vocabularies/shapes#PropertyDependencies",
                                          "http://raml.org/vocabularies/document#DomainElement"
                                        ],
                                        "http://raml.org/vocabularies/shapes#propertySource": [
                                          {
                                            "@id": "shared/src/test/resources/upanddown/types-dependency.json#/web-api/end-points/%2Flevel-zero/get/request/default/schema/property/address/address/property/number"
                                          }
                                        ],
                                        "http://raml.org/vocabularies/shapes#propertyTarget": [
                                          {
                                            "@id": "shared/src/test/resources/upanddown/types-dependency.json#/web-api/end-points/%2Flevel-zero/get/request/default/schema/property/address/address/property/street"
                                          }
                                        ],
                                        "http://raml.org/vocabularies/document-source-maps#sources": [
                                          {
                                            "@id": "shared/src/test/resources/upanddown/types-dependency.json#/web-api/end-points/%2Flevel-zero/get/request/default/schema/property/address/address/dependency/source-map",
                                            "@type": [
                                              "http://raml.org/vocabularies/document-source-maps#SourceMap"
                                            ],
                                            "http://raml.org/vocabularies/document-source-maps#lexical": [
                                              {
                                                "http://raml.org/vocabularies/document-source-maps#element": [
                                                  {
                                                    "@value": "http://raml.org/vocabularies/shapes#propertyTarget"
                                                  }
                                                ],
                                                "http://raml.org/vocabularies/document-source-maps#value": [
                                                  {
                                                    "@value": "[(62,22)-(62,30)]"
                                                  }
                                                ]
                                              },
                                              {
                                                "http://raml.org/vocabularies/document-source-maps#element": [
                                                  {
                                                    "@value": "shared/src/test/resources/upanddown/types-dependency.json#/web-api/end-points/%2Flevel-zero/get/request/default/schema/property/address/address/dependency"
                                                  }
                                                ],
                                                "http://raml.org/vocabularies/document-source-maps#value": [
                                                  {
                                                    "@value": "[(61,20)-(62,30)]"
                                                  }
                                                ]
                                              },
                                              {
                                                "http://raml.org/vocabularies/document-source-maps#element": [
                                                  {
                                                    "@value": "http://raml.org/vocabularies/shapes#propertySource"
                                                  }
                                                ],
                                                "http://raml.org/vocabularies/document-source-maps#value": [
                                                  {
                                                    "@value": "[(61,20)-(62,30)]"
                                                  }
                                                ]
                                              }
                                            ]
                                          }
                                        ]
                                      }
                                    ],
                                    "http://www.w3.org/ns/shacl#name": [
                                      {
                                        "@value": "address"
                                      }
                                    ],
                                    "http://raml.org/vocabularies/document-source-maps#sources": [
                                      {
                                        "@id": "shared/src/test/resources/upanddown/types-dependency.json#/web-api/end-points/%2Flevel-zero/get/request/default/schema/property/address/address/source-map",
                                        "@type": [
                                          "http://raml.org/vocabularies/document-source-maps#SourceMap"
                                        ],
                                        "http://raml.org/vocabularies/document-source-maps#lexical": [
                                          {
                                            "http://raml.org/vocabularies/document-source-maps#element": [
                                              {
                                                "@value": "http://raml.org/vocabularies/shapes#dependencies"
                                              }
                                            ],
                                            "http://raml.org/vocabularies/document-source-maps#value": [
                                              {
                                                "@value": "[(52,18)-(62,30)]"
                                              }
                                            ]
                                          },
                                          {
                                            "http://raml.org/vocabularies/document-source-maps#element": [
                                              {
                                                "@value": "shared/src/test/resources/upanddown/types-dependency.json#/web-api/end-points/%2Flevel-zero/get/request/default/schema/property/address/address"
                                              }
                                            ],
                                            "http://raml.org/vocabularies/document-source-maps#value": [
                                              {
                                                "@value": "[(37,16)-(62,30)]"
                                              }
                                            ]
                                          },
                                          {
                                            "http://raml.org/vocabularies/document-source-maps#element": [
                                              {
                                                "@value": "http://www.w3.org/ns/shacl#property"
                                              }
                                            ],
                                            "http://raml.org/vocabularies/document-source-maps#value": [
                                              {
                                                "@value": "[(38,18)-(49,39)]"
                                              }
                                            ]
                                          }
                                        ]
                                      }
                                    ]
                                  }
                                ],
                                "http://www.w3.org/ns/shacl#minCount": [
                                  {
                                    "@value": 0
                                  }
                                ],
                                "http://www.w3.org/ns/shacl#name": [
                                  {
                                    "@value": "address"
                                  }
                                ],
                                "http://raml.org/vocabularies/document-source-maps#sources": [
                                  {
                                    "@id": "shared/src/test/resources/upanddown/types-dependency.json#/web-api/end-points/%2Flevel-zero/get/request/default/schema/property/address/source-map",
                                    "@type": [
                                      "http://raml.org/vocabularies/document-source-maps#SourceMap"
                                    ],
                                    "http://raml.org/vocabularies/document-source-maps#lexical": [
                                      {
                                        "http://raml.org/vocabularies/document-source-maps#element": [
                                          {
                                            "@value": "shared/src/test/resources/upanddown/types-dependency.json#/web-api/end-points/%2Flevel-zero/get/request/default/schema/property/address"
                                          }
                                        ],
                                        "http://raml.org/vocabularies/document-source-maps#value": [
                                          {
                                            "@value": "[(37,16)-(62,30)]"
                                          }
                                        ]
                                      }
                                    ]
                                  }
                                ]
                              }
                            ],
                            "http://www.w3.org/ns/shacl#name": [
                              {
                                "@value": "schema"
                              }
                            ],
                            "http://raml.org/vocabularies/document-source-maps#sources": [
                              {
                                "@id": "shared/src/test/resources/upanddown/types-dependency.json#/web-api/end-points/%2Flevel-zero/get/request/default/schema/source-map",
                                "@type": [
                                  "http://raml.org/vocabularies/document-source-maps#SourceMap"
                                ],
                                "http://raml.org/vocabularies/document-source-maps#lexical": [
                                  {
                                    "http://raml.org/vocabularies/document-source-maps#element": [
                                      {
                                        "@value": "http://www.w3.org/ns/shacl#property"
                                      }
                                    ],
                                    "http://raml.org/vocabularies/document-source-maps#value": [
                                      {
                                        "@value": "[(30,14)-(62,30)]"
                                      }
                                    ]
                                  },
                                  {
                                    "http://raml.org/vocabularies/document-source-maps#element": [
                                      {
                                        "@value": "shared/src/test/resources/upanddown/types-dependency.json#/web-api/end-points/%2Flevel-zero/get/request/default/schema"
                                      }
                                    ],
                                    "http://raml.org/vocabularies/document-source-maps#value": [
                                      {
                                        "@value": "[(29,12)-(67,30)]"
                                      }
                                    ]
                                  }
                                ]
                              }
                            ]
                          }
                        ],
                        "http://raml.org/vocabularies/document-source-maps#sources": [
                          {
                            "@id": "shared/src/test/resources/upanddown/types-dependency.json#/web-api/end-points/%2Flevel-zero/get/request/default/source-map",
                            "@type": [
                              "http://raml.org/vocabularies/document-source-maps#SourceMap"
                            ],
                            "http://raml.org/vocabularies/document-source-maps#lexical": [
                              {
                                "http://raml.org/vocabularies/document-source-maps#element": [
                                  {
                                    "@value": "http://raml.org/vocabularies/http#schema"
                                  }
                                ],
                                "http://raml.org/vocabularies/document-source-maps#value": [
                                  {
                                    "@value": "[(29,12)-(67,30)]"
                                  }
                                ]
                              },
                              {
                                "http://raml.org/vocabularies/document-source-maps#element": [
                                  {
                                    "@value": "shared/src/test/resources/upanddown/types-dependency.json#/web-api/end-points/%2Flevel-zero/get/request/default"
                                  }
                                ],
                                "http://raml.org/vocabularies/document-source-maps#value": [
                                  {
                                    "@value": "[(29,12)-(69,24)]"
                                  }
                                ]
                              }
                            ]
                          }
                        ]
                      },
                      {
                        "@id": "shared/src/test/resources/upanddown/types-dependency.json#/web-api/end-points/%2Flevel-zero/get/request/application/raml",
                        "@type": [
                          "http://raml.org/vocabularies/http#Payload",
                          "http://raml.org/vocabularies/document#DomainElement"
                        ],
                        "http://raml.org/vocabularies/http#mediaType": [
                          {
                            "@value": "application/raml"
                          }
                        ],
                        "http://raml.org/vocabularies/http#schema": [
                          {
                            "@id": "shared/src/test/resources/upanddown/types-dependency.json#/web-api/end-points/%2Flevel-zero/get/request/application/raml/schema",
                            "@type": [
                              "http://www.w3.org/ns/shacl#NodeShape",
                              "http://www.w3.org/ns/shacl#Shape",
                              "http://raml.org/vocabularies/shapes#Shape",
                              "http://raml.org/vocabularies/document#DomainElement"
                            ],
                            "http://www.w3.org/ns/shacl#closed": [
                              {
                                "@value": false
                              }
                            ],
                            "http://www.w3.org/ns/shacl#property": [
                              {
                                "@id": "shared/src/test/resources/upanddown/types-dependency.json#/web-api/end-points/%2Flevel-zero/get/request/application/raml/schema/property/credit_card",
                                "@type": [
                                  "http://www.w3.org/ns/shacl#PropertyShape",
                                  "http://www.w3.org/ns/shacl#Shape",
                                  "http://raml.org/vocabularies/shapes#Shape"
                                ],
                                "http://raml.org/vocabularies/shapes#range": [
                                  {
                                    "@id": "shared/src/test/resources/upanddown/types-dependency.json#/web-api/end-points/%2Flevel-zero/get/request/application/raml/schema/property/credit_card/scalar/credit_card",
                                    "@type": [
                                      "http://www.w3.org/ns/shacl#ScalarShape",
                                      "http://www.w3.org/ns/shacl#Shape",
                                      "http://raml.org/vocabularies/shapes#Shape",
                                      "http://raml.org/vocabularies/document#DomainElement"
                                    ],
                                    "http://www.w3.org/ns/shacl#datatype": [
                                      {
                                        "@id": "http://www.w3.org/2001/XMLSchema#integer"
                                      }
                                    ],
                                    "http://www.w3.org/ns/shacl#name": [
                                      {
                                        "@value": "credit_card"
                                      }
                                    ],
                                    "http://raml.org/vocabularies/document-source-maps#sources": [
                                      {
                                        "@id": "shared/src/test/resources/upanddown/types-dependency.json#/web-api/end-points/%2Flevel-zero/get/request/application/raml/schema/property/credit_card/scalar/credit_card/source-map",
                                        "@type": [
                                          "http://raml.org/vocabularies/document-source-maps#SourceMap"
                                        ],
                                        "http://raml.org/vocabularies/document-source-maps#lexical": [
                                          {
                                            "http://raml.org/vocabularies/document-source-maps#element": [
                                              {
                                                "@value": "http://www.w3.org/ns/shacl#datatype"
                                              }
                                            ],
                                            "http://raml.org/vocabularies/document-source-maps#value": [
                                              {
                                                "@value": "[(78,18)-(78,35)]"
                                              }
                                            ]
                                          },
                                          {
                                            "http://raml.org/vocabularies/document-source-maps#element": [
                                              {
                                                "@value": "shared/src/test/resources/upanddown/types-dependency.json#/web-api/end-points/%2Flevel-zero/get/request/application/raml/schema/property/credit_card/scalar/credit_card"
                                              }
                                            ],
                                            "http://raml.org/vocabularies/document-source-maps#value": [
                                              {
                                                "@value": "[(77,16)-(78,35)]"
                                              }
                                            ]
                                          }
                                        ]
                                      }
                                    ]
                                  }
                                ],
                                "http://www.w3.org/ns/shacl#minCount": [
                                  {
                                    "@value": 0
                                  }
                                ],
                                "http://www.w3.org/ns/shacl#name": [
                                  {
                                    "@value": "credit_card"
                                  }
                                ],
                                "http://raml.org/vocabularies/document-source-maps#sources": [
                                  {
                                    "@id": "shared/src/test/resources/upanddown/types-dependency.json#/web-api/end-points/%2Flevel-zero/get/request/application/raml/schema/property/credit_card/source-map",
                                    "@type": [
                                      "http://raml.org/vocabularies/document-source-maps#SourceMap"
                                    ],
                                    "http://raml.org/vocabularies/document-source-maps#lexical": [
                                      {
                                        "http://raml.org/vocabularies/document-source-maps#element": [
                                          {
                                            "@value": "shared/src/test/resources/upanddown/types-dependency.json#/web-api/end-points/%2Flevel-zero/get/request/application/raml/schema/property/credit_card"
                                          }
                                        ],
                                        "http://raml.org/vocabularies/document-source-maps#value": [
                                          {
                                            "@value": "[(77,16)-(78,35)]"
                                          }
                                        ]
                                      }
                                    ]
                                  }
                                ]
                              },
                              {
                                "@id": "shared/src/test/resources/upanddown/types-dependency.json#/web-api/end-points/%2Flevel-zero/get/request/application/raml/schema/property/city",
                                "@type": [
                                  "http://www.w3.org/ns/shacl#PropertyShape",
                                  "http://www.w3.org/ns/shacl#Shape",
                                  "http://raml.org/vocabularies/shapes#Shape"
                                ],
                                "http://raml.org/vocabularies/shapes#range": [
                                  {
                                    "@id": "shared/src/test/resources/upanddown/types-dependency.json#/web-api/end-points/%2Flevel-zero/get/request/application/raml/schema/property/city/scalar/city",
                                    "@type": [
                                      "http://www.w3.org/ns/shacl#ScalarShape",
                                      "http://www.w3.org/ns/shacl#Shape",
                                      "http://raml.org/vocabularies/shapes#Shape",
                                      "http://raml.org/vocabularies/document#DomainElement"
                                    ],
                                    "http://www.w3.org/ns/shacl#datatype": [
                                      {
                                        "@id": "http://www.w3.org/2001/XMLSchema#string"
                                      }
                                    ],
                                    "http://www.w3.org/ns/shacl#name": [
                                      {
                                        "@value": "city"
                                      }
                                    ],
                                    "http://raml.org/vocabularies/document-source-maps#sources": [
                                      {
                                        "@id": "shared/src/test/resources/upanddown/types-dependency.json#/web-api/end-points/%2Flevel-zero/get/request/application/raml/schema/property/city/scalar/city/source-map",
                                        "@type": [
                                          "http://raml.org/vocabularies/document-source-maps#SourceMap"
                                        ],
                                        "http://raml.org/vocabularies/document-source-maps#lexical": [
                                          {
                                            "http://raml.org/vocabularies/document-source-maps#element": [
                                              {
                                                "@value": "http://www.w3.org/ns/shacl#datatype"
                                              }
                                            ],
                                            "http://raml.org/vocabularies/document-source-maps#value": [
                                              {
                                                "@value": "[(81,18)-(81,34)]"
                                              }
                                            ]
                                          },
                                          {
                                            "http://raml.org/vocabularies/document-source-maps#element": [
                                              {
                                                "@value": "shared/src/test/resources/upanddown/types-dependency.json#/web-api/end-points/%2Flevel-zero/get/request/application/raml/schema/property/city/scalar/city"
                                              }
                                            ],
                                            "http://raml.org/vocabularies/document-source-maps#value": [
                                              {
                                                "@value": "[(80,16)-(81,34)]"
                                              }
                                            ]
                                          }
                                        ]
                                      }
                                    ]
                                  }
                                ],
                                "http://www.w3.org/ns/shacl#minCount": [
                                  {
                                    "@value": 0
                                  }
                                ],
                                "http://www.w3.org/ns/shacl#name": [
                                  {
                                    "@value": "city"
                                  }
                                ],
                                "http://raml.org/vocabularies/document-source-maps#sources": [
                                  {
                                    "@id": "shared/src/test/resources/upanddown/types-dependency.json#/web-api/end-points/%2Flevel-zero/get/request/application/raml/schema/property/city/source-map",
                                    "@type": [
                                      "http://raml.org/vocabularies/document-source-maps#SourceMap"
                                    ],
                                    "http://raml.org/vocabularies/document-source-maps#lexical": [
                                      {
                                        "http://raml.org/vocabularies/document-source-maps#element": [
                                          {
                                            "@value": "shared/src/test/resources/upanddown/types-dependency.json#/web-api/end-points/%2Flevel-zero/get/request/application/raml/schema/property/city"
                                          }
                                        ],
                                        "http://raml.org/vocabularies/document-source-maps#value": [
                                          {
                                            "@value": "[(80,16)-(81,34)]"
                                          }
                                        ]
                                      }
                                    ]
                                  }
                                ]
                              },
                              {
                                "@id": "shared/src/test/resources/upanddown/types-dependency.json#/web-api/end-points/%2Flevel-zero/get/request/application/raml/schema/property/street",
                                "@type": [
                                  "http://www.w3.org/ns/shacl#PropertyShape",
                                  "http://www.w3.org/ns/shacl#Shape",
                                  "http://raml.org/vocabularies/shapes#Shape"
                                ],
                                "http://raml.org/vocabularies/shapes#range": [
                                  {
                                    "@id": "shared/src/test/resources/upanddown/types-dependency.json#/web-api/end-points/%2Flevel-zero/get/request/application/raml/schema/property/street/scalar/street",
                                    "@type": [
                                      "http://www.w3.org/ns/shacl#ScalarShape",
                                      "http://www.w3.org/ns/shacl#Shape",
                                      "http://raml.org/vocabularies/shapes#Shape",
                                      "http://raml.org/vocabularies/document#DomainElement"
                                    ],
                                    "http://www.w3.org/ns/shacl#datatype": [
                                      {
                                        "@id": "http://www.w3.org/2001/XMLSchema#string"
                                      }
                                    ],
                                    "http://www.w3.org/ns/shacl#name": [
                                      {
                                        "@value": "street"
                                      }
                                    ],
                                    "http://raml.org/vocabularies/document-source-maps#sources": [
                                      {
                                        "@id": "shared/src/test/resources/upanddown/types-dependency.json#/web-api/end-points/%2Flevel-zero/get/request/application/raml/schema/property/street/scalar/street/source-map",
                                        "@type": [
                                          "http://raml.org/vocabularies/document-source-maps#SourceMap"
                                        ],
                                        "http://raml.org/vocabularies/document-source-maps#lexical": [
                                          {
                                            "http://raml.org/vocabularies/document-source-maps#element": [
                                              {
                                                "@value": "http://www.w3.org/ns/shacl#datatype"
                                              }
                                            ],
                                            "http://raml.org/vocabularies/document-source-maps#value": [
                                              {
                                                "@value": "[(84,18)-(84,34)]"
                                              }
                                            ]
                                          },
                                          {
                                            "http://raml.org/vocabularies/document-source-maps#element": [
                                              {
                                                "@value": "shared/src/test/resources/upanddown/types-dependency.json#/web-api/end-points/%2Flevel-zero/get/request/application/raml/schema/property/street/scalar/street"
                                              }
                                            ],
                                            "http://raml.org/vocabularies/document-source-maps#value": [
                                              {
                                                "@value": "[(83,16)-(84,34)]"
                                              }
                                            ]
                                          }
                                        ]
                                      }
                                    ]
                                  }
                                ],
                                "http://www.w3.org/ns/shacl#minCount": [
                                  {
                                    "@value": 0
                                  }
                                ],
                                "http://www.w3.org/ns/shacl#name": [
                                  {
                                    "@value": "street"
                                  }
                                ],
                                "http://raml.org/vocabularies/document-source-maps#sources": [
                                  {
                                    "@id": "shared/src/test/resources/upanddown/types-dependency.json#/web-api/end-points/%2Flevel-zero/get/request/application/raml/schema/property/street/source-map",
                                    "@type": [
                                      "http://raml.org/vocabularies/document-source-maps#SourceMap"
                                    ],
                                    "http://raml.org/vocabularies/document-source-maps#lexical": [
                                      {
                                        "http://raml.org/vocabularies/document-source-maps#element": [
                                          {
                                            "@value": "shared/src/test/resources/upanddown/types-dependency.json#/web-api/end-points/%2Flevel-zero/get/request/application/raml/schema/property/street"
                                          }
                                        ],
                                        "http://raml.org/vocabularies/document-source-maps#value": [
                                          {
                                            "@value": "[(83,16)-(84,34)]"
                                          }
                                        ]
                                      }
                                    ]
                                  }
                                ]
                              },
                              {
                                "@id": "shared/src/test/resources/upanddown/types-dependency.json#/web-api/end-points/%2Flevel-zero/get/request/application/raml/schema/property/number",
                                "@type": [
                                  "http://www.w3.org/ns/shacl#PropertyShape",
                                  "http://www.w3.org/ns/shacl#Shape",
                                  "http://raml.org/vocabularies/shapes#Shape"
                                ],
                                "http://raml.org/vocabularies/shapes#range": [
                                  {
                                    "@id": "shared/src/test/resources/upanddown/types-dependency.json#/web-api/end-points/%2Flevel-zero/get/request/application/raml/schema/property/number/scalar/number",
                                    "@type": [
                                      "http://www.w3.org/ns/shacl#ScalarShape",
                                      "http://www.w3.org/ns/shacl#Shape",
                                      "http://raml.org/vocabularies/shapes#Shape",
                                      "http://raml.org/vocabularies/document#DomainElement"
                                    ],
                                    "http://www.w3.org/ns/shacl#datatype": [
                                      {
                                        "@id": "http://www.w3.org/2001/XMLSchema#integer"
                                      }
                                    ],
                                    "http://www.w3.org/ns/shacl#name": [
                                      {
                                        "@value": "number"
                                      }
                                    ],
                                    "http://raml.org/vocabularies/document-source-maps#sources": [
                                      {
                                        "@id": "shared/src/test/resources/upanddown/types-dependency.json#/web-api/end-points/%2Flevel-zero/get/request/application/raml/schema/property/number/scalar/number/source-map",
                                        "@type": [
                                          "http://raml.org/vocabularies/document-source-maps#SourceMap"
                                        ],
                                        "http://raml.org/vocabularies/document-source-maps#lexical": [
                                          {
                                            "http://raml.org/vocabularies/document-source-maps#element": [
                                              {
                                                "@value": "http://www.w3.org/ns/shacl#datatype"
                                              }
                                            ],
                                            "http://raml.org/vocabularies/document-source-maps#value": [
                                              {
                                                "@value": "[(87,18)-(87,35)]"
                                              }
                                            ]
                                          },
                                          {
                                            "http://raml.org/vocabularies/document-source-maps#element": [
                                              {
                                                "@value": "shared/src/test/resources/upanddown/types-dependency.json#/web-api/end-points/%2Flevel-zero/get/request/application/raml/schema/property/number/scalar/number"
                                              }
                                            ],
                                            "http://raml.org/vocabularies/document-source-maps#value": [
                                              {
                                                "@value": "[(86,16)-(87,35)]"
                                              }
                                            ]
                                          }
                                        ]
                                      }
                                    ]
                                  }
                                ],
                                "http://www.w3.org/ns/shacl#minCount": [
                                  {
                                    "@value": 0
                                  }
                                ],
                                "http://www.w3.org/ns/shacl#name": [
                                  {
                                    "@value": "number"
                                  }
                                ],
                                "http://raml.org/vocabularies/document-source-maps#sources": [
                                  {
                                    "@id": "shared/src/test/resources/upanddown/types-dependency.json#/web-api/end-points/%2Flevel-zero/get/request/application/raml/schema/property/number/source-map",
                                    "@type": [
                                      "http://raml.org/vocabularies/document-source-maps#SourceMap"
                                    ],
                                    "http://raml.org/vocabularies/document-source-maps#lexical": [
                                      {
                                        "http://raml.org/vocabularies/document-source-maps#element": [
                                          {
                                            "@value": "shared/src/test/resources/upanddown/types-dependency.json#/web-api/end-points/%2Flevel-zero/get/request/application/raml/schema/property/number"
                                          }
                                        ],
                                        "http://raml.org/vocabularies/document-source-maps#value": [
                                          {
                                            "@value": "[(86,16)-(87,35)]"
                                          }
                                        ]
                                      }
                                    ]
                                  }
                                ]
                              },
                              {
                                "@id": "shared/src/test/resources/upanddown/types-dependency.json#/web-api/end-points/%2Flevel-zero/get/request/application/raml/schema/property/postal",
                                "@type": [
                                  "http://www.w3.org/ns/shacl#PropertyShape",
                                  "http://www.w3.org/ns/shacl#Shape",
                                  "http://raml.org/vocabularies/shapes#Shape"
                                ],
                                "http://raml.org/vocabularies/shapes#range": [
                                  {
                                    "@id": "shared/src/test/resources/upanddown/types-dependency.json#/web-api/end-points/%2Flevel-zero/get/request/application/raml/schema/property/postal/scalar/postal",
                                    "@type": [
                                      "http://www.w3.org/ns/shacl#ScalarShape",
                                      "http://www.w3.org/ns/shacl#Shape",
                                      "http://raml.org/vocabularies/shapes#Shape",
                                      "http://raml.org/vocabularies/document#DomainElement"
                                    ],
                                    "http://www.w3.org/ns/shacl#datatype": [
                                      {
                                        "@id": "http://www.w3.org/2001/XMLSchema#integer"
                                      }
                                    ],
                                    "http://www.w3.org/ns/shacl#name": [
                                      {
                                        "@value": "postal"
                                      }
                                    ],
                                    "http://raml.org/vocabularies/document-source-maps#sources": [
                                      {
                                        "@id": "shared/src/test/resources/upanddown/types-dependency.json#/web-api/end-points/%2Flevel-zero/get/request/application/raml/schema/property/postal/scalar/postal/source-map",
                                        "@type": [
                                          "http://raml.org/vocabularies/document-source-maps#SourceMap"
                                        ],
                                        "http://raml.org/vocabularies/document-source-maps#lexical": [
                                          {
                                            "http://raml.org/vocabularies/document-source-maps#element": [
                                              {
                                                "@value": "http://www.w3.org/ns/shacl#datatype"
                                              }
                                            ],
                                            "http://raml.org/vocabularies/document-source-maps#value": [
                                              {
                                                "@value": "[(90,18)-(90,35)]"
                                              }
                                            ]
                                          },
                                          {
                                            "http://raml.org/vocabularies/document-source-maps#element": [
                                              {
                                                "@value": "shared/src/test/resources/upanddown/types-dependency.json#/web-api/end-points/%2Flevel-zero/get/request/application/raml/schema/property/postal/scalar/postal"
                                              }
                                            ],
                                            "http://raml.org/vocabularies/document-source-maps#value": [
                                              {
                                                "@value": "[(89,16)-(90,35)]"
                                              }
                                            ]
                                          }
                                        ]
                                      }
                                    ]
                                  }
                                ],
                                "http://www.w3.org/ns/shacl#minCount": [
                                  {
                                    "@value": 0
                                  }
                                ],
                                "http://www.w3.org/ns/shacl#name": [
                                  {
                                    "@value": "postal"
                                  }
                                ],
                                "http://raml.org/vocabularies/document-source-maps#sources": [
                                  {
                                    "@id": "shared/src/test/resources/upanddown/types-dependency.json#/web-api/end-points/%2Flevel-zero/get/request/application/raml/schema/property/postal/source-map",
                                    "@type": [
                                      "http://raml.org/vocabularies/document-source-maps#SourceMap"
                                    ],
                                    "http://raml.org/vocabularies/document-source-maps#lexical": [
                                      {
                                        "http://raml.org/vocabularies/document-source-maps#element": [
                                          {
                                            "@value": "shared/src/test/resources/upanddown/types-dependency.json#/web-api/end-points/%2Flevel-zero/get/request/application/raml/schema/property/postal"
                                          }
                                        ],
                                        "http://raml.org/vocabularies/document-source-maps#value": [
                                          {
                                            "@value": "[(89,16)-(90,35)]"
                                          }
                                        ]
                                      }
                                    ]
                                  }
                                ]
                              }
                            ],
                            "http://raml.org/vocabularies/shapes#dependencies": [
                              {
                                "@id": "shared/src/test/resources/upanddown/types-dependency.json#/web-api/end-points/%2Flevel-zero/get/request/application/raml/schema/dependency",
                                "@type": [
                                  "http://raml.org/vocabularies/shapes#PropertyDependencies",
                                  "http://raml.org/vocabularies/document#DomainElement"
                                ],
                                "http://raml.org/vocabularies/shapes#propertySource": [
                                  {
                                    "@id": "shared/src/test/resources/upanddown/types-dependency.json#/web-api/end-points/%2Flevel-zero/get/request/application/raml/schema/property/credit_card"
                                  }
                                ],
                                "http://raml.org/vocabularies/shapes#propertyTarget": [
                                  {
                                    "@id": "shared/src/test/resources/upanddown/types-dependency.json#/web-api/end-points/%2Flevel-zero/get/request/application/raml/schema/property/city"
                                  },
                                  {
                                    "@id": "shared/src/test/resources/upanddown/types-dependency.json#/web-api/end-points/%2Flevel-zero/get/request/application/raml/schema/property/postal"
                                  }
                                ],
                                "http://raml.org/vocabularies/document-source-maps#sources": [
                                  {
                                    "@id": "shared/src/test/resources/upanddown/types-dependency.json#/web-api/end-points/%2Flevel-zero/get/request/application/raml/schema/dependency/source-map",
                                    "@type": [
                                      "http://raml.org/vocabularies/document-source-maps#SourceMap"
                                    ],
                                    "http://raml.org/vocabularies/document-source-maps#lexical": [
                                      {
                                        "http://raml.org/vocabularies/document-source-maps#element": [
                                          {
                                            "@value": "http://raml.org/vocabularies/shapes#propertyTarget"
                                          }
                                        ],
                                        "http://raml.org/vocabularies/document-source-maps#value": [
                                          {
                                            "@value": "[(95,18)-(96,26)]"
                                          }
                                        ]
                                      },
                                      {
                                        "http://raml.org/vocabularies/document-source-maps#element": [
                                          {
                                            "@value": "shared/src/test/resources/upanddown/types-dependency.json#/web-api/end-points/%2Flevel-zero/get/request/application/raml/schema/dependency"
                                          }
                                        ],
                                        "http://raml.org/vocabularies/document-source-maps#value": [
                                          {
                                            "@value": "[(94,16)-(96,26)]"
                                          }
                                        ]
                                      },
                                      {
                                        "http://raml.org/vocabularies/document-source-maps#element": [
                                          {
                                            "@value": "http://raml.org/vocabularies/shapes#propertySource"
                                          }
                                        ],
                                        "http://raml.org/vocabularies/document-source-maps#value": [
                                          {
                                            "@value": "[(94,16)-(96,26)]"
                                          }
                                        ]
                                      }
                                    ]
                                  }
                                ]
                              },
                              {
                                "@id": "shared/src/test/resources/upanddown/types-dependency.json#/web-api/end-points/%2Flevel-zero/get/request/application/raml/schema/dependency",
                                "@type": [
                                  "http://raml.org/vocabularies/shapes#PropertyDependencies",
                                  "http://raml.org/vocabularies/document#DomainElement"
                                ],
                                "http://raml.org/vocabularies/shapes#propertySource": [
                                  {
                                    "@id": "shared/src/test/resources/upanddown/types-dependency.json#/web-api/end-points/%2Flevel-zero/get/request/application/raml/schema/property/street"
                                  }
                                ],
                                "http://raml.org/vocabularies/shapes#propertyTarget": [
                                  {
                                    "@id": "shared/src/test/resources/upanddown/types-dependency.json#/web-api/end-points/%2Flevel-zero/get/request/application/raml/schema/property/number"
                                  },
                                  {
                                    "@id": "shared/src/test/resources/upanddown/types-dependency.json#/web-api/end-points/%2Flevel-zero/get/request/application/raml/schema/property/postal"
                                  },
                                  {
                                    "@id": "shared/src/test/resources/upanddown/types-dependency.json#/web-api/end-points/%2Flevel-zero/get/request/application/raml/schema/property/city"
                                  }
                                ],
                                "http://raml.org/vocabularies/document-source-maps#sources": [
                                  {
                                    "@id": "shared/src/test/resources/upanddown/types-dependency.json#/web-api/end-points/%2Flevel-zero/get/request/application/raml/schema/dependency/source-map",
                                    "@type": [
                                      "http://raml.org/vocabularies/document-source-maps#SourceMap"
                                    ],
                                    "http://raml.org/vocabularies/document-source-maps#lexical": [
                                      {
                                        "http://raml.org/vocabularies/document-source-maps#element": [
                                          {
                                            "@value": "http://raml.org/vocabularies/shapes#propertyTarget"
                                          }
                                        ],
                                        "http://raml.org/vocabularies/document-source-maps#value": [
                                          {
                                            "@value": "[(99,18)-(101,24)]"
                                          }
                                        ]
                                      },
                                      {
                                        "http://raml.org/vocabularies/document-source-maps#element": [
                                          {
                                            "@value": "shared/src/test/resources/upanddown/types-dependency.json#/web-api/end-points/%2Flevel-zero/get/request/application/raml/schema/dependency"
                                          }
                                        ],
                                        "http://raml.org/vocabularies/document-source-maps#value": [
                                          {
                                            "@value": "[(98,16)-(101,24)]"
                                          }
                                        ]
                                      },
                                      {
                                        "http://raml.org/vocabularies/document-source-maps#element": [
                                          {
                                            "@value": "http://raml.org/vocabularies/shapes#propertySource"
                                          }
                                        ],
                                        "http://raml.org/vocabularies/document-source-maps#value": [
                                          {
                                            "@value": "[(98,16)-(101,24)]"
                                          }
                                        ]
                                      }
                                    ]
                                  }
                                ]
                              },
                              {
                                "@id": "shared/src/test/resources/upanddown/types-dependency.json#/web-api/end-points/%2Flevel-zero/get/request/application/raml/schema/dependency",
                                "@type": [
                                  "http://raml.org/vocabularies/shapes#PropertyDependencies",
                                  "http://raml.org/vocabularies/document#DomainElement"
                                ],
                                "http://raml.org/vocabularies/shapes#propertySource": [
                                  {
                                    "@id": "shared/src/test/resources/upanddown/types-dependency.json#/web-api/end-points/%2Flevel-zero/get/request/application/raml/schema/property/number"
                                  }
                                ],
                                "http://raml.org/vocabularies/shapes#propertyTarget": [
                                  {
                                    "@id": "shared/src/test/resources/upanddown/types-dependency.json#/web-api/end-points/%2Flevel-zero/get/request/application/raml/schema/property/street"
                                  }
                                ],
                                "http://raml.org/vocabularies/document-source-maps#sources": [
                                  {
                                    "@id": "shared/src/test/resources/upanddown/types-dependency.json#/web-api/end-points/%2Flevel-zero/get/request/application/raml/schema/dependency/source-map",
                                    "@type": [
                                      "http://raml.org/vocabularies/document-source-maps#SourceMap"
                                    ],
                                    "http://raml.org/vocabularies/document-source-maps#lexical": [
                                      {
                                        "http://raml.org/vocabularies/document-source-maps#element": [
                                          {
                                            "@value": "http://raml.org/vocabularies/shapes#propertyTarget"
                                          }
                                        ],
                                        "http://raml.org/vocabularies/document-source-maps#value": [
                                          {
                                            "@value": "[(104,18)-(104,26)]"
                                          }
                                        ]
                                      },
                                      {
                                        "http://raml.org/vocabularies/document-source-maps#element": [
                                          {
                                            "@value": "shared/src/test/resources/upanddown/types-dependency.json#/web-api/end-points/%2Flevel-zero/get/request/application/raml/schema/dependency"
                                          }
                                        ],
                                        "http://raml.org/vocabularies/document-source-maps#value": [
                                          {
                                            "@value": "[(103,16)-(104,26)]"
                                          }
                                        ]
                                      },
                                      {
                                        "http://raml.org/vocabularies/document-source-maps#element": [
                                          {
                                            "@value": "http://raml.org/vocabularies/shapes#propertySource"
                                          }
                                        ],
                                        "http://raml.org/vocabularies/document-source-maps#value": [
                                          {
                                            "@value": "[(103,16)-(104,26)]"
                                          }
                                        ]
                                      }
                                    ]
                                  }
                                ]
                              }
                            ],
                            "http://www.w3.org/ns/shacl#name": [
                              {
                                "@value": "schema"
                              }
                            ],
                            "http://raml.org/vocabularies/document-source-maps#sources": [
                              {
                                "@id": "shared/src/test/resources/upanddown/types-dependency.json#/web-api/end-points/%2Flevel-zero/get/request/application/raml/schema/source-map",
                                "@type": [
                                  "http://raml.org/vocabularies/document-source-maps#SourceMap"
                                ],
                                "http://raml.org/vocabularies/document-source-maps#lexical": [
                                  {
                                    "http://raml.org/vocabularies/document-source-maps#element": [
                                      {
                                        "@value": "http://raml.org/vocabularies/shapes#dependencies"
                                      }
                                    ],
                                    "http://raml.org/vocabularies/document-source-maps#value": [
                                      {
                                        "@value": "[(93,14)-(104,26)]"
                                      }
                                    ]
                                  },
                                  {
                                    "http://raml.org/vocabularies/document-source-maps#element": [
                                      {
                                        "@value": "shared/src/test/resources/upanddown/types-dependency.json#/web-api/end-points/%2Flevel-zero/get/request/application/raml/schema"
                                      }
                                    ],
                                    "http://raml.org/vocabularies/document-source-maps#value": [
                                      {
                                        "@value": "[(75,12)-(107,30)]"
                                      }
                                    ]
                                  },
                                  {
                                    "http://raml.org/vocabularies/document-source-maps#element": [
                                      {
                                        "@value": "http://www.w3.org/ns/shacl#property"
                                      }
                                    ],
                                    "http://raml.org/vocabularies/document-source-maps#value": [
                                      {
                                        "@value": "[(76,14)-(90,35)]"
                                      }
                                    ]
                                  }
                                ]
                              }
                            ]
                          }
                        ],
                        "http://raml.org/vocabularies/document-source-maps#sources": [
                          {
                            "@id": "shared/src/test/resources/upanddown/types-dependency.json#/web-api/end-points/%2Flevel-zero/get/request/application/raml/source-map",
                            "@type": [
                              "http://raml.org/vocabularies/document-source-maps#SourceMap"
                            ],
                            "http://raml.org/vocabularies/document-source-maps#lexical": [
                              {
                                "http://raml.org/vocabularies/document-source-maps#element": [
                                  {
                                    "@value": "http://raml.org/vocabularies/http#schema"
                                  }
                                ],
                                "http://raml.org/vocabularies/document-source-maps#value": [
                                  {
                                    "@value": "[(75,12)-(107,30)]"
                                  }
                                ]
                              },
                              {
                                "http://raml.org/vocabularies/document-source-maps#element": [
                                  {
                                    "@value": "shared/src/test/resources/upanddown/types-dependency.json#/web-api/end-points/%2Flevel-zero/get/request/application/raml"
                                  }
                                ],
                                "http://raml.org/vocabularies/document-source-maps#value": [
                                  {
                                    "@value": "[(74,12)-(107,30)]"
                                  }
                                ]
                              },
                              {
                                "http://raml.org/vocabularies/document-source-maps#element": [
                                  {
                                    "@value": "http://raml.org/vocabularies/http#mediaType"
                                  }
                                ],
                                "http://raml.org/vocabularies/document-source-maps#value": [
                                  {
                                    "@value": "[(74,12)-(74,43)]"
                                  }
                                ]
                              }
                            ]
                          }
                        ]
                      }
                    ]
                  }
                ],
                "http://raml.org/vocabularies/document-source-maps#sources": [
                  {
                    "@id": "shared/src/test/resources/upanddown/types-dependency.json#/web-api/end-points/%2Flevel-zero/get/source-map",
                    "@type": [
                      "http://raml.org/vocabularies/document-source-maps#SourceMap"
                    ],
                    "http://raml.org/vocabularies/document-source-maps#lexical": [
                      {
                        "http://raml.org/vocabularies/document-source-maps#element": [
                          {
                            "@value": "http://schema.org/name"
                          }
                        ],
                        "http://raml.org/vocabularies/document-source-maps#value": [
                          {
                            "@value": "[(26,8)-(26,35)]"
                          }
                        ]
                      },
                      {
                        "http://raml.org/vocabularies/document-source-maps#element": [
                          {
                            "@value": "shared/src/test/resources/upanddown/types-dependency.json#/web-api/end-points/%2Flevel-zero/get"
                          }
                        ],
                        "http://raml.org/vocabularies/document-source-maps#value": [
                          {
                            "@value": "[(25,6)-(107,30)]"
                          }
                        ]
                      }
                    ]
                  }
                ]
              }
            ],
            "http://raml.org/vocabularies/document-source-maps#sources": [
              {
                "@id": "shared/src/test/resources/upanddown/types-dependency.json#/web-api/end-points/%2Flevel-zero/source-map",
                "@type": [
                  "http://raml.org/vocabularies/document-source-maps#SourceMap"
                ],
                "http://raml.org/vocabularies/document-source-maps#lexical": [
                  {
                    "http://raml.org/vocabularies/document-source-maps#element": [
                      {
                        "@value": "http://schema.org/description"
                      }
                    ],
                    "http://raml.org/vocabularies/document-source-maps#value": [
                      {
                        "@value": "[(24,6)-(24,44)]"
                      }
                    ]
                  },
                  {
                    "http://raml.org/vocabularies/document-source-maps#element": [
                      {
                        "@value": "shared/src/test/resources/upanddown/types-dependency.json#/web-api/end-points/%2Flevel-zero"
                      }
                    ],
                    "http://raml.org/vocabularies/document-source-maps#value": [
                      {
                        "@value": "[(22,4)-(107,30)]"
                      }
                    ]
                  },
                  {
                    "http://raml.org/vocabularies/document-source-maps#element": [
                      {
                        "@value": "http://schema.org/name"
                      }
                    ],
                    "http://raml.org/vocabularies/document-source-maps#value": [
                      {
                        "@value": "[(23,6)-(23,39)]"
                      }
                    ]
                  }
                ]
              }
            ]
          }
        ],
        "http://raml.org/vocabularies/document-source-maps#sources": [
          {
            "@id": "shared/src/test/resources/upanddown/types-dependency.json#/web-api/source-map",
            "@type": [
              "http://raml.org/vocabularies/document-source-maps#SourceMap"
            ],
            "http://raml.org/vocabularies/document-source-maps#source-vendor": [
              {
                "http://raml.org/vocabularies/document-source-maps#element": [
                  {
                    "@value": "shared/src/test/resources/upanddown/types-dependency.json#/web-api"
                  }
                ],
                "http://raml.org/vocabularies/document-source-maps#value": [
                  {
                    "@value": "oas"
                  }
                ]
              }
            ],
            "http://raml.org/vocabularies/document-source-maps#lexical": [
              {
                "http://raml.org/vocabularies/document-source-maps#element": [
                  {
                    "@value": "http://raml.org/vocabularies/http#endpoint"
                  }
                ],
                "http://raml.org/vocabularies/document-source-maps#value": [
                  {
                    "@value": "[(22,4)-(107,30)]"
                  }
                ]
              },
              {
                "http://raml.org/vocabularies/document-source-maps#element": [
                  {
                    "@value": "http://schema.org/version"
                  }
                ],
                "http://raml.org/vocabularies/document-source-maps#value": [
                  {
                    "@value": "[(6,4)-(6,20)]"
                  }
                ]
              },
              {
                "http://raml.org/vocabularies/document-source-maps#element": [
                  {
                    "@value": "http://raml.org/vocabularies/http#accepts"
                  }
                ],
                "http://raml.org/vocabularies/document-source-maps#value": [
                  {
                    "@value": "[(15,2)-(16,22)]"
                  }
                ]
              },
              {
                "http://raml.org/vocabularies/document-source-maps#element": [
                  {
                    "@value": "http://raml.org/vocabularies/http#schemes"
                  }
                ],
                "http://raml.org/vocabularies/document-source-maps#value": [
                  {
                    "@value": "[(10,2)-(12,11)]"
                  }
                ]
              },
              {
                "http://raml.org/vocabularies/document-source-maps#element": [
                  {
                    "@value": "http://schema.org/description"
                  }
                ],
                "http://raml.org/vocabularies/document-source-maps#value": [
                  {
                    "@value": "[(5,4)-(5,37)]"
                  }
                ]
              },
              {
                "http://raml.org/vocabularies/document-source-maps#element": [
                  {
                    "@value": "shared/src/test/resources/upanddown/types-dependency.json#/web-api"
                  }
                ],
                "http://raml.org/vocabularies/document-source-maps#value": [
                  {
                    "@value": "[(2,2)-(107,30)]"
                  }
                ]
              },
              {
                "http://raml.org/vocabularies/document-source-maps#element": [
                  {
                    "@value": "http://schema.org/name"
                  }
                ],
                "http://raml.org/vocabularies/document-source-maps#value": [
                  {
                    "@value": "[(4,4)-(4,25)]"
                  }
                ]
              },
              {
                "http://raml.org/vocabularies/document-source-maps#element": [
                  {
                    "@value": "http://raml.org/vocabularies/http#host"
                  }
                ],
                "http://raml.org/vocabularies/document-source-maps#value": [
                  {
                    "@value": "[(9,2)-(9,27)]"
                  }
                ]
              },
              {
                "http://raml.org/vocabularies/document-source-maps#element": [
                  {
                    "@value": "http://raml.org/vocabularies/http#basePath"
                  }
                ],
                "http://raml.org/vocabularies/document-source-maps#value": [
                  {
                    "@value": "[(14,2)-(14,21)]"
                  }
                ]
              },
              {
                "http://raml.org/vocabularies/document-source-maps#element": [
                  {
                    "@value": "http://raml.org/vocabularies/http#contentType"
                  }
                ],
                "http://raml.org/vocabularies/document-source-maps#value": [
                  {
                    "@value": "[(18,2)-(19,22)]"
                  }
                ]
              },
              {
                "http://raml.org/vocabularies/document-source-maps#element": [
                  {
                    "@value": "http://schema.org/termsOfService"
                  }
                ],
                "http://raml.org/vocabularies/document-source-maps#value": [
                  {
                    "@value": "[(7,4)-(7,40)]"
                  }
                ]
              }
            ]
          }
        ]
      }
    ],
    "http://raml.org/vocabularies/document#declares": [
<<<<<<< HEAD
=======

    ],
    "http://raml.org/vocabularies/document#references": [
>>>>>>> 378412d2

    ]
  }
]<|MERGE_RESOLUTION|>--- conflicted
+++ resolved
@@ -2131,12 +2131,9 @@
       }
     ],
     "http://raml.org/vocabularies/document#declares": [
-<<<<<<< HEAD
-=======
 
     ],
     "http://raml.org/vocabularies/document#references": [
->>>>>>> 378412d2
 
     ]
   }
