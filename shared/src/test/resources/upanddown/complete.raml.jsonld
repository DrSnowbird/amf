[
  {
    "@id": "shared/src/test/resources/upanddown/complete.raml",
    "@type": [
      "http://raml.org/vocabularies/document#Document",
      "http://raml.org/vocabularies/document#Fragment",
      "http://raml.org/vocabularies/document#Module",
      "http://raml.org/vocabularies/document#Unit"
    ],
    "http://raml.org/vocabularies/document#encodes": [
      {
        "@id": "shared/src/test/resources/upanddown/complete.raml#/web-api",
        "@type": [
          "http://schema.org/WebAPI",
          "http://raml.org/vocabularies/document#DomainElement"
        ],
        "http://schema.org/name": [
          {
            "@value": "test title"
          }
        ],
        "http://schema.org/description": [
          {
            "@value": "test description"
          }
        ],
        "http://raml.org/vocabularies/http#host": [
          {
            "@value": "api.example.com"
          }
        ],
        "http://raml.org/vocabularies/http#schemes": [
          {
            "@value": "http"
          },
          {
            "@value": "https"
          }
        ],
        "http://raml.org/vocabularies/http#basePath": [
          {
            "@value": "/path"
          }
        ],
        "http://raml.org/vocabularies/http#accepts": [
          {
            "@value": "application/yaml"
          }
        ],
        "http://raml.org/vocabularies/http#contentType": [
          {
            "@value": "application/yaml"
          }
        ],
        "http://schema.org/version": [
          {
            "@value": "1.1"
          }
        ],
        "http://schema.org/termsOfService": [
          {
            "@value": "terms of service"
          }
        ],
        "http://schema.org/provider": [
          {
            "@id": "shared/src/test/resources/upanddown/complete.raml#/web-api/organization",
            "@type": [
              "http://schema.org/Organization",
              "http://raml.org/vocabularies/document#DomainElement"
            ],
            "http://schema.org/url": [
              {
                "@id": "contactUrl"
              }
            ],
            "http://schema.org/name": [
              {
                "@value": "contactName"
              }
            ],
            "http://schema.org/email": [
              {
                "@value": "contactEmail"
              }
            ],
            "http://raml.org/vocabularies/document-source-maps#sources": [
              {
                "@id": "shared/src/test/resources/upanddown/complete.raml#/web-api/organization/source-map",
                "@type": [
                  "http://raml.org/vocabularies/document-source-maps#SourceMap"
                ],
                "http://raml.org/vocabularies/document-source-maps#lexical": [
                  {
                    "http://raml.org/vocabularies/document-source-maps#element": [
                      {
                        "@value": "http://schema.org/email"
                      }
                    ],
                    "http://raml.org/vocabularies/document-source-maps#value": [
                      {
                        "@value": "[(14,2)-(14,21)]"
                      }
                    ]
                  },
                  {
                    "http://raml.org/vocabularies/document-source-maps#element": [
                      {
                        "@value": "http://schema.org/url"
                      }
                    ],
                    "http://raml.org/vocabularies/document-source-maps#value": [
                      {
                        "@value": "[(12,2)-(12,17)]"
                      }
                    ]
                  },
                  {
                    "http://raml.org/vocabularies/document-source-maps#element": [
                      {
                        "@value": "shared/src/test/resources/upanddown/complete.raml#/web-api/organization"
                      }
                    ],
                    "http://raml.org/vocabularies/document-source-maps#value": [
                      {
                        "@value": "[(12,2)-(14,21)]"
                      }
                    ]
                  },
                  {
                    "http://raml.org/vocabularies/document-source-maps#element": [
                      {
                        "@value": "http://schema.org/name"
                      }
                    ],
                    "http://raml.org/vocabularies/document-source-maps#value": [
                      {
                        "@value": "[(13,2)-(13,19)]"
                      }
                    ]
                  }
                ]
              }
            ]
          }
        ],
        "http://schema.org/license": [
          {
            "@id": "shared/src/test/resources/upanddown/complete.raml#/web-api/license",
            "@type": [
              "http://raml.org/vocabularies/http#License",
              "http://raml.org/vocabularies/document#DomainElement"
            ],
            "http://schema.org/url": [
              {
                "@id": "licenseUrl"
              }
            ],
            "http://schema.org/name": [
              {
                "@value": "licenseName"
              }
            ],
            "http://raml.org/vocabularies/document-source-maps#sources": [
              {
                "@id": "shared/src/test/resources/upanddown/complete.raml#/web-api/license/source-map",
                "@type": [
                  "http://raml.org/vocabularies/document-source-maps#SourceMap"
                ],
                "http://raml.org/vocabularies/document-source-maps#lexical": [
                  {
                    "http://raml.org/vocabularies/document-source-maps#element": [
                      {
                        "@value": "http://schema.org/name"
                      }
                    ],
                    "http://raml.org/vocabularies/document-source-maps#value": [
                      {
                        "@value": "[(20,2)-(20,19)]"
                      }
                    ]
                  },
                  {
                    "http://raml.org/vocabularies/document-source-maps#element": [
                      {
                        "@value": "shared/src/test/resources/upanddown/complete.raml#/web-api/license"
                      }
                    ],
                    "http://raml.org/vocabularies/document-source-maps#value": [
                      {
                        "@value": "[(19,2)-(20,19)]"
                      }
                    ]
                  },
                  {
                    "http://raml.org/vocabularies/document-source-maps#element": [
                      {
                        "@value": "http://schema.org/url"
                      }
                    ],
                    "http://raml.org/vocabularies/document-source-maps#value": [
                      {
                        "@value": "[(19,2)-(19,17)]"
                      }
                    ]
                  }
                ]
              }
            ]
          }
        ],
        "http://schema.org/documentation": [
          {
            "@id": "shared/src/test/resources/upanddown/complete.raml#/web-api/creative-work",
            "@type": [
              "http://schema.org/CreativeWork",
              "http://raml.org/vocabularies/document#DomainElement"
            ],
            "http://schema.org/url": [
              {
                "@id": "externalDocsUrl"
              }
            ],
            "http://schema.org/description": [
              {
                "@value": "externalDocsDescription"
              }
            ],
            "http://raml.org/vocabularies/document-source-maps#sources": [
              {
                "@id": "shared/src/test/resources/upanddown/complete.raml#/web-api/creative-work/source-map",
                "@type": [
                  "http://raml.org/vocabularies/document-source-maps#SourceMap"
                ],
                "http://raml.org/vocabularies/document-source-maps#lexical": [
                  {
                    "http://raml.org/vocabularies/document-source-maps#element": [
                      {
                        "@value": "http://schema.org/description"
                      }
                    ],
                    "http://raml.org/vocabularies/document-source-maps#value": [
                      {
                        "@value": "[(17,2)-(17,38)]"
                      }
                    ]
                  },
                  {
                    "http://raml.org/vocabularies/document-source-maps#element": [
                      {
                        "@value": "shared/src/test/resources/upanddown/complete.raml#/web-api/creative-work"
                      }
                    ],
                    "http://raml.org/vocabularies/document-source-maps#value": [
                      {
                        "@value": "[(16,2)-(17,38)]"
                      }
                    ]
                  },
                  {
                    "http://raml.org/vocabularies/document-source-maps#element": [
                      {
                        "@value": "http://schema.org/url"
                      }
                    ],
                    "http://raml.org/vocabularies/document-source-maps#value": [
                      {
                        "@value": "[(16,2)-(16,22)]"
                      }
                    ]
                  }
                ]
              }
            ]
          }
        ],
        "http://raml.org/vocabularies/document-source-maps#sources": [
          {
            "@id": "shared/src/test/resources/upanddown/complete.raml#/web-api/source-map",
            "@type": [
              "http://raml.org/vocabularies/document-source-maps#SourceMap"
            ],
            "http://raml.org/vocabularies/document-source-maps#source-vendor": [
              {
                "http://raml.org/vocabularies/document-source-maps#element": [
                  {
                    "@value": "shared/src/test/resources/upanddown/complete.raml#/web-api"
                  }
                ],
                "http://raml.org/vocabularies/document-source-maps#value": [
                  {
                    "@value": "raml"
                  }
                ]
              }
            ],
            "http://raml.org/vocabularies/document-source-maps#lexical": [
              {
                "http://raml.org/vocabularies/document-source-maps#element": [
                  {
                    "@value": "http://schema.org/documentation"
                  }
                ],
                "http://raml.org/vocabularies/document-source-maps#value": [
                  {
                    "@value": "[(15,0)-(17,38)]"
                  }
                ]
              },
              {
                "http://raml.org/vocabularies/document-source-maps#element": [
                  {
                    "@value": "http://schema.org/provider"
                  }
                ],
                "http://raml.org/vocabularies/document-source-maps#value": [
                  {
                    "@value": "[(11,0)-(14,21)]"
                  }
                ]
              },
              {
                "http://raml.org/vocabularies/document-source-maps#element": [
                  {
                    "@value": "http://schema.org/version"
                  }
                ],
                "http://raml.org/vocabularies/document-source-maps#value": [
                  {
                    "@value": "[(6,0)-(6,12)]"
                  }
                ]
              },
              {
                "http://raml.org/vocabularies/document-source-maps#element": [
                  {
                    "@value": "http://raml.org/vocabularies/http#accepts"
                  }
                ],
                "http://raml.org/vocabularies/document-source-maps#value": [
                  {
                    "@value": "[(4,0)-(5,20)]"
                  }
                ]
              },
              {
                "http://raml.org/vocabularies/document-source-maps#element": [
                  {
                    "@value": "http://raml.org/vocabularies/http#schemes"
                  }
                ],
                "http://raml.org/vocabularies/document-source-maps#value": [
                  {
                    "@value": "[(8,0)-(10,9)]"
                  }
                ]
              },
              {
                "http://raml.org/vocabularies/document-source-maps#element": [
                  {
                    "@value": "http://schema.org/description"
                  }
                ],
                "http://raml.org/vocabularies/document-source-maps#value": [
                  {
                    "@value": "[(3,0)-(3,29)]"
                  }
                ]
              },
              {
                "http://raml.org/vocabularies/document-source-maps#element": [
                  {
                    "@value": "shared/src/test/resources/upanddown/complete.raml#/web-api"
                  }
                ],
                "http://raml.org/vocabularies/document-source-maps#value": [
                  {
                    "@value": "[(1,0)-(21,29)]"
                  }
                ]
              },
              {
                "http://raml.org/vocabularies/document-source-maps#element": [
                  {
                    "@value": "http://schema.org/name"
                  }
                ],
                "http://raml.org/vocabularies/document-source-maps#value": [
                  {
                    "@value": "[(2,0)-(2,17)]"
                  }
                ]
              },
              {
                "http://raml.org/vocabularies/document-source-maps#element": [
                  {
                    "@value": "http://raml.org/vocabularies/http#host"
                  }
                ],
                "http://raml.org/vocabularies/document-source-maps#value": [
                  {
                    "@value": "[(21,0)-(21,29)]"
                  }
                ]
              },
              {
                "http://raml.org/vocabularies/document-source-maps#element": [
                  {
                    "@value": "http://raml.org/vocabularies/http#basePath"
                  }
                ],
                "http://raml.org/vocabularies/document-source-maps#value": [
                  {
                    "@value": "[(21,0)-(21,29)]"
                  }
                ]
              },
              {
                "http://raml.org/vocabularies/document-source-maps#element": [
                  {
                    "@value": "http://raml.org/vocabularies/http#contentType"
                  }
                ],
                "http://raml.org/vocabularies/document-source-maps#value": [
                  {
                    "@value": "[(4,0)-(5,20)]"
                  }
                ]
              },
              {
                "http://raml.org/vocabularies/document-source-maps#element": [
                  {
                    "@value": "http://schema.org/termsOfService"
                  }
                ],
                "http://raml.org/vocabularies/document-source-maps#value": [
                  {
                    "@value": "[(7,0)-(7,34)]"
                  }
                ]
              },
              {
                "http://raml.org/vocabularies/document-source-maps#element": [
                  {
                    "@value": "http://schema.org/license"
                  }
                ],
                "http://raml.org/vocabularies/document-source-maps#value": [
                  {
                    "@value": "[(18,0)-(20,19)]"
                  }
                ]
              }
            ]
          }
        ]
      }
    ],
    "http://raml.org/vocabularies/document#declares": [
<<<<<<< HEAD
=======

    ],
    "http://raml.org/vocabularies/document#references": [
>>>>>>> 378412d2

    ]
  }
]<|MERGE_RESOLUTION|>--- conflicted
+++ resolved
@@ -457,12 +457,9 @@
       }
     ],
     "http://raml.org/vocabularies/document#declares": [
-<<<<<<< HEAD
-=======
 
     ],
     "http://raml.org/vocabularies/document#references": [
->>>>>>> 378412d2
 
     ]
   }
