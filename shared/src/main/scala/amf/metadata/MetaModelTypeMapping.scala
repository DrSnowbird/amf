package amf.metadata

import amf.document.{Document, Fragment, Module}
import amf.domain._
import amf.domain.`abstract`._
import amf.domain.dialects.DomainEntity
import amf.domain.extensions.{CustomDomainProperty, DataNode, DomainExtension}
import amf.domain.security._
import amf.metadata.document.{DocumentModel, FragmentsTypesModels, ModuleModel}
import amf.metadata.domain._
import amf.metadata.domain.`abstract`._
import amf.metadata.domain.dialects.DialectEntityModel
import amf.metadata.domain.extensions.{CustomDomainPropertyModel, DataNodeModel, DomainExtensionModel}
import amf.metadata.domain.security._
import amf.metadata.shape._
import amf.shape._

trait MetaModelTypeMapping {

  /** Metadata Type references. */
  protected def metaModel(instance: Any): Obj = instance match {
    case _: Document                           => DocumentModel
    case _: WebApi                             => WebApiModel
    case _: Organization                       => OrganizationModel
    case _: License                            => LicenseModel
    case _: CreativeWork                       => CreativeWorkModel
    case _: EndPoint                           => EndPointModel
    case _: Operation                          => OperationModel
    case _: Parameter                          => ParameterModel
    case _: Request                            => RequestModel
    case _: Response                           => ResponseModel
    case _: Payload                            => PayloadModel
    case _: UnionShape                         => UnionShapeModel
    case _: NodeShape                          => NodeShapeModel
    case _: ArrayShape                         => ArrayShapeModel
    case _: FileShape                          => FileShapeModel
    case _: ScalarShape                        => ScalarShapeModel
    case _: AnyShape                           => AnyShapeModel
    case _: NilShape                           => NilShapeModel
    case _: PropertyShape                      => PropertyShapeModel
    case _: SchemaShape                        => SchemaShapeModel
    case _: XMLSerializer                      => XMLSerializerModel
    case _: PropertyDependencies               => PropertyDependenciesModel
    case _: DomainExtension                    => DomainExtensionModel
    case _: CustomDomainProperty               => CustomDomainPropertyModel
    case _: DataNode                           => DataNodeModel
    case _: Module                             => ModuleModel
    case _: ResourceType                       => ResourceTypeModel
    case _: Trait                              => TraitModel
    case _: ParametrizedResourceType           => ParametrizedResourceTypeModel
    case _: ParametrizedTrait                  => ParametrizedTraitModel
    case _: Variable                           => VariableModel
    case _: VariableValue                      => VariableValueModel
<<<<<<< HEAD
    case _: SecurityScheme                     => SecuritySchemeModel
    case _: OAuth1Settings                     => OAuth1SettingsModel
    case _: OAuth2Settings                     => OAuth2SettingsModel
    case _: ApiKeySettings                     => ApiKeySettingsModel
    case _: Settings                           => SettingsModel
    case _: Scope                              => ScopeModel
    case _: ParametrizedSecurityScheme         => ParametrizedSecuritySchemeModel
=======
    case _: ExternalDomainElement              => ExternalDomainElementModel
>>>>>>> 31c6de64
    case entity: DomainEntity                  => new DialectEntityModel(entity)
    case _: Fragment.ExternalFragment          => FragmentsTypesModels.ExternalFragmentModel
    case _: Fragment.DocumentationItem         => FragmentsTypesModels.DocumentationItemModel
    case _: Fragment.DataType                  => FragmentsTypesModels.DataTypeModel
    case _: Fragment.ResourceTypeFragment      => FragmentsTypesModels.ResourceTypeModel
    case _: Fragment.TraitFragment             => FragmentsTypesModels.TraitModel
    case _: Fragment.NamedExample              => FragmentsTypesModels.NamedExampleModel
    case _: Fragment.AnnotationTypeDeclaration => FragmentsTypesModels.AnnotationTypeDeclarationModel
    case _: Fragment.ExtensionFragment         => FragmentsTypesModels.ExtensionModel
    case _: Fragment.OverlayFragment           => FragmentsTypesModels.OverlayModel
    case _                                     => throw new Exception(s"Missing metadata mapping for $instance")
  }

}<|MERGE_RESOLUTION|>--- conflicted
+++ resolved
@@ -51,7 +51,7 @@
     case _: ParametrizedTrait                  => ParametrizedTraitModel
     case _: Variable                           => VariableModel
     case _: VariableValue                      => VariableValueModel
-<<<<<<< HEAD
+    case _: ExternalDomainElement              => ExternalDomainElementModel
     case _: SecurityScheme                     => SecuritySchemeModel
     case _: OAuth1Settings                     => OAuth1SettingsModel
     case _: OAuth2Settings                     => OAuth2SettingsModel
@@ -59,9 +59,6 @@
     case _: Settings                           => SettingsModel
     case _: Scope                              => ScopeModel
     case _: ParametrizedSecurityScheme         => ParametrizedSecuritySchemeModel
-=======
-    case _: ExternalDomainElement              => ExternalDomainElementModel
->>>>>>> 31c6de64
     case entity: DomainEntity                  => new DialectEntityModel(entity)
     case _: Fragment.ExternalFragment          => FragmentsTypesModels.ExternalFragmentModel
     case _: Fragment.DocumentationItem         => FragmentsTypesModels.DocumentationItemModel
