--- conflicted
+++ resolved
@@ -18,8 +18,7 @@
 
   override val `type`: List[ValueType] = List(Document + "Fragment") ++ BaseUnitModel.`type`
 
-<<<<<<< HEAD
-  override val fields: List[Field] = Encodes :: BaseUnitModel.fields
+  override def fields: List[Field] = Encodes :: BaseUnitModel.fields
 }
 object FragmentsTypesModels {
 
@@ -66,7 +65,4 @@
     override val `type`: List[ValueType] = List(Document + "AnnotationTypeDeclaration") ++ FragmentModel.`type`
   }
 
-=======
-  override def fields: List[Field] = Encodes :: BaseUnitModel.fields
->>>>>>> 86f0f810
 }