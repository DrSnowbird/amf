--- conflicted
+++ resolved
@@ -30,16 +30,9 @@
     document.node.value match {
       case map: YMap =>
         val ext = vendor match {
-<<<<<<< HEAD
-          case Raml    => Some("extends")
-          case Oas     => Some("x-extends")
-          case Amf     => None
-          case Unknown => None
-=======
           case Raml => Some("extends")
           case Oas  => Some("x-extends")
           case _    => None
->>>>>>> c8c807ab
         }
 
         ext.foreach { u =>
@@ -60,16 +53,9 @@
 
   private def links(part: YPart): Unit = {
     vendor match {
-<<<<<<< HEAD
-      case Raml    => ramlLinks(part)
-      case Oas     => oasLinks(part)
-      case Amf     =>
-      case Unknown =>
-=======
       case Raml => ramlLinks(part)
       case Oas  => oasLinks(part)
       case _    => // Ignore
->>>>>>> c8c807ab
     }
   }
 
@@ -77,16 +63,9 @@
     document.value.foreach({
       case map: YMap =>
         val uses = vendor match {
-<<<<<<< HEAD
-          case Raml    => Some("uses")
-          case Oas     => Some("x-uses")
-          case Amf     => None
-          case Unknown => None
-=======
           case Raml => Some("uses")
           case Oas  => Some("x-uses")
           case _    => None
->>>>>>> c8c807ab
         }
         uses.foreach(u => {
           map
