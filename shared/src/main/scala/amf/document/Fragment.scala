package amf.document

import amf.domain.extensions.CustomDomainProperty
import amf.domain._
import amf.metadata.document.FragmentsTypesModels.{ExtensionModel, OverlayModel}
import amf.metadata.document.{BaseUnitModel, DocumentModel, FragmentModel}
import amf.model.AmfObject
import amf.shape.Shape

/**
  * RAML Fragments
  */
object Fragment {

  /** Units encoding domain fragments */
  trait Fragment extends BaseUnit with EncodesModel {

    /** Returns the list document URIs referenced from the document that has been parsed to generate this model */
    override val references: Seq[BaseUnit] = fields(DocumentModel.References)

    override def adopted(parent: String): this.type = withId(parent)

    override def usage: String = ""

    override def encodes: DomainElement = fields(FragmentModel.Encodes)

    override def location: String = fields(BaseUnitModel.Location)
  }

  // todo review

  case class DocumentationItem(fields: Fields, annotations: Annotations) extends Fragment {
    override def encodes: CreativeWork = super.encodes.asInstanceOf[CreativeWork]
  }

  case class DataType(fields: Fields, annotations: Annotations) extends Fragment {
    override def encodes: Shape = super.encodes.asInstanceOf[Shape]
  }

  case class NamedExample(fields: Fields, annotations: Annotations) extends Fragment

  case class ResourceTypeFragment(fields: Fields, annotations: Annotations) extends Fragment

  case class TraitFragment(fields: Fields, annotations: Annotations) extends Fragment

  case class ExtensionFragment(fields: Fields, annotations: Annotations) extends Fragment {
    override def encodes: WebApi = super.encodes.asInstanceOf[WebApi]
    def extend: String           = fields(ExtensionModel.Extends)

    def withExtend(extend: BaseUnit): this.type = set(ExtensionModel.Extends, extend)
  }

  case class OverlayFragment(fields: Fields, annotations: Annotations) extends Fragment {
    override def encodes: WebApi = super.encodes.asInstanceOf[WebApi]
    def extend: String           = fields(OverlayModel.Extends)

    def withExtend(extend: BaseUnit): this.type = set(OverlayModel.Extends, extend)
  }

  case class AnnotationTypeDeclaration(fields: Fields, annotations: Annotations) extends Fragment {
    override def encodes: CustomDomainProperty = super.encodes.asInstanceOf[CustomDomainProperty]
  }

  case class Overlay(fields: Fields, annotations: Annotations) extends Fragment

  case class Extension(fields: Fields, annotations: Annotations) extends Fragment

  case class SecurityScheme(fields: Fields, annotations: Annotations) extends Fragment {
    override def encodes: amf.domain.security.SecurityScheme =
      super.encodes.asInstanceOf[amf.domain.security.SecurityScheme]
  }

  case class Default(fields: Fields, annotations: Annotations) extends Fragment

  case class ExternalFragment(fields: Fields, annotations: Annotations) extends Fragment {
    override def encodes: ExternalDomainElement = super.encodes.asInstanceOf[ExternalDomainElement]
  }

  object DocumentationItem {
    def apply(): DocumentationItem = apply(Annotations())

    def apply(annotations: Annotations): DocumentationItem = apply(Fields(), annotations)
  }

  object DataType {
    def apply(): DataType = apply(Annotations())

    def apply(annotations: Annotations): DataType = apply(Fields(), annotations)
  }

  object NamedExample {
    def apply(): NamedExample = apply(Annotations())

    def apply(annotations: Annotations): NamedExample = apply(Fields(), annotations)
  }

  object ResourceTypeFragment {
    def apply(): ResourceTypeFragment = apply(Annotations())

    def apply(annotations: Annotations): ResourceTypeFragment = apply(Fields(), annotations)
  }

  object TraitFragment {
    def apply(): TraitFragment = apply(Annotations())

    def apply(annotations: Annotations): TraitFragment = apply(Fields(), annotations)
  }

  object AnnotationTypeDeclaration {
    def apply(): AnnotationTypeDeclaration = apply(Annotations())

    def apply(annotations: Annotations): AnnotationTypeDeclaration = apply(Fields(), annotations)
  }

  object ExtensionFragment {
    def apply(): ExtensionFragment = apply(Annotations())

    def apply(annotations: Annotations): ExtensionFragment = apply(Fields(), annotations)
  }

  object OverlayFragment {
    def apply(): OverlayFragment = apply(Annotations())

    def apply(annotations: Annotations): OverlayFragment = apply(Fields(), annotations)
  }

<<<<<<< HEAD
  object SecurityScheme {
    def apply(): SecurityScheme = apply(Annotations())

    def apply(annotations: Annotations): SecurityScheme = apply(Fields(), annotations)
=======
  object ExternalFragment {
    def apply(): ExternalFragment                         = apply(Annotations())
    def apply(annotations: Annotations): ExternalFragment = ExternalFragment(Fields(), annotations)
>>>>>>> 31c6de64
  }
}

trait EncodesModel extends AmfObject {

  /** Encoded [[amf.domain.DomainElement]] described in the document element. */
  def encodes: DomainElement

  def withEncodes(encoded: DomainElement): this.type = set(FragmentModel.Encodes, encoded)
}<|MERGE_RESOLUTION|>--- conflicted
+++ resolved
@@ -124,16 +124,15 @@
     def apply(annotations: Annotations): OverlayFragment = apply(Fields(), annotations)
   }
 
-<<<<<<< HEAD
+  object ExternalFragment {
+    def apply(): ExternalFragment                         = apply(Annotations())
+    def apply(annotations: Annotations): ExternalFragment = ExternalFragment(Fields(), annotations)
+  }
+
   object SecurityScheme {
     def apply(): SecurityScheme = apply(Annotations())
 
     def apply(annotations: Annotations): SecurityScheme = apply(Fields(), annotations)
-=======
-  object ExternalFragment {
-    def apply(): ExternalFragment                         = apply(Annotations())
-    def apply(annotations: Annotations): ExternalFragment = ExternalFragment(Fields(), annotations)
->>>>>>> 31c6de64
   }
 }
 
