package amf.spec.declaration

import amf.domain.Annotation.{toString => _, _}
import amf.domain.{Annotations, CreativeWork, Value}
import amf.metadata.shape._
import amf.model.{AmfArray, AmfScalar}
import amf.parser.{YMapOps, YValueOps}
import amf.shape.TypeDef._
import amf.shape._
import amf.spec.common.{ArrayNode, ValueNode}
import amf.spec.domain.RamlExamplesParser
import amf.spec.raml._
import amf.spec.{Declarations, ParserContext}
import amf.vocabulary.Namespace
import org.yaml.model._
import org.yaml.parser.YamlParser

import scala.collection.mutable

object RamlTypeParser {
<<<<<<< HEAD
  def apply(ast: YMapEntry, adopt: Shape => Shape, declarations: Declarations)(
      implicit ctx: ParserContext): RamlTypeParser =
    new RamlTypeParser(ast, ast.key, ast.value, adopt, declarations)(ctx.toRaml)
=======
  def apply(ast: YMapEntry,
            adopt: Shape => Shape,
            declarations: Declarations,
            currentValidation: Validation,
            isAnnotation: Boolean = false): RamlTypeParser =
    new RamlTypeParser(ast, ast.key, ast.value, adopt, declarations, currentValidation, isAnnotation)
>>>>>>> 58240556
}

trait RamlTypeSyntax {
  def parseWellKnownTypeRef(ramlType: String): Shape = {
    ramlType match {
      case "nil" | "" | "null" => NilShape()
      case "any"               => AnyShape()
      case "string"            => ScalarShape().withDataType((Namespace.Xsd + "string").iri())
      case "integer"           => ScalarShape().withDataType((Namespace.Xsd + "integer").iri())
      case "number"            => ScalarShape().withDataType((Namespace.Xsd + "float").iri())
      case "boolean"           => ScalarShape().withDataType((Namespace.Xsd + "boolean").iri())
      case "datetime"          => ScalarShape().withDataType((Namespace.Xsd + "dateTime").iri())
      case "datetime-only"     => ScalarShape().withDataType((Namespace.Xsd + "dateTime").iri())
      case "time-only"         => ScalarShape().withDataType((Namespace.Xsd + "time").iri())
      case "date-only"         => ScalarShape().withDataType((Namespace.Xsd + "date").iri())
      case "array"             => ArrayShape()
      case "object"            => NodeShape()
      case "union"             => UnionShape()
    }
  }
  def wellKnownType(str: String): Boolean =
    if (str.indexOf("|") > -1 || str.indexOf("[") > -1 || str.indexOf("{") > -1 || str.indexOf("]") > -1 || str
          .indexOf("}") > -1) {
      false
    } else RamlTypeDefMatcher.matchType(str, default = UndefinedType) != UndefinedType
}

<<<<<<< HEAD
case class RamlTypeParser(ast: YPart, name: String, part: YNode, adopt: Shape => Shape, declarations: Declarations)(
    implicit val ctx: ParserContext)
    extends RamlSpecParser {
=======
case class RamlTypeParser(ast: YPart,
                          name: String,
                          part: YNode,
                          adopt: Shape => Shape,
                          declarations: Declarations,
                          currentValidation: Validation,
                          isAnnotation: Boolean)
    extends RamlSpecParser(currentValidation)
    with RamlSyntax {
>>>>>>> 58240556

  private val value = part.value

  def parse(): Option[Shape] = {

    val info: Option[TypeDef] =
      RamlTypeDetection(value, declarations, "", value.asMap.flatMap(m => m.key("(format)").map(_.value.toString())))
    val result = info.map {
      case XMLSchemaType                         => parseXMLSchemaExpression(ast.asInstanceOf[YMapEntry])
      case JSONSchemaType                        => parseJSONSchemaExpression(ast.asInstanceOf[YMapEntry])
      case TypeExpressionType                    => parseTypeExpression()
      case UnionType                             => parseUnionType()
      case ObjectType | FileType | UndefinedType => parseObjectType()
      case ArrayType                             => parseArrayType()
      case AnyType                               => parseAnyType()
      case typeDef if typeDef.isScalar           => parseScalarType(typeDef)
      case MultipleMatch                         => parseScalarType(StrType)
    }

    // Add 'inline' annotation for shape
    result
      .map(shape =>
        part.value match {
          case _: YScalar if !info.contains(MultipleMatch) =>
            shape.add(InlineDefinition()) // case of only one field (ej required) and multiple shape matches (use default string)
          case _ => shape
      })
  }

  private def parseXMLSchemaExpression(entry: YMapEntry): Shape = {
    entry.value.value match {
      case scalar: YScalar =>
        val shape = SchemaShape().withRaw(scalar.text).withMediaType("application/xml")
        shape.withName(entry.key)
        adopt(shape)
        shape
      case map: YMap =>
        map.key("type") match {
          case Some(typeEntry: YMapEntry) if typeEntry.value.value.isInstanceOf[YScalar] =>
            val shape =
              SchemaShape().withRaw(typeEntry.value.value.asInstanceOf[YScalar].text).withMediaType("application/xml")
            shape.withName(entry.key)
            adopt(shape)
            shape
          case _ =>
            val shape = SchemaShape()
            adopt(shape)
            ctx.violation(shape.id, "Cannot parse XML Schema expression out of a non string value", entry.value.value)
            shape
        }
      case _ =>
        val shape = SchemaShape()
        adopt(shape)
        ctx.violation(shape.id, "Cannot parse XML Schema expression out of a non string value", entry.value.value)
        shape
    }
  }

  private def parseJSONSchemaExpression(entry: YMapEntry): Shape = {
    val text = entry.value.value match {
      case scalar: YScalar => scalar.text
      case map: YMap =>
        map.key("type") match {
          case Some(typeEntry: YMapEntry) if typeEntry.value.value.isInstanceOf[YScalar] =>
            typeEntry.value.value.asInstanceOf[YScalar].text
          case _ =>
            val shape = SchemaShape()
            adopt(shape)
            ctx.violation(shape.id, "Cannot parse XML Schema expression out of a non string value", entry.value.value)
            ""
        }
      case _ =>
        val shape = SchemaShape()
        adopt(shape)
        ctx.violation(shape.id, "Cannot parse XML Schema expression out of a non string value", entry.value.value)
        ""
    }
    val schemaAst   = YamlParser(text).parse(true)
    val schemaEntry = YMapEntry(entry.key, schemaAst.head.asInstanceOf[YDocument].node)
    OasTypeParser(schemaEntry, (shape) => adopt(shape), declarations).parse() match {
      case Some(shape) =>
        shape.annotations += ParsedJSONSchema(text)
        shape
      case None =>
        val shape = SchemaShape()
        adopt(shape)
        ctx.violation(shape.id, "Cannot parse JSON Schema", entry)
        shape
    }
  }

  private def parseTypeExpression(): Shape = {
    part.value match {
      case expression: YScalar =>
        RamlTypeExpressionParser(adopt, declarations, Some(part.value)).parse(expression.text).get

      case _: YMap => parseObjectType()
    }
  }

  private def parseScalarType(typeDef: TypeDef): Shape = {
    if (typeDef.isNil) {
      val nilShape = NilShape(ast).withName(name)
      adopt(nilShape)
      nilShape
    } else {
      val shape = ScalarShape(ast).withName(name)
      adopt(shape)
      value match {
        case map: YMap => ScalarShapeParser(typeDef, shape, map).parse()
        case v =>
          shape.set(ScalarShapeModel.DataType, AmfScalar(XsdTypeDefMapping.xsd(typeDef), Annotations(v)))
      }
    }
  }

  private def parseAnyType(): Shape = {
    val shape = AnyShape(ast).withName(name)
    adopt(shape)
    shape
  }

  def parseArrayType(): Shape = {
    val shape = value match {
      case map: YMap => DataArrangementParser(name, ast, map, (shape: Shape) => adopt(shape), declarations).parse()
      case _         => ArrayShape(ast).withName(name)
    }
    shape
  }

  private def parseUnionType(): UnionShape = {
    val shape = UnionShapeParser(value.toMap, declarations).parse()
    adopt(shape)
    shape
  }

  private def parseObjectType(): Shape = {
    if (isFileType) {
      val shape = FileShapeParser(value.toMap).parse()
      adopt(shape)
      shape
    } else {
      val shape = NodeShape(ast).withName(name)
      adopt(shape)
      value match {
        case map: YMap =>
          NodeShapeParser(shape, map, declarations)
            .parse() // I have to do the adopt before parser children shapes. Other way the children will not have the father id
        case scalar: YScalar =>
          declarations.findType(scalar.text) match {
            case Some(s) => s.link(scalar.text, Annotations(part)).asInstanceOf[Shape].withName(name)
            case _       => UnresolvedShape(scalar.text, part).withName(name)
          }
        case _ => shape
      }
    }
  }

  private def isFileType: Boolean = {

    value match {
      case map: YMap =>
        map
          .key("type")
          .exists { entry: YMapEntry =>
            entry.value.value match {
              case scalar: YScalar =>
                scalar.text == "file"
              case _ => false
            }
          }
      case _ => false
    }
  }

  trait CommonScalarParsingLogic {
    def parseOASFields(map: YMap, shape: Shape): Unit = {
      map.key("pattern", entry => {
        val value = ValueNode(entry.value)
        shape.set(ScalarShapeModel.Pattern, value.string(), Annotations(entry))
      })

      map.key("minLength", entry => {
        val value = ValueNode(entry.value)
        shape.set(ScalarShapeModel.MinLength, value.integer(), Annotations(entry))
      })

      map.key("maxLength", entry => {
        val value = ValueNode(entry.value)
        shape.set(ScalarShapeModel.MaxLength, value.integer(), Annotations(entry))
      })

      map.key("(exclusiveMinimum)", entry => {
        val value = ValueNode(entry.value)
        shape.set(ScalarShapeModel.ExclusiveMinimum, value.text(), Annotations(entry))
      })

      map.key("(exclusiveMaximum)", entry => {
        val value = ValueNode(entry.value)
        shape.set(ScalarShapeModel.ExclusiveMaximum, value.text(), Annotations(entry))
      })
    }
  }

  case class ScalarShapeParser(typeDef: TypeDef, shape: ScalarShape, map: YMap)
      extends ShapeParser
      with CommonScalarParsingLogic {

    override def parse(): ScalarShape = {
      super.parse()
      parseOASFields(map, shape)
      map
        .key("type")
        .fold(shape
          .set(ScalarShapeModel.DataType, AmfScalar(XsdTypeDefMapping.xsd(typeDef)), Annotations() += Inferred()))(
          entry => shape.set(ScalarShapeModel.DataType, AmfScalar(XsdTypeDefMapping.xsd(typeDef)), Annotations(entry)))

      map.key("minimum", entry => {
        val value = ValueNode(entry.value)
        shape.set(ScalarShapeModel.Minimum, value.text(), Annotations(entry))
      })

      map.key("maximum", entry => {
        val value = ValueNode(entry.value)
        shape.set(ScalarShapeModel.Maximum, value.text(), Annotations(entry))
      })

      map.key("format", entry => {
        val value = ValueNode(entry.value)
        shape.set(ScalarShapeModel.Format, value.string(), Annotations(entry))
      })

      // We don't need to parse (format) extension because in oas must not be emitted, and in raml will be emitted.

      map.key("multipleOf", entry => {
        val value = ValueNode(entry.value)
        shape.set(ScalarShapeModel.MultipleOf, value.integer(), Annotations(entry))
      })

      val syntaxType = Option(shape.dataType).getOrElse("#shape").split("#").last match {
        case "integer" | "float" => "numberScalarShape"
        case "string"            => "stringScalarShape"
        case _                   => "shape"
      }
<<<<<<< HEAD

      ctx.closedShape(shape.id, map, syntaxType)
=======
      validateClosedShape(currentValidation, shape.id, map, syntaxType, isAnnotation)
>>>>>>> 58240556

      shape
    }
  }

  case class UnionShapeParser(override val map: YMap, declarations: Declarations) extends ShapeParser {
    override val shape = UnionShape(Annotations(map))

    override def parse(): UnionShape = {
      super.parse()

      map.key(
        "anyOf", { entry =>
          entry.value.value match {
            case seq: YSequence =>
              val unionNodes = seq.nodes.zipWithIndex
                .map {
                  case (node, index) =>
                    RamlTypeParser(node,
                                   s"item$index",
                                   node,
                                   item => item.adopted(shape.id + "/items/" + index),
<<<<<<< HEAD
                                   declarations).parse()
=======
                                   declarations,
                                   currentValidation,
                                   isAnnotation).parse()
>>>>>>> 58240556
                }
                .filter(_.isDefined)
                .map(_.get)
              shape.setArray(UnionShapeModel.AnyOf, unionNodes, Annotations(seq))

            case _ =>
              ctx.violation(shape.id, "Unions are built from multiple shape nodes", entry)
          }
        }
      )

      shape
    }
  }

  case class FileShapeParser(override val map: YMap) extends ShapeParser with CommonScalarParsingLogic {
    override val shape = FileShape(Annotations(map))

    override def parse(): FileShape = {
      super.parse()
      parseOASFields(map, shape)

      map.key(
        "fileTypes", { entry =>
          entry.value.value match {
            case seq: YSequence =>
              val value = ArrayNode(seq)
              shape.set(FileShapeModel.FileTypes, value.strings(), Annotations(seq))
          }
        }
      )

      map.key("(minimum)", entry => {
        val value = ValueNode(entry.value)
        shape.set(ScalarShapeModel.Minimum, value.string(), Annotations(entry))
      })

      map.key("(maximum)", entry => {
        val value = ValueNode(entry.value)
        shape.set(ScalarShapeModel.Maximum, value.string(), Annotations(entry))
      })

      map.key("(format)", entry => {
        val value = ValueNode(entry.value)
        shape.set(ScalarShapeModel.Format, value.string(), Annotations(entry))
      })

      // We don't need to parse (format) extension because in oas must not be emitted, and in raml will be emitted.

      map.key("(multipleOf)", entry => {
        val value = ValueNode(entry.value)
        shape.set(ScalarShapeModel.MultipleOf, value.integer(), Annotations(entry))
      })

<<<<<<< HEAD
      ctx.closedShape(shape.id, map, "fileShape")
=======
      validateClosedShape(currentValidation, shape.id, map, "fileShape", isAnnotation)
>>>>>>> 58240556

      shape
    }
  }

  case class DataArrangementParser(name: String,
                                   ast: YPart,
                                   map: YMap,
                                   adopt: Shape => Unit,
                                   declarations: Declarations) {

    def lookAhead(): Either[TupleShape, ArrayShape] = {
      map.key("(tuple)") match {
        case Some(entry) =>
          entry.value.value match {
            // this is a sequence, we need to create a tuple
            case _: YSequence => Left(TupleShape(ast).withName(name))
            // not an array regular array parsing
            case other =>
              val tuple = TupleShape(ast).withName(name)
              ctx.violation(tuple.id, "Tuples must have a list of types", other)
              Left(tuple)
          }
        case None => Right(ArrayShape(ast).withName(name))
      }
    }

    def parse(): Shape = {
      lookAhead() match {
        case Left(tuple)  => TupleShapeParser(tuple, map, adopt, declarations).parse()
        case Right(array) => ArrayShapeParser(array, map, adopt, declarations).parse()
      }
    }

  }

  case class ArrayShapeParser(override val shape: ArrayShape,
                              map: YMap,
                              adopt: Shape => Unit,
                              declarations: Declarations)
      extends ShapeParser {

    override def parse(): Shape = {
      adopt(shape)

      super.parse()

      map.key("uniqueItems", entry => {
        val value = ValueNode(entry.value)
        shape.set(ArrayShapeModel.UniqueItems, value.boolean(), Annotations(entry))
      })

      val finalShape = (for {
        itemsEntry <- map.key("items")
        item       <- RamlTypeParser(itemsEntry, items => items.adopted(shape.id + "/items"), declarations).parse()
      } yield {
        item match {
          case array: ArrayShape   => shape.withItems(array).toMatrixShape
          case matrix: MatrixShape => shape.withItems(matrix).toMatrixShape
          case other: Shape        => shape.withItems(other)
        }
      }).orElse(arrayShapeTypeFromInherits())

      finalShape match {
        case Some(parsed: Shape) =>
<<<<<<< HEAD
          ctx.closedShape(parsed.id, map, "arrayShape")
=======
          validateClosedShape(currentValidation, parsed.id, map, "arrayShape", isAnnotation)
>>>>>>> 58240556
          parsed
        case None =>
          ctx.violation(shape.id, "Cannot parse data arrangement shape", map)
          shape
      }
    }

    private def arrayShapeTypeFromInherits(): Option[Shape] = {
      val maybeShape = shape.inherits.headOption.map {
        case matrix: MatrixShape => matrix.items
        case tuple: TupleShape   => tuple.items.head
        case array: ArrayShape   => array.items
      }
      maybeShape.map {
        case array: ArrayShape   => shape.toMatrixShape
        case matrix: MatrixShape => shape.toMatrixShape
        case other: Shape        => shape
      }
    }
  }

  case class TupleShapeParser(shape: TupleShape, map: YMap, adopt: Shape => Unit, declarations: Declarations)
      extends ShapeParser {

    override def parse(): Shape = {
      adopt(shape)

      super.parse()

      parseInheritance(declarations)

      map.key("minItems", entry => {
        val value = ValueNode(entry.value)
        shape.set(ArrayShapeModel.MinItems, value.integer(), Annotations(entry))
      })

      map.key("maxItems", entry => {
        val value = ValueNode(entry.value)
        shape.set(ArrayShapeModel.MaxItems, value.integer(), Annotations(entry))
      })

      map.key("uniqueItems", entry => {
        val value = ValueNode(entry.value)
        shape.set(ArrayShapeModel.UniqueItems, value.boolean(), Annotations(entry))
      })

      map.key(
        "items",
        entry => {
          val items = entry.value.value.toMap.entries.zipWithIndex
            .map {
              case (elem, index) =>
                RamlTypeParser(elem, item => item.adopted(shape.id + "/items/" + index), declarations).parse()
            }
          shape.withItems(items.filter(_.isDefined).map(_.get))
        }
      )

<<<<<<< HEAD
      ctx.closedShape(shape.id, map, "arrayShape")
=======
      validateClosedShape(currentValidation, shape.id, map, "arrayShape", isAnnotation)
>>>>>>> 58240556

      shape
    }
  }

  case class NodeShapeParser(shape: NodeShape, map: YMap, declarations: Declarations) extends ShapeParser {
    override def parse(): NodeShape = {

      super.parse()

      parseInheritance(declarations)

      map.key("minProperties", entry => {
        val value = ValueNode(entry.value)
        shape.set(NodeShapeModel.MinProperties, value.integer(), Annotations(entry))
      })

      map.key("maxProperties", entry => {
        val value = ValueNode(entry.value)
        shape.set(NodeShapeModel.MaxProperties, value.integer(), Annotations(entry))
      })

      shape.set(NodeShapeModel.Closed, value = false)

      map.key("additionalProperties", entry => {
        val value = ValueNode(entry.value)
        shape.set(NodeShapeModel.Closed, value.negated(), Annotations(entry) += ExplicitField())
      })

      map.key("discriminator", entry => {
        val value = ValueNode(entry.value)
        shape.set(NodeShapeModel.Discriminator, value.string(), Annotations(entry))
      })

      map.key("discriminatorValue", entry => {
        val value = ValueNode(entry.value)
        shape.set(NodeShapeModel.DiscriminatorValue, value.string(), Annotations(entry))
      })

      map.key("(readOnly)", entry => {
        val value = ValueNode(entry.value)
        shape.set(NodeShapeModel.ReadOnly, value.boolean(), Annotations(entry))
      })

      map.key(
        "properties",
        entry => {
          val properties: Seq[PropertyShape] =
            PropertiesParser(entry.value.value.toMap, shape.withProperty, declarations).parse()
          shape.set(NodeShapeModel.Properties, AmfArray(properties, Annotations(entry.value)), Annotations(entry))
        }
      )

      val properties = mutable.ListMap[String, PropertyShape]()
      shape.properties.foreach(p => properties += (p.name -> p))

      map.key(
        "(dependencies)",
        entry => {
          val dependencies: Seq[PropertyDependencies] =
            ShapeDependenciesParser(entry.value.value.toMap, properties).parse()
          shape.set(NodeShapeModel.Dependencies, AmfArray(dependencies, Annotations(entry.value)), Annotations(entry))
        }
      )

<<<<<<< HEAD
      ctx.closedShape(shape.id, map, "nodeShape")
=======
      validateClosedShape(currentValidation, shape.id, map, "nodeShape", isAnnotation)
>>>>>>> 58240556

      shape
    }
  }

  case class PropertiesParser(ast: YMap, producer: String => PropertyShape, declarations: Declarations) {

    def parse(): Seq[PropertyShape] = {
      ast.entries
        .map(entry => PropertyShapeParser(entry, producer, declarations).parse())
    }
  }

  case class PropertyShapeParser(entry: YMapEntry, producer: String => PropertyShape, declarations: Declarations) {

    def parse(): PropertyShape = {

      val name: String = entry.key
      val property     = producer(name).add(Annotations(entry))

      var explicitRequired: Option[Value] = None
      entry.value.value match {
        case map: YMap =>
          map.key(
            "required",
            entry => {
              val required = ValueNode(entry.value).boolean().value.asInstanceOf[Boolean]
              explicitRequired = Some(Value(AmfScalar(required), Annotations(entry) += ExplicitField()))
              property.set(PropertyShapeModel.MinCount,
                           AmfScalar(if (required) 1 else 0),
                           Annotations(entry) += ExplicitField())
            }
          )
        case _ =>
      }

      if (property.fields.?(PropertyShapeModel.MinCount).isEmpty) {
        val required = !name.endsWith("?")

        property.set(PropertyShapeModel.MinCount, if (required) 1 else 0)
        property.set(PropertyShapeModel.Name, if (required) name else name.stripSuffix("?")) // TODO property id is using a name that is not final.
      }

      property.set(PropertyShapeModel.Path, (Namespace.Data + entry.key.value.toScalar.text).iri())

      RamlTypeParser(entry, shape => shape.adopted(property.id), declarations)
        .parse()
        .foreach { range =>
          if (explicitRequired.isDefined) {
            range.fields.setWithoutId(ShapeModel.RequiredShape,
                                      explicitRequired.get.value,
                                      explicitRequired.get.annotations)
          }
          property.set(PropertyShapeModel.Range, range)
        }

      property
    }
  }

  abstract class ShapeParser extends RamlTypeSyntax {

    val shape: Shape
    val map: YMap

    def parse(): Shape = {

      parseInheritance(declarations)

      map.key("displayName", entry => {
        val value = ValueNode(entry.value)
        shape.set(ShapeModel.DisplayName, value.string(), Annotations(entry))
      })

      map.key("description", entry => {
        val value = ValueNode(entry.value)
        shape.set(ShapeModel.Description, value.string(), Annotations(entry))
      })

      map.key("default", entry => {
        val value = ValueNode(entry.value)
        shape.set(ShapeModel.Default, value.text(), Annotations(entry))
      })

      map.key("enum", entry => {
        val value = ArrayNode(entry.value.value.toSequence)
        shape.set(ShapeModel.Values, value.strings(), Annotations(entry))
      })

      map.key("minItems", entry => {
        val value = ValueNode(entry.value)
        shape.set(ArrayShapeModel.MinItems, value.integer(), Annotations(entry))
      })

      map.key("maxItems", entry => {
        val value = ValueNode(entry.value)
        shape.set(ArrayShapeModel.MaxItems, value.integer(), Annotations(entry))
      })

      map.key(
        "(externalDocs)",
        entry => {
          val creativeWork: CreativeWork = OasCreativeWorkParser(entry.value.value.toMap).parse()
          shape.set(ShapeModel.Documentation, creativeWork, Annotations(entry))
        }
      )

      map.key(
        "xml",
        entry => {
          val xmlSerializer: XMLSerializer =
            XMLSerializerParser(shape.name, entry.value.value.toMap).parse()
          shape.set(ShapeModel.XMLSerialization, xmlSerializer, Annotations(entry))
        }
      )

      val examples = RamlExamplesParser(map, "example", "examples", declarations).parse()
      if (examples.nonEmpty)
        shape.setArray(ShapeModel.Examples, examples)

      shape
    }

    protected def parseInheritance(declarations: Declarations): Unit = {
      map.key(
        "type",
        entry => {
          entry.value.value match {

            case scalar: YScalar if RamlTypeDefMatcher.TypeExpression.unapply(scalar.text).isDefined =>
              RamlTypeParser(entry, shape => shape.adopted(shape.id), declarations)
                .parse()
                .foreach(s =>
                  shape.set(ShapeModel.Inherits, AmfArray(Seq(s), Annotations(entry.value)), Annotations(entry)))

            case scalar: YScalar if !wellKnownType(scalar.text) =>
              // it might be a named type
              declarations.findType(scalar.text) match {
                case Some(ancestor) =>
                  shape.set(ShapeModel.Inherits, AmfArray(Seq(ancestor), Annotations(entry.value)), Annotations(entry))
                case _ =>
                  ctx.violation(shape.id, "Reference not found", entry.value.value)
              }

            case sequence: YSequence =>
              val inherits = ArrayNode(sequence)
                .strings()
                .scalars
                .map { scalar =>
                  scalar.toString match {
                    case s if RamlTypeDefMatcher.TypeExpression.unapply(s).isDefined =>
                      RamlTypeExpressionParser(adopt, declarations).parse(s).get

                    case s if declarations.shapes.get(s).isDefined =>
                      declarations.shapes(s)
                    case s if wellKnownType(s) =>
                      parseWellKnownTypeRef(s)
                  }
                }

              shape.set(ShapeModel.Inherits, AmfArray(inherits, Annotations(entry.value)), Annotations(entry))

            case _: YMap =>
              RamlTypeParser(entry, shape => shape.adopted(shape.id), declarations)
                .parse()
                .foreach(s =>
                  shape.set(ShapeModel.Inherits, AmfArray(Seq(s), Annotations(entry.value)), Annotations(entry)))

            case _ =>
              shape.add(ExplicitField()) // TODO store annotation in dataType field.
          }
        }
      )
    }
  }

}<|MERGE_RESOLUTION|>--- conflicted
+++ resolved
@@ -18,18 +18,9 @@
 import scala.collection.mutable
 
 object RamlTypeParser {
-<<<<<<< HEAD
-  def apply(ast: YMapEntry, adopt: Shape => Shape, declarations: Declarations)(
+  def apply(ast: YMapEntry, adopt: Shape => Shape, declarations: Declarations, isAnnotation: Boolean = false)(
       implicit ctx: ParserContext): RamlTypeParser =
-    new RamlTypeParser(ast, ast.key, ast.value, adopt, declarations)(ctx.toRaml)
-=======
-  def apply(ast: YMapEntry,
-            adopt: Shape => Shape,
-            declarations: Declarations,
-            currentValidation: Validation,
-            isAnnotation: Boolean = false): RamlTypeParser =
-    new RamlTypeParser(ast, ast.key, ast.value, adopt, declarations, currentValidation, isAnnotation)
->>>>>>> 58240556
+    new RamlTypeParser(ast, ast.key, ast.value, adopt, declarations, isAnnotation)(ctx.toRaml)
 }
 
 trait RamlTypeSyntax {
@@ -57,21 +48,13 @@
     } else RamlTypeDefMatcher.matchType(str, default = UndefinedType) != UndefinedType
 }
 
-<<<<<<< HEAD
-case class RamlTypeParser(ast: YPart, name: String, part: YNode, adopt: Shape => Shape, declarations: Declarations)(
-    implicit val ctx: ParserContext)
-    extends RamlSpecParser {
-=======
 case class RamlTypeParser(ast: YPart,
                           name: String,
                           part: YNode,
                           adopt: Shape => Shape,
                           declarations: Declarations,
-                          currentValidation: Validation,
-                          isAnnotation: Boolean)
-    extends RamlSpecParser(currentValidation)
-    with RamlSyntax {
->>>>>>> 58240556
+                          isAnnotation: Boolean)(implicit val ctx: ParserContext)
+    extends RamlSpecParser {
 
   private val value = part.value
 
@@ -316,12 +299,8 @@
         case "string"            => "stringScalarShape"
         case _                   => "shape"
       }
-<<<<<<< HEAD
-
-      ctx.closedShape(shape.id, map, syntaxType)
-=======
-      validateClosedShape(currentValidation, shape.id, map, syntaxType, isAnnotation)
->>>>>>> 58240556
+
+      ctx.closedShape(shape.id, map, syntaxType, isAnnotation)
 
       shape
     }
@@ -344,13 +323,8 @@
                                    s"item$index",
                                    node,
                                    item => item.adopted(shape.id + "/items/" + index),
-<<<<<<< HEAD
-                                   declarations).parse()
-=======
                                    declarations,
-                                   currentValidation,
                                    isAnnotation).parse()
->>>>>>> 58240556
                 }
                 .filter(_.isDefined)
                 .map(_.get)
@@ -405,11 +379,7 @@
         shape.set(ScalarShapeModel.MultipleOf, value.integer(), Annotations(entry))
       })
 
-<<<<<<< HEAD
-      ctx.closedShape(shape.id, map, "fileShape")
-=======
-      validateClosedShape(currentValidation, shape.id, map, "fileShape", isAnnotation)
->>>>>>> 58240556
+      ctx.closedShape(shape.id, map, "fileShape", isAnnotation)
 
       shape
     }
@@ -475,11 +445,7 @@
 
       finalShape match {
         case Some(parsed: Shape) =>
-<<<<<<< HEAD
-          ctx.closedShape(parsed.id, map, "arrayShape")
-=======
-          validateClosedShape(currentValidation, parsed.id, map, "arrayShape", isAnnotation)
->>>>>>> 58240556
+          ctx.closedShape(parsed.id, map, "arrayShape", isAnnotation)
           parsed
         case None =>
           ctx.violation(shape.id, "Cannot parse data arrangement shape", map)
@@ -538,11 +504,7 @@
         }
       )
 
-<<<<<<< HEAD
-      ctx.closedShape(shape.id, map, "arrayShape")
-=======
-      validateClosedShape(currentValidation, shape.id, map, "arrayShape", isAnnotation)
->>>>>>> 58240556
+      ctx.closedShape(shape.id, map, "arrayShape", isAnnotation)
 
       shape
     }
@@ -608,11 +570,7 @@
         }
       )
 
-<<<<<<< HEAD
-      ctx.closedShape(shape.id, map, "nodeShape")
-=======
-      validateClosedShape(currentValidation, shape.id, map, "nodeShape", isAnnotation)
->>>>>>> 58240556
+      ctx.closedShape(shape.id, map, "nodeShape", isAnnotation)
 
       shape
     }
