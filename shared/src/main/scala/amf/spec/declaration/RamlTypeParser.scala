package amf.spec.declaration

<<<<<<< HEAD
import amf.domain.Annotation.{toString => _, _}
import amf.domain.{Annotations, CreativeWork, ExternalDomainElement, Value}
=======
import amf.domain.Annotation.{ExplicitField, Inferred, InlineDefinition, ParsedJSONSchema}
import amf.domain.{Annotations, CreativeWork, Value}
>>>>>>> 85ae2c3a
import amf.metadata.shape._
import amf.model.{AmfArray, AmfScalar}
import amf.parser.{YMapOps, YValueOps}
import amf.shape.TypeDef._
import amf.shape._
import amf.spec.common.{ArrayNode, ValueNode}
import amf.spec.domain.RamlExamplesParser
import amf.spec.raml._
import amf.spec.{Declarations, ParserContext}
import amf.vocabulary.Namespace
import org.yaml.model._
import org.yaml.parser.YamlParser

import scala.collection.mutable

object RamlTypeParser {
  def apply(ast: YMapEntry, adopt: Shape => Shape, declarations: Declarations)(
      implicit ctx: ParserContext): RamlTypeParser =
    new RamlTypeParser(ast, ast.key, ast.value, adopt, declarations)(ctx.toRaml)
}

trait RamlTypeSyntax {
  def parseWellKnownTypeRef(ramlType: String): Shape = {
    ramlType match {
      case "nil" | "" | "null" => NilShape()
      case "any"               => AnyShape()
      case "string"            => ScalarShape().withDataType((Namespace.Xsd + "string").iri())
      case "integer"           => ScalarShape().withDataType((Namespace.Xsd + "integer").iri())
      case "number"            => ScalarShape().withDataType((Namespace.Xsd + "float").iri())
      case "boolean"           => ScalarShape().withDataType((Namespace.Xsd + "boolean").iri())
      case "datetime"          => ScalarShape().withDataType((Namespace.Xsd + "dateTime").iri())
      case "datetime-only"     => ScalarShape().withDataType((Namespace.Xsd + "dateTime").iri())
      case "time-only"         => ScalarShape().withDataType((Namespace.Xsd + "time").iri())
      case "date-only"         => ScalarShape().withDataType((Namespace.Xsd + "date").iri())
      case "array"             => ArrayShape()
      case "object"            => NodeShape()
      case "union"             => UnionShape()
    }
  }
  def wellKnownType(str: String): Boolean =
    if (str.indexOf("|") > -1 || str.indexOf("[") > -1 || str.indexOf("{") > -1 || str.indexOf("]") > -1 || str
          .indexOf("}") > -1) {
      false
    } else RamlTypeDefMatcher.matchType(str, default = UndefinedType) != UndefinedType
}

case class RamlTypeParser(ast: YPart, name: String, part: YNode, adopt: Shape => Shape, declarations: Declarations)(
    implicit val ctx: ParserContext)
    extends RamlSpecParser {

  private val value = part.value

  def parse(): Option[Shape] = {

    val info: Option[TypeDef] = RamlTypeDetection(value,
                                                  declarations,
                                                  "",
                                                  currentValidation,
                                                  value.asMap.flatMap(m => m.key("(format)").map(_.value.toString())))
    val result = info.map {
      case XMLSchemaType                         => parseXMLSchemaExpression(ast.asInstanceOf[YMapEntry])
      case JSONSchemaType                        => parseJSONSchemaExpression(ast.asInstanceOf[YMapEntry])
      case TypeExpressionType                    => parseTypeExpression()
      case UnionType                             => parseUnionType()
      case ObjectType | FileType | UndefinedType => parseObjectType()
      case ArrayType                             => parseArrayType()
      case AnyType                               => parseAnyType()
      case typeDef if typeDef.isScalar           => parseScalarType(typeDef)
      case MultipleMatch                         => parseScalarType(StrType)
    }

    // Add 'inline' annotation for shape
    result
      .map(shape =>
        part.value match {
          case _: YScalar if !info.contains(MultipleMatch) =>
            shape.add(InlineDefinition()) // case of only one field (ej required) and multiple shape matches (use default string)
          case _ => shape
      })
  }

  private def parseXMLSchemaExpression(entry: YMapEntry): Shape = {
    entry.value.value match {
      case scalar: YScalar =>
        val shape = SchemaShape().withRaw(scalar.text).withMediaType("application/xml")
        shape.withName(entry.key)
        adopt(shape)
        shape
      case map: YMap =>
        map.key("type") match {
          case Some(typeEntry: YMapEntry) if typeEntry.value.value.isInstanceOf[YScalar] =>
            val shape =
              SchemaShape().withRaw(typeEntry.value.value.asInstanceOf[YScalar].text).withMediaType("application/xml")
            shape.withName(entry.key)
            adopt(shape)
            shape
          case _ =>
            val shape = SchemaShape()
            adopt(shape)
            ctx.violation(shape.id, "Cannot parse XML Schema expression out of a non string value", entry.value.value)
            shape
        }
      case _ =>
        val shape = SchemaShape()
        adopt(shape)
        ctx.violation(shape.id, "Cannot parse XML Schema expression out of a non string value", entry.value.value)
        shape
    }
  }

  private def parseJSONSchemaExpression(entry: YMapEntry): Shape = {
    val text = entry.value.value match {
      case scalar: YScalar => scalar.text
      case map: YMap =>
        map.key("type") match {
          case Some(typeEntry: YMapEntry) if typeEntry.value.value.isInstanceOf[YScalar] =>
            typeEntry.value.value.asInstanceOf[YScalar].text
          case _ =>
            val shape = SchemaShape()
            adopt(shape)
            ctx.violation(shape.id, "Cannot parse XML Schema expression out of a non string value", entry.value.value)
            ""
        }
      case _ =>
        val shape = SchemaShape()
        adopt(shape)
        ctx.violation(shape.id, "Cannot parse XML Schema expression out of a non string value", entry.value.value)
        ""
    }
    val schemaAst   = YamlParser(text).parse(true)
    val schemaEntry = YMapEntry(entry.key, schemaAst.head.asInstanceOf[YDocument].node)
    OasTypeParser(schemaEntry, (shape) => adopt(shape), declarations).parse() match {
      case Some(shape) =>
        shape.annotations += ParsedJSONSchema(text)
        shape
      case None =>
        val shape = SchemaShape()
        adopt(shape)
        ctx.violation(shape.id, "Cannot parse JSON Schema", entry)
        shape
    }
  }

  private def parseTypeExpression(): Shape = {
    part.value match {
      case expression: YScalar =>
        RamlTypeExpressionParser(adopt, declarations, Some(part.value)).parse(expression.text).get

      case _: YMap => parseObjectType()
    }
  }

  private def parseScalarType(typeDef: TypeDef): Shape = {
    if (typeDef.isNil) {
      val nilShape = NilShape(ast).withName(name)
      adopt(nilShape)
      nilShape
    } else {
      val shape = ScalarShape(ast).withName(name)
      adopt(shape)
      value match {
        case map: YMap => ScalarShapeParser(typeDef, shape, map).parse()
        case v =>
          shape.set(ScalarShapeModel.DataType, AmfScalar(XsdTypeDefMapping.xsd(typeDef), Annotations(v)))
      }
    }
  }

  private def parseAnyType(): Shape = {
    val shape = AnyShape(ast).withName(name)
    adopt(shape)
    shape
  }

  def parseArrayType(): Shape = {
    val shape = value match {
      case map: YMap => DataArrangementParser(name, ast, map, (shape: Shape) => adopt(shape), declarations).parse()
      case _         => ArrayShape(ast).withName(name)
    }
    shape
  }

  private def parseUnionType(): UnionShape = {
    val shape = UnionShapeParser(value.toMap, declarations).parse()
    adopt(shape)
    shape
  }

  private def parseObjectType(): Shape = {
    if (isFileType) {
      val shape = FileShapeParser(value.toMap).parse()
      adopt(shape)
      shape
    } else {
      val shape = NodeShape(ast).withName(name)
      adopt(shape)
      value match {
        case map: YMap =>
          NodeShapeParser(shape, map, declarations)
            .parse() // I have to do the adopt before parser children shapes. Other way the children will not have the father id
        case scalar: YScalar =>
          declarations.findType(scalar.text) match {
            case Some(s) => s.link(scalar.text, Annotations(part)).asInstanceOf[Shape].withName(name)
            case _       => UnresolvedShape(scalar.text, part).withName(name)
          }
        case _ => shape
      }
    }
  }

  private def isFileType: Boolean = {

    value match {
      case map: YMap =>
        map
          .key("type")
          .exists { entry: YMapEntry =>
            entry.value.value match {
              case scalar: YScalar =>
                scalar.text == "file"
              case _ => false
            }
          }
      case _ => false
    }
  }

  trait CommonScalarParsingLogic {
    def parseOASFields(map: YMap, shape: Shape): Unit = {
      map.key("pattern", entry => {
        val value = ValueNode(entry.value)
        shape.set(ScalarShapeModel.Pattern, value.string(), Annotations(entry))
      })

      map.key("minLength", entry => {
        val value = ValueNode(entry.value)
        shape.set(ScalarShapeModel.MinLength, value.integer(), Annotations(entry))
      })

      map.key("maxLength", entry => {
        val value = ValueNode(entry.value)
        shape.set(ScalarShapeModel.MaxLength, value.integer(), Annotations(entry))
      })

      map.key("(exclusiveMinimum)", entry => {
        val value = ValueNode(entry.value)
        shape.set(ScalarShapeModel.ExclusiveMinimum, value.text(), Annotations(entry))
      })

      map.key("(exclusiveMaximum)", entry => {
        val value = ValueNode(entry.value)
        shape.set(ScalarShapeModel.ExclusiveMaximum, value.text(), Annotations(entry))
      })
    }
  }

  case class ScalarShapeParser(typeDef: TypeDef, shape: ScalarShape, map: YMap)
      extends ShapeParser
      with CommonScalarParsingLogic {

    override def parse(): ScalarShape = {
      super.parse()
      parseOASFields(map, shape)
      map
        .key("type")
        .fold(shape
          .set(ScalarShapeModel.DataType, AmfScalar(XsdTypeDefMapping.xsd(typeDef)), Annotations() += Inferred()))(
          entry => shape.set(ScalarShapeModel.DataType, AmfScalar(XsdTypeDefMapping.xsd(typeDef)), Annotations(entry)))

      map.key("minimum", entry => {
        val value = ValueNode(entry.value)
        shape.set(ScalarShapeModel.Minimum, value.text(), Annotations(entry))
      })

      map.key("maximum", entry => {
        val value = ValueNode(entry.value)
        shape.set(ScalarShapeModel.Maximum, value.text(), Annotations(entry))
      })

      map.key("format", entry => {
        val value = ValueNode(entry.value)
        shape.set(ScalarShapeModel.Format, value.string(), Annotations(entry))
      })

      // We don't need to parse (format) extension because in oas must not be emitted, and in raml will be emitted.

      map.key("multipleOf", entry => {
        val value = ValueNode(entry.value)
        shape.set(ScalarShapeModel.MultipleOf, value.integer(), Annotations(entry))
      })

      val syntaxType = Option(shape.dataType).getOrElse("#shape").split("#").last match {
        case "integer" | "float" => "numberScalarShape"
        case "string"            => "stringScalarShape"
        case _                   => "shape"
      }

      ctx.closedShape(shape.id, map, syntaxType)

      shape
    }
  }

  case class UnionShapeParser(override val map: YMap, declarations: Declarations) extends ShapeParser {
    override val shape = UnionShape(Annotations(map))

    override def parse(): UnionShape = {
      super.parse()

      map.key(
        "anyOf", { entry =>
          entry.value.value match {
            case seq: YSequence =>
              val unionNodes = seq.nodes.zipWithIndex
                .map {
                  case (node, index) =>
                    RamlTypeParser(node,
                                   s"item$index",
                                   node,
                                   item => item.adopted(shape.id + "/items/" + index),
                                   declarations).parse()
                }
                .filter(_.isDefined)
                .map(_.get)
              shape.setArray(UnionShapeModel.AnyOf, unionNodes, Annotations(seq))

            case _ =>
              ctx.violation(shape.id, "Unions are built from multiple shape nodes", entry)
          }
        }
      )

      shape
    }
  }

  case class FileShapeParser(override val map: YMap) extends ShapeParser with CommonScalarParsingLogic {
    override val shape = FileShape(Annotations(map))

    override def parse(): FileShape = {
      super.parse()
      parseOASFields(map, shape)

      map.key(
        "fileTypes", { entry =>
          entry.value.value match {
            case seq: YSequence =>
              val value = ArrayNode(seq)
              shape.set(FileShapeModel.FileTypes, value.strings(), Annotations(seq))
          }
        }
      )

      map.key("(minimum)", entry => {
        val value = ValueNode(entry.value)
        shape.set(ScalarShapeModel.Minimum, value.string(), Annotations(entry))
      })

      map.key("(maximum)", entry => {
        val value = ValueNode(entry.value)
        shape.set(ScalarShapeModel.Maximum, value.string(), Annotations(entry))
      })

      map.key("(format)", entry => {
        val value = ValueNode(entry.value)
        shape.set(ScalarShapeModel.Format, value.string(), Annotations(entry))
      })

      // We don't need to parse (format) extension because in oas must not be emitted, and in raml will be emitted.

      map.key("(multipleOf)", entry => {
        val value = ValueNode(entry.value)
        shape.set(ScalarShapeModel.MultipleOf, value.integer(), Annotations(entry))
      })

      ctx.closedShape(shape.id, map, "fileShape")

      shape
    }
  }

  case class DataArrangementParser(name: String,
                                   ast: YPart,
                                   map: YMap,
                                   adopt: Shape => Unit,
                                   declarations: Declarations) {

    def lookAhead(): Either[TupleShape, ArrayShape] = {
      map.key("(tuple)") match {
        case Some(entry) =>
          entry.value.value match {
            // this is a sequence, we need to create a tuple
            case _: YSequence => Left(TupleShape(ast).withName(name))
            // not an array regular array parsing
            case other =>
              val tuple = TupleShape(ast).withName(name)
              ctx.violation(tuple.id, "Tuples must have a list of types", other)
              Left(tuple)
          }
        case None => Right(ArrayShape(ast).withName(name))
      }
    }

    def parse(): Shape = {
      lookAhead() match {
        case Left(tuple)  => TupleShapeParser(tuple, map, adopt, declarations).parse()
        case Right(array) => ArrayShapeParser(array, map, adopt, declarations).parse()
      }
    }

  }

  case class ArrayShapeParser(override val shape: ArrayShape,
                              map: YMap,
                              adopt: Shape => Unit,
                              declarations: Declarations)
      extends ShapeParser {

    override def parse(): Shape = {
      adopt(shape)

      super.parse()

      map.key("uniqueItems", entry => {
        val value = ValueNode(entry.value)
        shape.set(ArrayShapeModel.UniqueItems, value.boolean(), Annotations(entry))
      })

      val finalShape = (for {
        itemsEntry <- map.key("items")
        item       <- RamlTypeParser(itemsEntry, items => items.adopted(shape.id + "/items"), declarations).parse()
      } yield {
        item match {
          case array: ArrayShape   => shape.withItems(array).toMatrixShape
          case matrix: MatrixShape => shape.withItems(matrix).toMatrixShape
          case other: Shape        => shape.withItems(other)
        }
      }).orElse(arrayShapeTypeFromInherits())

      finalShape match {
        case Some(parsed: Shape) =>
          ctx.closedShape(parsed.id, map, "arrayShape")
          parsed
        case None =>
          ctx.violation(shape.id, "Cannot parse data arrangement shape", map)
          shape
      }
    }

    private def arrayShapeTypeFromInherits(): Option[Shape] = {
      val maybeShape = shape.inherits.headOption.map {
        case matrix: MatrixShape => matrix.items
        case tuple: TupleShape   => tuple.items.head
        case array: ArrayShape   => array.items
      }
      maybeShape.map {
        case array: ArrayShape   => shape.toMatrixShape
        case matrix: MatrixShape => shape.toMatrixShape
        case other: Shape        => shape
      }
    }
  }

  case class TupleShapeParser(shape: TupleShape, map: YMap, adopt: Shape => Unit, declarations: Declarations)
      extends ShapeParser {

    override def parse(): Shape = {
      adopt(shape)

      super.parse()

      parseInheritance(declarations)

      map.key("minItems", entry => {
        val value = ValueNode(entry.value)
        shape.set(ArrayShapeModel.MinItems, value.integer(), Annotations(entry))
      })

      map.key("maxItems", entry => {
        val value = ValueNode(entry.value)
        shape.set(ArrayShapeModel.MaxItems, value.integer(), Annotations(entry))
      })

      map.key("uniqueItems", entry => {
        val value = ValueNode(entry.value)
        shape.set(ArrayShapeModel.UniqueItems, value.boolean(), Annotations(entry))
      })

      map.key(
        "items",
        entry => {
          val items = entry.value.value.toMap.entries.zipWithIndex
            .map {
              case (elem, index) =>
                RamlTypeParser(elem, item => item.adopted(shape.id + "/items/" + index), declarations).parse()
            }
          shape.withItems(items.filter(_.isDefined).map(_.get))
        }
      )

      ctx.closedShape(shape.id, map, "arrayShape")

      shape
    }
  }

  case class NodeShapeParser(shape: NodeShape, map: YMap, declarations: Declarations) extends ShapeParser {
    override def parse(): NodeShape = {

      super.parse()

      parseInheritance(declarations)

      map.key("minProperties", entry => {
        val value = ValueNode(entry.value)
        shape.set(NodeShapeModel.MinProperties, value.integer(), Annotations(entry))
      })

      map.key("maxProperties", entry => {
        val value = ValueNode(entry.value)
        shape.set(NodeShapeModel.MaxProperties, value.integer(), Annotations(entry))
      })

      shape.set(NodeShapeModel.Closed, value = false)

      map.key("additionalProperties", entry => {
        val value = ValueNode(entry.value)
        shape.set(NodeShapeModel.Closed, value.negated(), Annotations(entry) += ExplicitField())
      })

      map.key("discriminator", entry => {
        val value = ValueNode(entry.value)
        shape.set(NodeShapeModel.Discriminator, value.string(), Annotations(entry))
      })

      map.key("discriminatorValue", entry => {
        val value = ValueNode(entry.value)
        shape.set(NodeShapeModel.DiscriminatorValue, value.string(), Annotations(entry))
      })

      map.key("(readOnly)", entry => {
        val value = ValueNode(entry.value)
        shape.set(NodeShapeModel.ReadOnly, value.boolean(), Annotations(entry))
      })

      map.key(
        "properties",
        entry => {
          val properties: Seq[PropertyShape] =
            PropertiesParser(entry.value.value.toMap, shape.withProperty, declarations).parse()
          shape.set(NodeShapeModel.Properties, AmfArray(properties, Annotations(entry.value)), Annotations(entry))
        }
      )

      val properties = mutable.ListMap[String, PropertyShape]()
      shape.properties.foreach(p => properties += (p.name -> p))

      map.key(
        "(dependencies)",
        entry => {
          val dependencies: Seq[PropertyDependencies] =
            ShapeDependenciesParser(entry.value.value.toMap, properties).parse()
          shape.set(NodeShapeModel.Dependencies, AmfArray(dependencies, Annotations(entry.value)), Annotations(entry))
        }
      )

      ctx.closedShape(shape.id, map, "nodeShape")

      shape
    }
  }

  case class PropertiesParser(ast: YMap, producer: String => PropertyShape, declarations: Declarations) {

    def parse(): Seq[PropertyShape] = {
      ast.entries
        .map(entry => PropertyShapeParser(entry, producer, declarations).parse())
    }
  }

  case class PropertyShapeParser(entry: YMapEntry, producer: String => PropertyShape, declarations: Declarations) {

    def parse(): PropertyShape = {

      val name: String = entry.key
      val property     = producer(name).add(Annotations(entry))

      var explicitRequired: Option[Value] = None
      entry.value.value match {
        case map: YMap =>
          map.key(
            "required",
            entry => {
              val required = ValueNode(entry.value).boolean().value.asInstanceOf[Boolean]
              explicitRequired = Some(Value(AmfScalar(required), Annotations(entry) += ExplicitField()))
              property.set(PropertyShapeModel.MinCount,
                           AmfScalar(if (required) 1 else 0),
                           Annotations(entry) += ExplicitField())
            }
          )
        case _ =>
      }

      if (property.fields.?(PropertyShapeModel.MinCount).isEmpty) {
        val required = !name.endsWith("?")

        property.set(PropertyShapeModel.MinCount, if (required) 1 else 0)
        property.set(PropertyShapeModel.Name, if (required) name else name.stripSuffix("?")) // TODO property id is using a name that is not final.
      }

      property.set(PropertyShapeModel.Path, (Namespace.Data + entry.key.value.toScalar.text).iri())

      RamlTypeParser(entry, shape => shape.adopted(property.id), declarations)
        .parse()
        .foreach { range =>
          if (explicitRequired.isDefined) {
            range.fields.setWithoutId(ShapeModel.RequiredShape,
                                      explicitRequired.get.value,
                                      explicitRequired.get.annotations)
          }
          property.set(PropertyShapeModel.Range, range)
        }

      property
    }
  }

  abstract class ShapeParser extends RamlTypeSyntax {

    val shape: Shape
    val map: YMap

    def parse(): Shape = {

      parseInheritance(declarations)

      map.key("displayName", entry => {
        val value = ValueNode(entry.value)
        shape.set(ShapeModel.DisplayName, value.string(), Annotations(entry))
      })

      map.key("description", entry => {
        val value = ValueNode(entry.value)
        shape.set(ShapeModel.Description, value.string(), Annotations(entry))
      })

      map.key("default", entry => {
        val value = ValueNode(entry.value)
        shape.set(ShapeModel.Default, value.text(), Annotations(entry))
      })

      map.key("enum", entry => {
        val value = ArrayNode(entry.value.value.toSequence)
        shape.set(ShapeModel.Values, value.strings(), Annotations(entry))
      })

      map.key("minItems", entry => {
        val value = ValueNode(entry.value)
        shape.set(ArrayShapeModel.MinItems, value.integer(), Annotations(entry))
      })

      map.key("maxItems", entry => {
        val value = ValueNode(entry.value)
        shape.set(ArrayShapeModel.MaxItems, value.integer(), Annotations(entry))
      })

      map.key(
        "(externalDocs)",
        entry => {
          val creativeWork: CreativeWork = OasCreativeWorkParser(entry.value.value.toMap).parse()
          shape.set(ShapeModel.Documentation, creativeWork, Annotations(entry))
        }
      )

      map.key(
        "xml",
        entry => {
          val xmlSerializer: XMLSerializer =
            XMLSerializerParser(shape.name, entry.value.value.toMap).parse()
          shape.set(ShapeModel.XMLSerialization, xmlSerializer, Annotations(entry))
        }
      )

      val examples = RamlExamplesParser(map, "example", "examples", declarations).parse()
      if (examples.nonEmpty)
        shape.setArray(ShapeModel.Examples, examples)

      shape
    }

    protected def parseInheritance(declarations: Declarations): Unit = {
      map.key(
        "type",
        entry => {
          entry.value.value match {

            case scalar: YScalar if RamlTypeDefMatcher.TypeExpression.unapply(scalar.text).isDefined =>
              RamlTypeParser(entry, shape => shape.adopted(shape.id), declarations)
                .parse()
                .foreach(s =>
                  shape.set(ShapeModel.Inherits, AmfArray(Seq(s), Annotations(entry.value)), Annotations(entry)))

            case scalar: YScalar if !wellKnownType(scalar.text) =>
              // it might be a named type
              declarations.findType(scalar.text) match {
                case Some(ancestor) =>
                  shape.set(ShapeModel.Inherits, AmfArray(Seq(ancestor), Annotations(entry.value)), Annotations(entry))
                case _ =>
                  ctx.violation(shape.id, "Reference not found", entry.value.value)
              }

            case sequence: YSequence =>
              val inherits = ArrayNode(sequence)
                .strings()
                .scalars
                .map { scalar =>
                  scalar.toString match {
                    case s if RamlTypeDefMatcher.TypeExpression.unapply(s).isDefined =>
                      RamlTypeExpressionParser(adopt, declarations).parse(s).get

                    case s if declarations.shapes.get(s).isDefined =>
                      declarations.shapes(s)
                    case s if wellKnownType(s) =>
                      parseWellKnownTypeRef(s)
                  }
                }

              shape.set(ShapeModel.Inherits, AmfArray(inherits, Annotations(entry.value)), Annotations(entry))

            case _: YMap =>
              RamlTypeParser(entry, shape => shape.adopted(shape.id), declarations)
                .parse()
                .foreach(s =>
                  shape.set(ShapeModel.Inherits, AmfArray(Seq(s), Annotations(entry.value)), Annotations(entry)))

            case _ =>
              shape.add(ExplicitField()) // TODO store annotation in dataType field.
          }
        }
      )
    }
  }

}<|MERGE_RESOLUTION|>--- conflicted
+++ resolved
@@ -1,12 +1,7 @@
 package amf.spec.declaration
 
-<<<<<<< HEAD
 import amf.domain.Annotation.{toString => _, _}
-import amf.domain.{Annotations, CreativeWork, ExternalDomainElement, Value}
-=======
-import amf.domain.Annotation.{ExplicitField, Inferred, InlineDefinition, ParsedJSONSchema}
 import amf.domain.{Annotations, CreativeWork, Value}
->>>>>>> 85ae2c3a
 import amf.metadata.shape._
 import amf.model.{AmfArray, AmfScalar}
 import amf.parser.{YMapOps, YValueOps}
@@ -61,11 +56,8 @@
 
   def parse(): Option[Shape] = {
 
-    val info: Option[TypeDef] = RamlTypeDetection(value,
-                                                  declarations,
-                                                  "",
-                                                  currentValidation,
-                                                  value.asMap.flatMap(m => m.key("(format)").map(_.value.toString())))
+    val info: Option[TypeDef] =
+      RamlTypeDetection(value, declarations, "", value.asMap.flatMap(m => m.key("(format)").map(_.value.toString())))
     val result = info.map {
       case XMLSchemaType                         => parseXMLSchemaExpression(ast.asInstanceOf[YMapEntry])
       case JSONSchemaType                        => parseJSONSchemaExpression(ast.asInstanceOf[YMapEntry])
