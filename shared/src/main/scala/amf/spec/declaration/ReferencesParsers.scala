--- conflicted
+++ resolved
@@ -21,13 +21,9 @@
   def apply()(implicit ctx: ParserContext): ReferenceDeclarations = apply(mutable.Map[String, BaseUnit]())
 }
 
-<<<<<<< HEAD
 case class ReferenceDeclarations(val references: mutable.Map[String, BaseUnit] = mutable.Map(),
                                  declarations: Declarations)(implicit ctx: ParserContext) {
-=======
-case class ReferenceDeclarations(references: mutable.Map[String, BaseUnit] = mutable.Map())(
-    implicit ctx: ParserContext) {
->>>>>>> 1c292db3
+
 
   def +=(alias: String, unit: BaseUnit): Unit = {
     references += (alias -> unit)
