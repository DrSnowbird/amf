--- conflicted
+++ resolved
@@ -101,27 +101,7 @@
 
   def link(value: YNode): Either[String, YNode] = spec.link(value)
 
-<<<<<<< HEAD
-  private val syntax: SpecSyntax = vendor match {
-=======
-  private def lexical(ast: YPart): Option[LexicalInformation] = {
-    ast.range match {
-      case InputRange.Zero => None
-      case range           => Some(LexicalInformation(Range(range)))
-    }
-  }
-
-  private def part(error: YError): YPart = {
-    error.node match {
-      case d: YDocument => d
-      case n: YNode     => n
-      case s: YSuccess  => s.node
-      case f: YFail     => part(f.error)
-    }
-  }
-
   val syntax: SpecSyntax = vendor match {
->>>>>>> 6e4b114b
     case Raml => RamlSyntax
     case Oas  => OasSyntax
     case _    => NoneSyntax
