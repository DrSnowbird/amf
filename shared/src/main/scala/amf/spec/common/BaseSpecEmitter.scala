--- conflicted
+++ resolved
@@ -15,24 +15,14 @@
   ObjectNode => DataObjectNode,
   ScalarNode => DataScalarNode
 }
-<<<<<<< HEAD
-import amf.metadata.domain.UserDocumentationModel
-=======
-import amf.domain._
 import amf.metadata.domain.CreativeWorkModel
->>>>>>> 460c536c
 import amf.model.AmfScalar
 import amf.parser.Position
 import amf.parser.Position.ZERO
 import amf.spec.{Emitter, EntryEmitter, PartEmitter, SpecOrdering}
 import amf.vocabulary.Namespace
-<<<<<<< HEAD
 import org.yaml.model.YDocument.{EntryBuilder, PartBuilder}
 import org.yaml.model.{YNode, YScalar, YType}
-=======
-import com.sun.xml.internal.ws.wsdl.writer.document.StartWithExtensionsType
-import org.yaml.model.YType
->>>>>>> 460c536c
 
 import scala.collection.mutable
 import scala.collection.mutable.ListBuffer
@@ -149,21 +139,6 @@
       AnnotationsEmitter(domainElement, ordering, OasAnnotationFormat)
   }
 
-  case class UserDocumentationEmitter(userDocumentation: UserDocumentation, ordering: SpecOrdering)
-      extends EntryEmitter {
-
-    override def emit(b: EntryBuilder): Unit = {
-      val result = ListBuffer[EntryEmitter]()
-      val fs     = userDocumentation.fields
-      fs.entry(UserDocumentationModel.Title).map(f => result += ValueEmitter("title", f))
-      fs.entry(UserDocumentationModel.Content).map(f => result += ValueEmitter("content", f))
-
-      traverse(ordering.sorted(result), b)
-    }
-
-    override def position(): Position = pos(userDocumentation.annotations)
-  }
-
   case class DataNodeEmitter(dataNode: DataNode, ordering: SpecOrdering) extends PartEmitter {
     private val xsdString: String  = (Namespace.Xsd + "string").iri()
     private val xsdInteger: String = (Namespace.Xsd + "integer").iri()
@@ -383,8 +358,8 @@
   }
 
   case class RamlCreativeWorkItemsEmitter(documentation: CreativeWork, ordering: SpecOrdering, withExtention: Boolean) {
-    def emitters(): Seq[Emitter] = {
-      val result = mutable.ListBuffer[Emitter]()
+    def emitters(): Seq[EntryEmitter] = {
+      val result = ListBuffer[EntryEmitter]()
 
       val fs = documentation.fields
 
@@ -400,24 +375,21 @@
   }
 
   case class RamlCreativeWorkEmitter(documentation: CreativeWork, ordering: SpecOrdering, withExtension: Boolean)
-      extends Emitter {
-    override def emit(): Unit = {
+      extends PartEmitter {
+    override def emit(b: PartBuilder): Unit = {
       sourceOr(
         documentation.annotations,
-        map { () =>
-          traverse(RamlCreativeWorkItemsEmitter(documentation, ordering, withExtension).emitters())
-        }
-      )
-
+        b.map(traverse(RamlCreativeWorkItemsEmitter(documentation, ordering, withExtension).emitters(), _))
+      )
     }
 
     override def position(): Position = pos(documentation.annotations)
   }
 
   case class OasCreativeWorkItemsEmitter(document: CreativeWork, ordering: SpecOrdering) {
-    def emitters(): Seq[Emitter] = {
+    def emitters(): Seq[EntryEmitter] = {
       val fs     = document.fields
-      val result = mutable.ListBuffer[Emitter]()
+      val result = ListBuffer[EntryEmitter]()
 
       fs.entry(CreativeWorkModel.Url).map(f => result += ValueEmitter("url", f))
 
@@ -431,28 +403,26 @@
     }
   }
 
-  case class OasCreativeWorkEmitter(document: CreativeWork, ordering: SpecOrdering) extends Emitter {
-    override def emit(): Unit = {
+  case class OasCreativeWorkEmitter(document: CreativeWork, ordering: SpecOrdering) extends PartEmitter {
+    override def emit(b: PartBuilder): Unit = {
       if (document.isLink)
-        raw(document.linkLabel.getOrElse(document.linkTarget.get.id))
+        raw(b, document.linkLabel.getOrElse(document.linkTarget.get.id))
       else
-        map { () =>
-          traverse(OasCreativeWorkItemsEmitter(document, ordering).emitters())
-        }
+        b.map(traverse(OasCreativeWorkItemsEmitter(document, ordering).emitters(), _))
     }
 
     override def position(): Position = pos(document.annotations)
   }
 
   case class OasEntryCreativeWorkEmitter(key: String, documentation: CreativeWork, ordering: SpecOrdering)
-      extends Emitter {
-    override def emit(): Unit = {
+      extends EntryEmitter {
+    override def emit(b: EntryBuilder): Unit = {
       sourceOr(
         documentation.annotations,
-        entry { () =>
-          raw(key)
-          OasCreativeWorkEmitter(documentation, ordering).emit()
-        }
+        b.entry(
+          key,
+          OasCreativeWorkEmitter(documentation, ordering).emit(_)
+        )
       )
     }
 
