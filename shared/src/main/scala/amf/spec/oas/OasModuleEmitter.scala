--- conflicted
+++ resolved
@@ -1,10 +1,7 @@
 package amf.spec.oas
 
-<<<<<<< HEAD
 import amf.compiler.{OasFragmentHeader, OasHeader, RamlFragmentHeader, RamlHeader}
-=======
 import amf.compiler.{OasFragmentHeader, OasHeader}
->>>>>>> 31c6de64
 import amf.document.Fragment._
 import amf.document.Module
 import amf.domain.`abstract`.AbstractDeclaration
@@ -156,7 +153,6 @@
     }
   }
 
-<<<<<<< HEAD
   case class SecuritySchemeFragmentEmitter(securityScheme: SecurityScheme, ordering: SpecOrdering)
       extends OasFragmentTypeEmitter {
 
@@ -168,14 +164,9 @@
                             ordering).emitters()
   }
 
-  case class OasHeaderEmitter(oasHeader: OasHeader) extends Emitter {
-    override def emit(): Unit = {
-      EntryEmitter(oasHeader.key, oasHeader.value).emit()
-=======
   case class OasHeaderEmitter(oasHeader: OasHeader) extends EntryEmitter {
     override def emit(b: EntryBuilder): Unit = {
       MapEntryEmitter(oasHeader.key, oasHeader.value).emit(b)
->>>>>>> 31c6de64
     }
 
     override def position(): Position = Position.ZERO
