--- conflicted
+++ resolved
@@ -77,11 +77,7 @@
 
     override val header = OasHeaderEmitter(OasFragmentHeader.Oas20DocumentationItem)
 
-<<<<<<< HEAD
-    val emitters: Seq[EntryEmitter] = Seq(UserDocumentationEmitter(documentationItem.encodes, ordering))
-=======
-    val elementsEmitters: Seq[Emitter] = OasCreativeWorkItemsEmitter(documentationItem.encodes, ordering).emitters()
->>>>>>> 460c536c
+    val emitters: Seq[EntryEmitter] = OasCreativeWorkItemsEmitter(documentationItem.encodes, ordering).emitters()
   }
 
   case class DataTypeFragmentEmitter(dataType: DataType, ordering: SpecOrdering) extends OasFragmentTypeEmitter {
