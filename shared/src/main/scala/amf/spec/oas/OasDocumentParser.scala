--- conflicted
+++ resolved
@@ -630,21 +630,12 @@
     )
   }
 
-<<<<<<< HEAD
-  case class ParameterParser(map: YMap, parentId: String, declarations: Declarations) extends OasSyntax {
-    def parse(): OasParameter = {
-      map.key("$ref") match {
-        case Some(ref) => parseParameterRef(ref, parentId)
-        case None      =>
-          val parameter = OasParameter(map)
-=======
   object SecuritySchemeParser {
     def apply(entry: YMapEntry,
               adopt: (SecurityScheme) => SecurityScheme,
               declarations: Declarations): SecuritySchemeParser =
       SecuritySchemeParser(entry, entry.key, entry.value, adopt, declarations)
   }
->>>>>>> c8c807ab
 
   case class SecuritySchemeParser(ast: YPart,
                                   key: String,
@@ -844,14 +835,8 @@
             xSettings.key(
               "authorizationGrants",
               entry => {
-<<<<<<< HEAD
-                OasTypeParser(entry, (shape) => shape.withName("schema").adopted(parameter.payload.id), declarations, "schema")
-                  .parse()
-                  .map(parameter.payload.set(PayloadModel.Schema, _, Annotations(entry)))
-=======
                 val value = ArrayNode(entry.value.value.toSequence)
                 settings.set(OAuth2SettingsModel.AuthorizationGrants, value.strings(), Annotations(entry))
->>>>>>> c8c807ab
               }
             )
 
@@ -884,23 +869,10 @@
               settings.set(OAuth1SettingsModel.RequestTokenUri, value.string(), Annotations(entry))
             })
 
-<<<<<<< HEAD
-          } else {
-            // type
-            parameter.parameter.adopted(parentId)
-
-            validateClosedShape(parameter.parameter.id, map, "parameter")
-
-            OasTypeParser(map, "", map, shape => shape.withName("schema").adopted(parameter.parameter.id), declarations, "parameter")
-              .parse()
-              .map(parameter.parameter.set(ParameterModel.Schema, _, Annotations(map)))
-          }
-=======
             xSettings.key("authorizationUri", entry => {
               val value = ValueNode(entry.value)
               settings.set(OAuth1SettingsModel.AuthorizationUri, value.string(), Annotations(entry))
             })
->>>>>>> c8c807ab
 
             xSettings.key("tokenCredentialsUri", entry => {
               val value = ValueNode(entry.value)
@@ -1069,7 +1041,7 @@
       })
   }
 
-  case class ParameterParser(map: YMap, parentId: String, declarations: Declarations) {
+  case class ParameterParser(map: YMap, parentId: String, declarations: Declarations) extends OasSyntax {
     def parse(): OasParameter = {
       map.key("$ref") match {
         case Some(ref) => parseParameterRef(ref, parentId)
@@ -1121,6 +1093,9 @@
           } else {
             // type
             parameter.parameter.adopted(parentId)
+
+            validateClosedShape(parameter.parameter.id, map, "parameter")
+
             OasTypeParser(map,
                           "",
                           map,
