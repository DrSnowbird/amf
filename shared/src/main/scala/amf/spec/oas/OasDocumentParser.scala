--- conflicted
+++ resolved
@@ -148,7 +148,6 @@
     )
 
     map.key(
-<<<<<<< HEAD
       "security",
       entry => {
         // TODO check for empty array for resolution ?
@@ -159,7 +158,7 @@
       }
     )
 
-=======
+    map.key(
       "x-user-documentation",
       entry => {
         documentations ++= UserDocumentationParser(entry.value.value.toSequence, declarations, withExtention = false)
@@ -170,7 +169,6 @@
     if (documentations.nonEmpty)
       api.setArray(WebApiModel.Documentations, documentations)
 
->>>>>>> 31c6de64
     map.key(
       "paths",
       entry => {
@@ -490,7 +488,6 @@
     }
   }
 
-<<<<<<< HEAD
   case class ParameterParser(map: YMap, parentId: String, declarations: Declarations) {
     def parse(): OasParameter = {
       val parameter = OasParameter(map)
@@ -561,30 +558,6 @@
     def isHeader: Boolean = parameter.isHeader
   }
 
-=======
-  case class OasParameters(query: Seq[Parameter] = Nil,
-                           path: Seq[Parameter] = Nil,
-                           header: Seq[Parameter] = Nil,
-                           body: Option[Payload] = None) {
-    def merge(inner: OasParameters): OasParameters = {
-      OasParameters(merge(query, inner.query),
-                    merge(path, inner.path),
-                    merge(header, inner.header),
-                    merge(body, inner.body))
-    }
-
-    private def merge(global: Option[Payload], inner: Option[Payload]): Option[Payload] =
-      inner.map(_.add(DefaultPayload())).orElse(global.map(_.copy()))
-
-    private def merge(global: Seq[Parameter], inner: Seq[Parameter]): Seq[Parameter] = {
-      val globalMap = global.map(p => p.name -> p.copy().add(Annotation.EndPointParameter())).toMap
-      val innerMap  = inner.map(p => p.name  -> p.copy()).toMap
-
-      (globalMap ++ innerMap).values.toSeq
-    }
-  }
-
->>>>>>> 31c6de64
   case class HeaderParametersParser(map: YMap, producer: String => Parameter, declarations: Declarations) {
     def parse(): Seq[Parameter] = {
       map.entries
@@ -733,11 +706,8 @@
     parseAnnotationTypeDeclarations(map, parent, declarations)
     parseResourceTypeDeclarations("x-resourceTypes", map, parent, declarations)
     parseTraitDeclarations("x-traits", map, parent, declarations)
-<<<<<<< HEAD
     parseSecuritySchemeDeclarations(map, parent, declarations)
-=======
     parseParameterDeclarations("parameters", map, parent, declarations)
->>>>>>> 31c6de64
     declarations.resolve()
   }
 
@@ -779,7 +749,6 @@
     )
   }
 
-<<<<<<< HEAD
   private def parseSecuritySchemeDeclarations(map: YMap, parent: String, declarations: Declarations): Unit = {
     map.key(
       "securityDefinitions",
@@ -1082,14 +1051,6 @@
     }
   }
 
-  case class UsageParser(map: YMap, baseUnit: BaseUnit) {
-    def parse(): Unit = {
-      map.key("x-usage", entry => {
-        val value = ValueNode(entry.value)
-        baseUnit.set(BaseUnitModel.Usage, value.string(), Annotations(entry))
-      })
-    }
-=======
   def parseParameterDeclarations(key: String, map: YMap, parentPath: String, declarations: Declarations): Unit = {
     map.key(
       "parameters",
@@ -1107,7 +1068,6 @@
         })
       }
     )
->>>>>>> 31c6de64
   }
 
   case class ParameterParser(map: YMap, parentId: String, declarations: Declarations) {
