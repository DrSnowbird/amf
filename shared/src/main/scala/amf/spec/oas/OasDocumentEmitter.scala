package amf.spec.oas

import amf.document.Fragment.{ExtensionFragment, OverlayFragment}
import amf.document.{BaseUnit, Document, Module}
import amf.domain.Annotation._
import amf.domain._
import amf.domain.extensions.{CustomDomainProperty, idCounter}
import amf.metadata.domain._
import amf.metadata.shape._
import amf.parser.Position
import amf.parser.Position.ZERO
import amf.remote.{Oas, Vendor}
import amf.shape._
import amf.spec._
import amf.spec.common.BaseEmitters._
import amf.spec.common._
import amf.spec.declaration._
import amf.spec.domain.{ParametrizedSecuritiesSchemeEmitter, RamlParametersEmitter}
import org.yaml.model.YDocument
import org.yaml.model.YDocument.{EntryBuilder, PartBuilder}

import scala.collection.mutable
import scala.collection.mutable.ListBuffer

/**
  * OpenAPI Spec Emitter.
  */
case class OasDocumentEmitter(document: BaseUnit) extends OasSpecEmitter {

  private def retrieveWebApi(): WebApi = document match {
    case document: Document           => document.encodes.asInstanceOf[WebApi]
    case extension: ExtensionFragment => extension.encodes
    case overlay: OverlayFragment     => overlay.encodes
    case _                            => throw new Exception("BaseUnit doesn't encode a WebApi.")
  }

  def emitDocument(): YDocument = {
    val doc = document.asInstanceOf[Document]

    val ordering = SpecOrdering.ordering(Oas, doc.encodes.annotations)

    val api        = emitWebApi(ordering)
    val declares   = DeclarationsEmitter(doc.declares, ordering).emitters
    val references = ReferencesEmitter(document.references, ordering)

    YDocument {
      _.map { b =>
        b.entry("swagger", "2.0")
        traverse(ordering.sorted(api ++ declares :+ references), b)
      }
    }
  }

  def emitWebApi(ordering: SpecOrdering): Seq[EntryEmitter] = {
    val model  = retrieveWebApi()
    val vendor = model.annotations.find(classOf[SourceVendor]).map(_.vendor)
    val api    = WebApiEmitter(model, ordering, vendor)
    api.emitters
  }

  case class WebApiEmitter(api: WebApi, ordering: SpecOrdering, vendor: Option[Vendor]) {
    val emitters: Seq[EntryEmitter] = {
      val fs     = api.fields
      val result = mutable.ListBuffer[EntryEmitter]()

      result += InfoEmitter(fs, ordering)

      fs.entry(WebApiModel.Host).map(f => result += ValueEmitter("host", f))

      fs.entry(WebApiModel.BaseUriParameters)
        .map(f => result += RamlParametersEmitter("x-base-uri-parameters", f, ordering, Nil))

      fs.entry(WebApiModel.BasePath).map(f => result += ValueEmitter("basePath", f))

      fs.entry(WebApiModel.Accepts)
        .map(f => result += ArrayEmitter("consumes", f, ordering, force = true))

      fs.entry(WebApiModel.ContentType)
        .map(f => result += ArrayEmitter("produces", f, ordering, force = true))

      fs.entry(WebApiModel.Schemes)
        .map(f => result += ArrayEmitter("schemes", f, ordering))

      fs.entry(WebApiModel.Documentations).map(f => result ++= UserDocumentationsEmitter(f, ordering).emitters())

      fs.entry(WebApiModel.EndPoints).map(f => result += EndpointsEmitter("paths", f, ordering))

      fs.entry(WebApiModel.Security).map(f => result += ParametrizedSecuritiesSchemeEmitter("security", f, ordering))

      result ++= AnnotationsEmitter(api, ordering).emitters

      ordering.sorted(result)
    }

    private case class InfoEmitter(fs: Fields, ordering: SpecOrdering) extends EntryEmitter {
      override def emit(b: EntryBuilder): Unit = {
        val result = mutable.ListBuffer[EntryEmitter]()

        fs.entry(WebApiModel.Name).map(f => result += ValueEmitter("title", f))

        fs.entry(WebApiModel.Description).map(f => result += ValueEmitter("description", f))

        fs.entry(WebApiModel.TermsOfService).map(f => result += ValueEmitter("termsOfService", f))

        fs.entry(WebApiModel.Version).map(f => result += ValueEmitter("version", f))

        fs.entry(WebApiModel.License).map(f => result += LicenseEmitter("license", f, ordering))

        fs.entry(WebApiModel.Provider).map(f => result += OrganizationEmitter("contact", f, ordering))

        if (result.nonEmpty)
          b.entry(
            "info",
            _.map(traverse(ordering.sorted(result), _))
          )
      }

      override def position(): Position = {
        var result: Position = ZERO
        fs.entry(WebApiModel.Version)
          .foreach(
            f =>
              f.value.annotations
                .find(classOf[LexicalInformation])
                .foreach({
                  case LexicalInformation(range) => result = range.start
                }))
        fs.entry(WebApiModel.Name)
          .foreach(
            f =>
              f.value.annotations
                .find(classOf[LexicalInformation])
                .foreach({
                  case LexicalInformation(range) =>
                    if (result.isZero || range.start.lt(result)) {
                      result = range.start
                    }
                }))
        result
      }
    }

  }

  case class EndPointEmitter(endpoint: EndPoint, ordering: SpecOrdering) extends EntryEmitter {
    override def emit(b: EntryBuilder): Unit = {
      val fs = endpoint.fields
      sourceOr(
        endpoint.annotations,
        b.complexEntry(
          ScalarEmitter(fs.entry(EndPointModel.Path).get.scalar).emit(_),
          _.map { b =>
            val result = mutable.ListBuffer[EntryEmitter]()

            fs.entry(EndPointModel.Name).map(f => result += ValueEmitter("displayName", f))
            fs.entry(EndPointModel.Description).map(f => result += ValueEmitter("description", f))
            fs.entry(DomainElementModel.Extends).map(f => result ++= ExtendsEmitter("x-", f, ordering).emitters())

<<<<<<< HEAD
          fs.entry(EndPointModel.Name).map(f => result += ValueEmitter("x-displayName", f))

          fs.entry(EndPointModel.Description).map(f => result += ValueEmitter("x-description", f))
=======
            val parameters = endPointParameters()

            if (parameters.nonEmpty)
              result += ParametersEmitter("parameters", parameters.parameters(), ordering, parameters.body)
>>>>>>> c8c807ab

            fs.entry(EndPointModel.Operations).map(f => result ++= operations(f, ordering, parameters.body.isDefined))

            fs.entry(EndPointModel.Security)
              .map(f => result += ParametrizedSecuritiesSchemeEmitter("x-security", f, ordering))

            result ++= AnnotationsEmitter(endpoint, ordering).emitters

            traverse(ordering.sorted(result), b)
          }
        )
      )
    }

    private def endPointParameters(): EndPointParameters =
      endpoint.operations
        .filter(op => Option(op.request).isDefined)
        .foldLeft(EndPointParameters(path = endpoint.parameters))((parameters, op) =>
          parameters.merge(EndPointParameters(op.request)))

    private def operations(f: FieldEntry, ordering: SpecOrdering, endpointPayloadEmitted: Boolean): Seq[EntryEmitter] =
      f.array.values
        .map(e => OperationEmitter(e.asInstanceOf[Operation], ordering, endpointPayloadEmitted))

    override def position(): Position = pos(endpoint.annotations)
  }

  case class OperationEmitter(operation: Operation, ordering: SpecOrdering, endpointPayloadEmitted: Boolean)
      extends EntryEmitter {
    override def emit(b: EntryBuilder): Unit = {
      val fs = operation.fields

      sourceOr(
        operation.annotations,
        b.complexEntry(
          ScalarEmitter(fs.entry(OperationModel.Method).get.scalar).emit(_),
          _.map { b =>
            val result = mutable.ListBuffer[EntryEmitter]()

            fs.entry(OperationModel.Name).map(f => result += ValueEmitter("operationId", f))
            fs.entry(OperationModel.Description).map(f => result += ValueEmitter("description", f))
            fs.entry(OperationModel.Deprecated).map(f => result += ValueEmitter("deprecated", f))
            fs.entry(OperationModel.Summary).map(f => result += ValueEmitter("summary", f))
            fs.entry(OperationModel.Documentation)
              .map(
                f =>
                  result += OasEntryCreativeWorkEmitter("externalDocs",
                                                        f.value.value.asInstanceOf[CreativeWork],
                                                        ordering))
            fs.entry(OperationModel.Schemes).map(f => result += ArrayEmitter("schemes", f, ordering))
            fs.entry(OperationModel.Accepts).map(f => result += ArrayEmitter("consumes", f, ordering))
            fs.entry(OperationModel.ContentType).map(f => result += ArrayEmitter("produces", f, ordering))
            fs.entry(DomainElementModel.Extends).map(f => result ++= ExtendsEmitter("x-", f, ordering).emitters())

            Option(operation.request).foreach(req => result ++= requestEmitters(req, ordering, endpointPayloadEmitted))

            fs.entry(OperationModel.Responses).map(f => result += ResponsesEmitter("responses", f, ordering))

            fs.entry(OperationModel.Security)
              .map(f => result += ParametrizedSecuritiesSchemeEmitter("security", f, ordering))

            result ++= AnnotationsEmitter(operation, ordering).emitters

            traverse(ordering.sorted(result), b)
          }
        )
      )
    }

    override def position(): Position = pos(operation.annotations)

    def requestEmitters(request: Request, ordering: SpecOrdering, endpointPayloadEmitted: Boolean): Seq[EntryEmitter] = {

      val result = mutable.ListBuffer[EntryEmitter]()

      val parameters = operationOnly(request.queryParameters) ++ operationOnly(request.headers)
      val payloads   = Payloads(request.payloads, endpointPayloadEmitted)

      if (parameters.nonEmpty || payloads.default.isDefined)
        result += ParametersEmitter("parameters", parameters, ordering, payloads.default)

      if (payloads.other.nonEmpty) result += PayloadsEmitter("x-request-payloads", payloads.other, ordering)

      result ++= AnnotationsEmitter(request, ordering).emitters

      result
    }

    private def operationOnly(parameters: Seq[Parameter]) =
      parameters.filter(!_.annotations.contains(classOf[Annotation.EndPointParameter]))

  }

  case class ResponsesEmitter(key: String, f: FieldEntry, ordering: SpecOrdering) extends EntryEmitter {
    override def emit(b: EntryBuilder): Unit = {
      sourceOr(
        f.value.annotations,
        b.entry(
          key,
          _.map(traverse(responses(f, ordering), _))
        )
      )
    }

    private def responses(f: FieldEntry, ordering: SpecOrdering): Seq[EntryEmitter] = {
      ordering.sorted(f.array.values.map(e => ResponseEmitter(e.asInstanceOf[Response], ordering)))
    }

    override def position(): Position = pos(f.value.annotations)
  }

  case class ResponseEmitter(response: Response, ordering: SpecOrdering) extends EntryEmitter {
    override def emit(b: EntryBuilder): Unit = {
      val fs = response.fields

      sourceOr(
        response.annotations,
        b.complexEntry(
          ScalarEmitter(fs.entry(ResponseModel.Name).get.scalar).emit(_),
          _.map { b =>
            val result = mutable.ListBuffer[EntryEmitter]()

            fs.entry(ResponseModel.Description).map(f => result += ValueEmitter("description", f))
            fs.entry(RequestModel.Headers).map(f => result += RamlParametersEmitter("headers", f, ordering, Nil))

            val payloads = Payloads(response.payloads)

            payloads.default.foreach(payload => {
              payload.fields.entry(PayloadModel.MediaType).map(f => result += ValueEmitter("x-media-type", f))
              payload.fields
                .entry(PayloadModel.Schema)
                .map(f => result += OasSchemaEmitter(f, ordering))
            })

            if (payloads.other.nonEmpty)
              result += PayloadsEmitter("x-response-payloads", payloads.other, ordering)

            result ++= AnnotationsEmitter(response, ordering).emitters

            traverse(ordering.sorted(result), b)
          }
        )
      )
    }

    override def position(): Position = pos(response.annotations)
  }

  case class PayloadsEmitter(key: String, payloads: Seq[Payload], ordering: SpecOrdering) extends EntryEmitter {
    override def emit(b: EntryBuilder): Unit = {
      b.entry(
        key,
        _.list(traverse(ordering.sorted(payloads.map(p => PayloadEmitter(p, ordering))), _))
      )
    }

    override def position(): Position = {
      val filtered = payloads
        .filter(p => p.annotations.find(classOf[LexicalInformation]).exists(!_.range.start.isZero))
      val result = filtered
        .foldLeft[Position](ZERO)(
          (pos, p) =>
            p.annotations
              .find(classOf[LexicalInformation])
              .map(_.range.start)
              .filter(newPos => pos.isZero || pos.lt(newPos))
              .getOrElse(pos))
      result
    }
  }

  case class PayloadEmitter(payload: Payload, ordering: SpecOrdering) extends PartEmitter {
    override def emit(b: PartBuilder): Unit = {
      sourceOr(
        payload.annotations,
        b.map { b =>
          val fs     = payload.fields
          val result = mutable.ListBuffer[EntryEmitter]()

          fs.entry(PayloadModel.MediaType).map(f => result += ValueEmitter("mediaType", f))
          fs.entry(PayloadModel.Schema).map(f => result += OasSchemaEmitter(f, ordering))

          result ++= AnnotationsEmitter(payload, ordering).emitters

          traverse(ordering.sorted(result), b)
        }
      )
    }

    override def position(): Position = pos(payload.annotations)
  }

  case class EndpointsEmitter(key: String, f: FieldEntry, ordering: SpecOrdering) extends EntryEmitter {
    override def emit(b: EntryBuilder): Unit = {
      sourceOr(
        f.value.annotations,
        b.entry(
          key,
          _.map(b => traverse(endpoints(f, ordering), b))
        )
      )
    }

    private def endpoints(f: FieldEntry, ordering: SpecOrdering): Seq[EntryEmitter] = {
      val result = f.array.values.map(e => EndPointEmitter(e.asInstanceOf[EndPoint], ordering))
      ordering.sorted(result)
    }

    override def position(): Position = pos(f.value.annotations)
  }

  case class LicenseEmitter(key: String, f: FieldEntry, ordering: SpecOrdering) extends EntryEmitter {
    override def emit(b: EntryBuilder): Unit = {
      sourceOr(
        f.value,
        b.entry(
          key,
          _.map { b =>
            val fs     = f.obj.fields
            val result = mutable.ListBuffer[EntryEmitter]()

            fs.entry(LicenseModel.Url).map(f => result += ValueEmitter("url", f))
            fs.entry(LicenseModel.Name).map(f => result += ValueEmitter("name", f))

            result ++= AnnotationsEmitter(f.domainElement, ordering).emitters

            traverse(ordering.sorted(result), b)
          }
        )
      )
    }

    override def position(): Position = pos(f.value.annotations)
  }

  case class OrganizationEmitter(key: String, f: FieldEntry, ordering: SpecOrdering) extends EntryEmitter {
    override def emit(b: EntryBuilder): Unit = {
      sourceOr(
        f.value,
        b.entry(
          key,
          _.map { b =>
            val fs     = f.obj.fields
            val result = mutable.ListBuffer[EntryEmitter]()

            fs.entry(OrganizationModel.Url).map(f => result += ValueEmitter("url", f))
            fs.entry(OrganizationModel.Name).map(f => result += ValueEmitter("name", f))
            fs.entry(OrganizationModel.Email).map(f => result += ValueEmitter("email", f))

            result ++= AnnotationsEmitter(f.domainElement, ordering).emitters

            traverse(ordering.sorted(result), b)
          }
        )
      )
    }

    override def position(): Position = pos(f.value.annotations)
  }

  case class EndPointParameters(query: Seq[Parameter] = Nil,
                                path: Seq[Parameter] = Nil,
                                header: Seq[Parameter] = Nil,
                                body: Option[Payload] = None) {

    def merge(parameters: EndPointParameters): EndPointParameters = {
      EndPointParameters(merge(query, parameters.query),
                         merge(path, parameters.path),
                         merge(header, parameters.header),
                         merge(body, parameters.body))
    }

    private def merge(left: Seq[Parameter], right: Seq[Parameter]): Seq[Parameter] =
      (endPointOnly(left) ++ endPointOnly(right)).values.toSeq

    private def merge(left: Option[Payload], right: Option[Payload]): Option[Payload] = left.fold(right)(Some(_))

    private def endPointOnly(left: Seq[Parameter]): Map[String, Parameter] = {
      left.filter(p => p.annotations.contains(classOf[EndPointParameter]) || p.isPath).map(p => p.name -> p).toMap
    }

    def parameters(): Seq[Parameter] = query ++ path ++ header

    def nonEmpty: Boolean = query.nonEmpty || path.nonEmpty || header.nonEmpty || body.isDefined
  }

  object EndPointParameters {
    def apply(request: Request): EndPointParameters = {
      EndPointParameters(request.queryParameters,
                         Nil,
                         request.headers,
                         request.payloads.find(_.annotations.contains(classOf[EndPointBodyParameter])))
    }
  }

  case class Payloads(default: Option[Payload], other: Seq[Payload])

  object Payloads {
    def apply(payloads: Seq[Payload], endpointPayloadEmitted: Boolean = false): Payloads = {
      val clean = payloads.filter(!_.annotations.contains(classOf[EndPointBodyParameter]))

      var default = clean.find(_.annotations.contains(classOf[DefaultPayload]))

      default = if (endpointPayloadEmitted) default else default.orElse(defaultPayload(clean))

      Payloads(default, clean.filter(_ != default.orNull))
    }

    def defaultPayload(payloads: Seq[Payload]): Option[Payload] =
      payloads
        .find(p => Option(p.mediaType).isEmpty || p.mediaType.isEmpty)
        .orElse(payloads.find(_.mediaType == "application/json"))
        .orElse(payloads.headOption)
  }

}

class OasSpecEmitter extends BaseSpecEmitter {

  override implicit val spec: SpecEmitterContext = OasSpecEmitterContext

  case class ReferencesEmitter(references: Seq[BaseUnit], ordering: SpecOrdering) extends EntryEmitter {
    override def emit(b: EntryBuilder): Unit = {
      val modules = references.collect({ case m: Module => m })
      if (modules.nonEmpty) {
        b.entry(
          "x-uses",
          _.map { b =>
            idCounter.reset()
            traverse(
              ordering.sorted(references.map(r => ReferenceEmitter(r, ordering, () => idCounter.genId("uses")))),
              b)
          }
        )
      }
    }

    override def position(): Position = ZERO
  }

  case class ReferenceEmitter(reference: BaseUnit, ordering: SpecOrdering, aliasGenerator: () => String)
      extends EntryEmitter {

    override def emit(b: EntryBuilder): Unit = {
      val alias = reference.annotations.find(classOf[Aliases])

      def entry(alias: String) = MapEntryEmitter(alias, reference.id).emit(b)

      alias.fold {
        entry(aliasGenerator())
      } { _ =>
        alias.foreach(_.aliases.foreach(entry))
      }
    }

    override def position(): Position = ZERO
  }

  case class DeclarationsEmitter(declares: Seq[DomainElement], ordering: SpecOrdering) {
    val emitters: Seq[EntryEmitter] = {
      val declarations = Declarations(declares)

      val result = ListBuffer[EntryEmitter]()

      if (declarations.shapes.nonEmpty) result += DeclaredTypesEmitters(declarations.shapes.values.toSeq, ordering)

      if (declarations.annotations.nonEmpty)
        result += AnnotationsTypesEmitter(declarations.annotations.values.toSeq, ordering)

      if (declarations.resourceTypes.nonEmpty)
        result += AbstractDeclarationsEmitter("x-resourceTypes",
                                              declarations.resourceTypes.values.toSeq,
                                              ordering,
                                              Nil)

      if (declarations.traits.nonEmpty)
        result += AbstractDeclarationsEmitter("x-traits", declarations.traits.values.toSeq, ordering, Nil)

      if (declarations.securitySchemes.nonEmpty)
        result += OasSecuritySchemesEmitters(declarations.securitySchemes.values.toSeq, ordering)

      if (declarations.parameters.nonEmpty)
        result += DeclaredParametersEmitter(declarations.parameters.values.toSeq, ordering)

      result
    }
  }

  case class DeclaredTypesEmitters(types: Seq[Shape], ordering: SpecOrdering) extends EntryEmitter {
    override def emit(b: EntryBuilder): Unit = {
      b.entry("definitions", _.map { b =>
        traverse(ordering.sorted(types.map(NamedTypeEmitter(_, ordering))), b)
      })
    }

    override def position(): Position = types.headOption.map(a => pos(a.annotations)).getOrElse(ZERO)
  }

  case class DeclaredParametersEmitter(parameters: Seq[Parameter], ordering: SpecOrdering) extends EntryEmitter {
    override def emit(b: EntryBuilder): Unit = {
      b.entry(
        "parameters",
        _.map(traverse(ordering.sorted(parameters.map(NamedParameterEmitter(_, ordering))), _))
      )
    }

    override def position(): Position = parameters.headOption.map(a => pos(a.annotations)).getOrElse(Position.ZERO)
  }

  case class NamedTypeEmitter(shape: Shape, ordering: SpecOrdering) extends EntryEmitter {
    override def emit(b: EntryBuilder): Unit = {
      val name = Option(shape.name).getOrElse(throw new Exception(s"Cannot declare shape without name $shape"))
      b.entry(name, OasTypePartEmitter(shape, ordering).emit(_))
    }

    override def position(): Position = pos(shape.annotations)
  }

  case class NamedParameterEmitter(parameter: Parameter, ordering: SpecOrdering) extends EntryEmitter {
    override def position(): Position = pos(parameter.annotations)

    override def emit(b: EntryBuilder): Unit = {
      b.entry(
        Option(parameter.name).getOrElse(throw new Exception(s"Cannot declare shape without name $parameter")),
        b => {
          if (parameter.isLink) OasTagToReferenceEmitter(parameter, parameter.linkLabel).emit(b)
          else ParameterEmitter(parameter, ordering).emit(b)
        }
      )
    }
  }

  case class NamedRefEmitter(key: String, url: String, pos: Position = ZERO) extends EntryEmitter {
    override def emit(b: EntryBuilder): Unit = {
      b.entry(
        key,
        spec.ref(_, url)
      )
    }

    override def position(): Position = pos
  }

  case class AnnotationsTypesEmitter(properties: Seq[CustomDomainProperty], ordering: SpecOrdering)
      extends EntryEmitter {
    override def emit(b: EntryBuilder): Unit = {
      b.entry("x-annotationTypes", _.map { b =>
        traverse(ordering.sorted(properties.map(NamedPropertyTypeEmitter(_, ordering))), b)
      })
    }

    override def position(): Position = properties.headOption.map(p => pos(p.annotations)).getOrElse(ZERO)
  }

  case class NamedPropertyTypeEmitter(annotationType: CustomDomainProperty, ordering: SpecOrdering)
      extends EntryEmitter {
    override def emit(b: EntryBuilder): Unit = {
      b.entry(
        Option(annotationType.name)
          .orElse(throw new Exception(s"Cannot declare annotation type without name $annotationType"))
          .get,
        b => {
          if (annotationType.isLink) OasTagToReferenceEmitter(annotationType, annotationType.linkLabel).emit(b)
          else
            b.map { b =>
              val emitters = AnnotationTypeEmitter(annotationType, ordering).emitters()
              traverse(ordering.sorted(emitters), b)
            }
        }
      )
    }

    def emitAnnotationFields(): Unit = {}

    override def position(): Position = pos(annotationType.annotations)
  }

  case class UserDocumentationsEmitter(f: FieldEntry, ordering: SpecOrdering) {
    def emitters(): Seq[EntryEmitter] = {

      val documents: List[CreativeWork] = f.array.values.collect({ case c: CreativeWork => c }).toList

      documents match {
        case head :: Nil => Seq(OasEntryCreativeWorkEmitter("externalDocs", head, ordering))
        case head :: tail =>
          Seq(OasEntryCreativeWorkEmitter("externalDocs", head, ordering), RamlCreativeWorkEmitters(tail, ordering))
        case _ => Nil
      }

    }
  }

  case class RamlCreativeWorkEmitters(documents: Seq[CreativeWork], ordering: SpecOrdering) extends EntryEmitter {
    override def emit(b: EntryBuilder): Unit = {
      b.entry(
        "x-user-documentation",
        _.list(
          traverse(ordering.sorted(documents.map(RamlCreativeWorkEmitter(_, ordering, withExtension = false))), _))
      )
    }

    override def position(): Position = pos(documents.head.annotations)
  }

  case class ParametersEmitter(key: String,
                               parameters: Seq[Parameter],
                               ordering: SpecOrdering,
                               payloadOption: Option[Payload] = None)
      extends EntryEmitter {
    override def emit(b: EntryBuilder): Unit = {
      b.entry(
        key,
        _.list(traverse(parameters(ordering), _))
      )
    }

    private def parameters(ordering: SpecOrdering): Seq[PartEmitter] = {
      val result = ListBuffer[PartEmitter]()
      parameters.foreach(e => result += ParameterEmitter(e, ordering))
      payloadOption.foreach(payload => result += PayloadAsParameterEmitter(payload, ordering))
      ordering.sorted(result)
    }

    override def position(): Position = {
      if (parameters.nonEmpty) pos(parameters.head.annotations)
      else payloadOption.fold[Position](ZERO)(payload => pos(payload.annotations))
    }
  }

  case class ParameterEmitter(parameter: Parameter, ordering: SpecOrdering) extends PartEmitter {
    override def emit(b: PartBuilder): Unit = {
      sourceOr(
        parameter.annotations,
        if (parameter.isLink) {
          spec.ref(b, OasDefinitions.appendParameterDefinitionsPrefix(parameter.linkLabel.get))
        } else {
          val result = mutable.ListBuffer[EntryEmitter]()
          val fs     = parameter.fields

          fs.entry(ParameterModel.Name).map(f => result += ValueEmitter("name", f))

          fs.entry(ParameterModel.Description).map(f => result += ValueEmitter("description", f))

          fs.entry(ParameterModel.Required)
            .filter(_.value.annotations.contains(classOf[ExplicitField]) || parameter.required)
            .map(f => result += ValueEmitter("required", f))

          fs.entry(ParameterModel.Binding).map(f => result += ValueEmitter("in", f))

          fs.entry(ParameterModel.Schema)
            .map(f =>
              result ++= OasTypeEmitter(f.value.value.asInstanceOf[Shape], ordering, Seq(ShapeModel.Description))
                .entries())

          result ++= AnnotationsEmitter(parameter, ordering).emitters

          b.map(traverse(ordering.sorted(result), _))
        }
      )
    }

    override def position(): Position = pos(parameter.annotations)
  }

  case class PayloadAsParameterEmitter(payload: Payload, ordering: SpecOrdering) extends PartEmitter {

    override def emit(b: PartBuilder): Unit = {
      b.map { b =>
        val result = mutable.ListBuffer[EntryEmitter]()

        payload.fields
          .entry(PayloadModel.Schema)
          .map(f => result += OasSchemaEmitter(f, ordering))

        payload.fields.entry(PayloadModel.MediaType).map(f => result += ValueEmitter("x-media-type", f))

        result += MapEntryEmitter("in", "body")

        result ++= AnnotationsEmitter(payload, ordering).emitters

        traverse(ordering.sorted(result), b)
      }
    }

    override def position(): Position = pos(payload.annotations)
  }

}

object OasSpecEmitterContext extends SpecEmitterContext {
  override def ref(b: PartBuilder, url: String): Unit = OasRefEmitter(url).emit(b)

  override val vendor: Vendor = Oas

  override def localReference(reference: Linkable): PartEmitter =
    OasTagToReferenceEmitter(reference.asInstanceOf[DomainElement], reference.linkLabel)
}<|MERGE_RESOLUTION|>--- conflicted
+++ resolved
@@ -152,20 +152,14 @@
           _.map { b =>
             val result = mutable.ListBuffer[EntryEmitter]()
 
-            fs.entry(EndPointModel.Name).map(f => result += ValueEmitter("displayName", f))
-            fs.entry(EndPointModel.Description).map(f => result += ValueEmitter("description", f))
+            fs.entry(EndPointModel.Name).map(f => result += ValueEmitter("x-displayName", f))
+            fs.entry(EndPointModel.Description).map(f => result += ValueEmitter("x-description", f))
             fs.entry(DomainElementModel.Extends).map(f => result ++= ExtendsEmitter("x-", f, ordering).emitters())
 
-<<<<<<< HEAD
-          fs.entry(EndPointModel.Name).map(f => result += ValueEmitter("x-displayName", f))
-
-          fs.entry(EndPointModel.Description).map(f => result += ValueEmitter("x-description", f))
-=======
             val parameters = endPointParameters()
 
             if (parameters.nonEmpty)
               result += ParametersEmitter("parameters", parameters.parameters(), ordering, parameters.body)
->>>>>>> c8c807ab
 
             fs.entry(EndPointModel.Operations).map(f => result ++= operations(f, ordering, parameters.body.isDefined))
 
