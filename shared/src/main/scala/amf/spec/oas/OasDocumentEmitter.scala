package amf.spec.oas

import amf.document.Fragment.{ExtensionFragment, OverlayFragment}
import amf.document.{BaseUnit, Document, Module}
import amf.domain.Annotation._
import amf.domain._
import amf.domain.extensions.{CustomDomainProperty, idCounter}
import amf.metadata.Field
import amf.metadata.domain._
import amf.metadata.domain.extensions.CustomDomainPropertyModel
import amf.metadata.shape._
import amf.model.{AmfArray, AmfScalar}
import amf.parser.Position.ZERO
import amf.parser.{ASTEmitter, Position}
import amf.remote.{Oas, Vendor}
import amf.shape._
import amf.spec._
import amf.spec.common.BaseSpecEmitter
import amf.vocabulary.VocabularyMappings
import org.yaml.model.YDocument.{EntryBuilder, PartBuilder}
import org.yaml.model.{YDocument, YType}

import scala.collection.immutable.ListMap
import scala.collection.mutable
import scala.collection.mutable.ListBuffer

/**
  * OpenAPI Spec Emitter.
  */
case class OasDocumentEmitter(document: BaseUnit) extends OasSpecEmitter {

  private def retrieveWebApi(): WebApi = document match {
    case document: Document           => document.encodes.asInstanceOf[WebApi]
    case extension: ExtensionFragment => extension.encodes
    case overlay: OverlayFragment     => overlay.encodes
    case _                            => throw new Exception("BaseUnit doesn't encode a WebApi.")
  }

  def emitDocument(): YDocument = {
    val doc = document.asInstanceOf[Document]

    val ordering = SpecOrdering.ordering(Oas, doc.encodes.annotations)

    val api        = emitWebApi(ordering)
    val declares   = DeclarationsEmitter(doc.declares, ordering).emitters
    val references = ReferencesEmitter(document.references, ordering)

    YDocument {
      _.map { b =>
        b.entry("swagger", "2.0")
        traverse(ordering.sorted(api ++ declares :+ references), b)
      }
    }
  }

  def emitWebApi(ordering: SpecOrdering): Seq[EntryEmitter] = {
    val model  = retrieveWebApi()
    val vendor = model.annotations.find(classOf[SourceVendor]).map(_.vendor)
    val api    = WebApiEmitter(model, ordering, vendor)
    api.emitters
  }

  case class WebApiEmitter(api: WebApi, ordering: SpecOrdering, vendor: Option[Vendor]) {
    val emitters: Seq[EntryEmitter] = {
      val fs     = api.fields
      val result = mutable.ListBuffer[EntryEmitter]()

      result += InfoEmitter(fs, ordering)

      fs.entry(WebApiModel.Host).map(f => result += ValueEmitter("host", f))

      fs.entry(WebApiModel.BaseUriParameters)
        .map(f => result += RamlParametersEmitter("x-base-uri-parameters", f, ordering))

      fs.entry(WebApiModel.BasePath).map(f => result += ValueEmitter("basePath", f))

      fs.entry(WebApiModel.Accepts)
        .map(f => result += ArrayEmitter("consumes", f, ordering))

      fs.entry(WebApiModel.ContentType)
        .map(f => result += ArrayEmitter("produces", f, ordering))

      fs.entry(WebApiModel.Schemes)
        .map(f => result += ArrayEmitter("schemes", f, ordering))

      fs.entry(WebApiModel.Provider).map(f => result += OrganizationEmitter("contact", f, ordering))

      fs.entry(WebApiModel.Documentations).map(f => result ++= UserDocumentationsEmitter(f, ordering).emitters())

      fs.entry(WebApiModel.EndPoints).map(f => result += EndpointsEmitter("paths", f, ordering))

      result ++= OasAnnotationsEmitter(api, ordering).emitters

      ordering.sorted(result)
    }

    private case class InfoEmitter(fs: Fields, ordering: SpecOrdering) extends EntryEmitter {
      override def emit(b: EntryBuilder): Unit = {
        val result = mutable.ListBuffer[EntryEmitter]()

        fs.entry(WebApiModel.Name).map(f => result += ValueEmitter("title", f))

        fs.entry(WebApiModel.Description).map(f => result += ValueEmitter("description", f))

        fs.entry(WebApiModel.TermsOfService).map(f => result += ValueEmitter("termsOfService", f))

        fs.entry(WebApiModel.Version).map(f => result += ValueEmitter("version", f))

        fs.entry(WebApiModel.License).map(f => result += LicenseEmitter("license", f, ordering))

        if (result.nonEmpty)
          b.entry(
            "info",
            _.map(traverse(ordering.sorted(result), _))
          )
      }

      override def position(): Position = {
        var result: Position = ZERO
        fs.entry(WebApiModel.Version)
          .foreach(
            f =>
              f.value.annotations
                .find(classOf[LexicalInformation])
                .foreach({
                  case LexicalInformation(range) => result = range.start
                }))
        fs.entry(WebApiModel.Name)
          .foreach(
            f =>
              f.value.annotations
                .find(classOf[LexicalInformation])
                .foreach({
                  case LexicalInformation(range) =>
                    if (result.isZero || range.start.lt(result)) {
                      result = range.start
                    }
                }))
        result
      }
    }

  }

  case class EndPointEmitter(endpoint: EndPoint, ordering: SpecOrdering) extends EntryEmitter {
    override def emit(b: EntryBuilder): Unit = {
      val fs = endpoint.fields

      sourceOr(
        endpoint.annotations,
        b.complexEntry(
          ScalarEmitter(fs.entry(EndPointModel.Path).get.scalar).emit(_),
          _.map { b =>
            val result = mutable.ListBuffer[EntryEmitter]()

            fs.entry(EndPointModel.Name).map(f => result += ValueEmitter("displayName", f))
            fs.entry(EndPointModel.Description).map(f => result += ValueEmitter("description", f))
            fs.entry(DomainElementModel.Extends).map(f => result ++= ExtendsEmitter("x-", f, ordering).emitters())

            val parameters = endPointParameters()

            if (parameters.nonEmpty)
              result += ParametersEmitter("parameters", parameters.parameters(), ordering, parameters.body)

            fs.entry(EndPointModel.Operations).map(f => result ++= operations(f, ordering, parameters.body.isDefined))

            result ++= OasAnnotationsEmitter(endpoint, ordering).emitters

            traverse(ordering.sorted(result), b)
          }
        )
      )
    }

    private def endPointParameters(): EndPointParameters =
      endpoint.operations
        .filter(op => Option(op.request).isDefined)
        .foldLeft(EndPointParameters(path = endpoint.parameters))((parameters, op) =>
          parameters.merge(EndPointParameters(op.request)))

    private def operations(f: FieldEntry, ordering: SpecOrdering, endpointPayloadEmitted: Boolean): Seq[EntryEmitter] =
      f.array.values
        .map(e => OperationEmitter(e.asInstanceOf[Operation], ordering, endpointPayloadEmitted))

    override def position(): Position = pos(endpoint.annotations)
  }

<<<<<<< HEAD
  case class ParametersEmitter(key: String,
                               parameters: Seq[Parameter],
                               ordering: SpecOrdering,
                               payloadOption: Option[Payload] = None)
      extends EntryEmitter {
    override def emit(b: EntryBuilder): Unit = {
      b.entry(
        key,
        _.list(traverse(parameters(ordering), _))
      )
    }

    private def parameters(ordering: SpecOrdering): Seq[PartEmitter] = {
      val result = mutable.ListBuffer[PartEmitter]()
      parameters.foreach(e => result += ParameterEmitter(e, ordering))

      payloadOption.foreach(payload => result += PayloadAsParameterEmitter(payload, ordering))

      ordering.sorted(result)
    }

    override def position(): Position = {
      if (parameters.nonEmpty) pos(parameters.head.annotations)
      else payloadOption.fold[Position](ZERO)(payload => pos(payload.annotations))
    }
  }

  case class PayloadAsParameterEmitter(payload: Payload, ordering: SpecOrdering) extends PartEmitter {
    override def position(): Position = pos(payload.annotations)

    override def emit(b: PartBuilder): Unit = {
      b.map { b =>
        val result = mutable.ListBuffer[EntryEmitter]()

        payload.fields
          .entry(PayloadModel.Schema)
          .map(f => result += SchemaEmitter(f, ordering))

        payload.fields.entry(PayloadModel.MediaType).map(f => result += ValueEmitter("x-media-type", f))

        result += MapEntryEmitter("in", "body")

        result ++= OasAnnotationsEmitter(payload, ordering).emitters

        traverse(ordering.sorted(result), b)
      }
    }
  }

=======
>>>>>>> 460c536c
  case class OperationEmitter(operation: Operation, ordering: SpecOrdering, endpointPayloadEmitted: Boolean)
      extends EntryEmitter {
    override def emit(b: EntryBuilder): Unit = {
      val fs = operation.fields

      sourceOr(
        operation.annotations,
        b.complexEntry(
          ScalarEmitter(fs.entry(OperationModel.Method).get.scalar).emit(_),
          _.map { b =>
            val result = mutable.ListBuffer[EntryEmitter]()

            fs.entry(OperationModel.Name).map(f => result += ValueEmitter("operationId", f))
            fs.entry(OperationModel.Description).map(f => result += ValueEmitter("description", f))
            fs.entry(OperationModel.Deprecated).map(f => result += ValueEmitter("deprecated", f, YType.Bool))
            fs.entry(OperationModel.Summary).map(f => result += ValueEmitter("summary", f))
            fs.entry(OperationModel.Documentation).map(f => result += CreativeWorkEmitter("externalDocs", f, ordering))
            fs.entry(OperationModel.Schemes).map(f => result += ArrayEmitter("schemes", f, ordering))
            fs.entry(OperationModel.Accepts).map(f => result += ArrayEmitter("consumes", f, ordering))
            fs.entry(OperationModel.ContentType).map(f => result += ArrayEmitter("produces", f, ordering))
            fs.entry(DomainElementModel.Extends).map(f => result ++= ExtendsEmitter("x-", f, ordering).emitters())

            Option(operation.request).foreach(req => result ++= requestEmitters(req, ordering, endpointPayloadEmitted))

            fs.entry(OperationModel.Responses).map(f => result += ResponsesEmitter("responses", f, ordering))

<<<<<<< HEAD
            result ++= OasAnnotationsEmitter(operation, ordering).emitters
=======
          fs.entry(OperationModel.Documentation)
            .map(
              f =>
                result += OasEntryCreativeWorkEmitter("externalDocs",
                                                      f.value.value.asInstanceOf[CreativeWork],
                                                      ordering))
>>>>>>> 460c536c

            traverse(ordering.sorted(result), b)
          }
        )
      )
    }

    override def position(): Position = pos(operation.annotations)

    def requestEmitters(request: Request, ordering: SpecOrdering, endpointPayloadEmitted: Boolean): Seq[EntryEmitter] = {

      val result = mutable.ListBuffer[EntryEmitter]()

      val parameters = operationOnly(request.queryParameters) ++ operationOnly(request.headers)
      val payloads   = Payloads(request.payloads, endpointPayloadEmitted)

      if (parameters.nonEmpty || payloads.default.isDefined)
        result += ParametersEmitter("parameters", parameters, ordering, payloads.default)

      if (payloads.other.nonEmpty) result += PayloadsEmitter("x-request-payloads", payloads.other, ordering)

      result ++= OasAnnotationsEmitter(request, ordering).emitters

      result
    }

    private def operationOnly(parameters: Seq[Parameter]) =
      parameters.filter(!_.annotations.contains(classOf[Annotation.EndPointParameter]))

  }

  case class ResponsesEmitter(key: String, f: FieldEntry, ordering: SpecOrdering) extends EntryEmitter {
    override def emit(b: EntryBuilder): Unit = {
      sourceOr(
        f.value.annotations,
        b.entry(
          key,
          _.map(traverse(responses(f, ordering), _))
        )
      )
    }

    private def responses(f: FieldEntry, ordering: SpecOrdering): Seq[EntryEmitter] = {
      ordering.sorted(f.array.values.map(e => ResponseEmitter(e.asInstanceOf[Response], ordering)))
    }

    override def position(): Position = pos(f.value.annotations)
  }

  case class ResponseEmitter(response: Response, ordering: SpecOrdering) extends EntryEmitter {
    override def emit(b: EntryBuilder): Unit = {
      val fs = response.fields

      sourceOr(
        response.annotations,
        b.complexEntry(
          ScalarEmitter(fs.entry(ResponseModel.Name).get.scalar).emit(_),
          _.map { b =>
            val result = mutable.ListBuffer[EntryEmitter]()

            fs.entry(ResponseModel.Description).map(f => result += ValueEmitter("description", f))
            fs.entry(RequestModel.Headers).map(f => result += RamlParametersEmitter("headers", f, ordering))

            val payloads = Payloads(response.payloads)

            payloads.default.foreach(payload => {
              payload.fields.entry(PayloadModel.MediaType).map(f => result += ValueEmitter("x-media-type", f))
              payload.fields
                .entry(PayloadModel.Schema)
                .map(f => result += SchemaEmitter(f, ordering))
            })

            if (payloads.other.nonEmpty)
              result += PayloadsEmitter("x-response-payloads", payloads.other, ordering)

            result ++= OasAnnotationsEmitter(response, ordering).emitters

            traverse(ordering.sorted(result), b)
          }
        )
      )
    }

    override def position(): Position = pos(response.annotations)
  }

  case class PayloadsEmitter(key: String, payloads: Seq[Payload], ordering: SpecOrdering) extends EntryEmitter {
    override def emit(b: EntryBuilder): Unit = {
      b.entry(
        key,
        _.list(traverse(ordering.sorted(payloads.map(p => PayloadEmitter(p, ordering))), _))
      )
    }

    override def position(): Position = {
      val filtered = payloads
        .filter(p => p.annotations.find(classOf[LexicalInformation]).exists(!_.range.start.isZero))
      val result = filtered
        .foldLeft[Position](ZERO)(
          (pos, p) =>
            p.annotations
              .find(classOf[LexicalInformation])
              .map(_.range.start)
              .filter(newPos => pos.isZero || pos.lt(newPos))
              .getOrElse(pos))
      result
    }
  }

  case class PayloadEmitter(payload: Payload, ordering: SpecOrdering) extends PartEmitter {
    override def emit(b: PartBuilder): Unit = {
      sourceOr(
        payload.annotations,
        b.map { b =>
          val fs     = payload.fields
          val result = mutable.ListBuffer[EntryEmitter]()

          fs.entry(PayloadModel.MediaType).map(f => result += ValueEmitter("mediaType", f))
          fs.entry(PayloadModel.Schema).map(f => result += SchemaEmitter(f, ordering))

          result ++= OasAnnotationsEmitter(payload, ordering).emitters

          traverse(ordering.sorted(result), b)
        }
      )
    }

    override def position(): Position = pos(payload.annotations)
  }

  case class RamlParametersEmitter(key: String, f: FieldEntry, ordering: SpecOrdering) extends EntryEmitter {
    override def emit(b: EntryBuilder): Unit = {
      sourceOr(
        f.value.annotations,
        b.entry(
          key,
          _.map { b =>
            traverse(parameters(f, ordering), b)
          }
        )
      )
    }

    private def parameters(f: FieldEntry, ordering: SpecOrdering): Seq[EntryEmitter] = {
      val result = mutable.ListBuffer[EntryEmitter]()
      f.array.values
        .foreach(e => result += RamlParameterEmitter(e.asInstanceOf[Parameter], ordering))
      ordering.sorted(result)
    }

    override def position(): Position = pos(f.value.annotations)
  }

<<<<<<< HEAD
  case class ParameterEmitter(parameter: Parameter, ordering: SpecOrdering) extends PartEmitter {
    override def emit(b: PartBuilder): Unit = {
      sourceOr(
        parameter.annotations,
        b.map { b =>
          val result = mutable.ListBuffer[EntryEmitter]()
          val fs     = parameter.fields

          fs.entry(ParameterModel.Name).map(f => result += ValueEmitter("name", f))

          fs.entry(ParameterModel.Description).map(f => result += ValueEmitter("description", f))

          fs.entry(ParameterModel.Required)
            .filter(_.value.annotations.contains(classOf[ExplicitField]) || parameter.required)
            .map(f => result += ValueEmitter("required", f, YType.Bool))

          fs.entry(ParameterModel.Binding).map(f => result += ValueEmitter("in", f))

          fs.entry(ParameterModel.Schema)
            .map(f =>
              result ++= OasTypeEmitter(f.value.value.asInstanceOf[Shape], ordering, Seq(ShapeModel.Description))
                .emitters())

          result ++= OasAnnotationsEmitter(parameter, ordering).emitters

          traverse(ordering.sorted(result), b)
        }
      )
    }

    override def position(): Position = pos(parameter.annotations)
  }

  case class EndpointsEmitter(key: String, f: FieldEntry, ordering: SpecOrdering) extends EntryEmitter {
    override def emit(b: EntryBuilder): Unit = {
=======
  case class EndpointsEmitter(key: String, f: FieldEntry, ordering: SpecOrdering) extends Emitter {
    override def emit(): Unit = {
>>>>>>> 460c536c
      sourceOr(
        f.value.annotations,
        b.entry(
          key,
          _.map(b => traverse(endpoints(f, ordering), b))
        )
      )
    }

    private def endpoints(f: FieldEntry, ordering: SpecOrdering): Seq[EntryEmitter] = {
      val result = f.array.values.map(e => EndPointEmitter(e.asInstanceOf[EndPoint], ordering))
      ordering.sorted(result)
    }

    override def position(): Position = pos(f.value.annotations)
  }

  case class RamlParameterEmitter(parameter: Parameter, ordering: SpecOrdering) extends EntryEmitter {
    override def emit(b: EntryBuilder): Unit = {
      val fs = parameter.fields

      sourceOr(
        parameter.annotations,
        b.complexEntry(
          ScalarEmitter(fs.entry(ParameterModel.Name).get.scalar).emit(_),
          _.map { b =>
            val result = mutable.ListBuffer[EntryEmitter]()

            fs.entry(ParameterModel.Description).map(f => result += ValueEmitter("description", f))

            fs.entry(ParameterModel.Required)
              .filter(_.value.annotations.contains(classOf[ExplicitField]))
              .map(f => result += ValueEmitter("required", f, YType.Bool))

            fs.entry(ParameterModel.Schema)
              .map(f =>
                result ++= OasTypeEmitter(f.value.value.asInstanceOf[Shape], ordering, Seq(ShapeModel.Description))
                  .emitters())

            traverse(ordering.sorted(result), b)
          }
        )
      )
    }

    override def position(): Position = pos(parameter.annotations)
  }

  case class LicenseEmitter(key: String, f: FieldEntry, ordering: SpecOrdering) extends EntryEmitter {
    override def emit(b: EntryBuilder): Unit = {
      sourceOr(
        f.value,
        b.entry(
          key,
          _.map { b =>
            val fs     = f.obj.fields
            val result = mutable.ListBuffer[EntryEmitter]()

            fs.entry(LicenseModel.Url).map(f => result += ValueEmitter("url", f))
            fs.entry(LicenseModel.Name).map(f => result += ValueEmitter("name", f))

            result ++= OasAnnotationsEmitter(f.domainElement, ordering).emitters

            traverse(ordering.sorted(result), b)
          }
        )
      )
    }

    override def position(): Position = pos(f.value.annotations)
  }

  case class OrganizationEmitter(key: String, f: FieldEntry, ordering: SpecOrdering) extends EntryEmitter {
    override def emit(b: EntryBuilder): Unit = {
      sourceOr(
        f.value,
        b.entry(
          key,
          _.map { b =>
            val fs     = f.obj.fields
            val result = mutable.ListBuffer[EntryEmitter]()

            fs.entry(OrganizationModel.Url).map(f => result += ValueEmitter("url", f))
            fs.entry(OrganizationModel.Name).map(f => result += ValueEmitter("name", f))
            fs.entry(OrganizationModel.Email).map(f => result += ValueEmitter("email", f))

            result ++= OasAnnotationsEmitter(f.domainElement, ordering).emitters

            traverse(ordering.sorted(result), b)
          }
        )
      )
    }

    override def position(): Position = pos(f.value.annotations)
  }

  case class EndPointParameters(query: Seq[Parameter] = Nil,
                                path: Seq[Parameter] = Nil,
                                header: Seq[Parameter] = Nil,
                                body: Option[Payload] = None) {

    def merge(parameters: EndPointParameters): EndPointParameters = {
      EndPointParameters(merge(query, parameters.query),
                         merge(path, parameters.path),
                         merge(header, parameters.header),
                         merge(body, parameters.body))
    }

    private def merge(left: Seq[Parameter], right: Seq[Parameter]): Seq[Parameter] =
      (endPointOnly(left) ++ endPointOnly(right)).values.toSeq

    private def merge(left: Option[Payload], right: Option[Payload]): Option[Payload] = left.fold(right)(Some(_))

    private def endPointOnly(left: Seq[Parameter]): Map[String, Parameter] = {
      left.filter(p => p.annotations.contains(classOf[EndPointParameter]) || p.isPath).map(p => p.name -> p).toMap
    }

    def parameters(): Seq[Parameter] = query ++ path ++ header

    def nonEmpty: Boolean = query.nonEmpty || path.nonEmpty || header.nonEmpty || body.isDefined
  }

  object EndPointParameters {
    def apply(request: Request): EndPointParameters = {
      EndPointParameters(request.queryParameters,
                         Nil,
                         request.headers,
                         request.payloads.find(_.annotations.contains(classOf[EndPointBodyParameter])))
    }
  }

  case class Payloads(default: Option[Payload], other: Seq[Payload])

  object Payloads {
    def apply(payloads: Seq[Payload], endpointPayloadEmitted: Boolean = false): Payloads = {
      val clean = payloads.filter(!_.annotations.contains(classOf[EndPointBodyParameter]))

      var default = clean.find(_.annotations.contains(classOf[DefaultPayload]))

      default = if (endpointPayloadEmitted) default else default.orElse(defaultPayload(clean))

      Payloads(default, clean.filter(_ != default.orNull))
    }

    def defaultPayload(payloads: Seq[Payload]): Option[Payload] =
      payloads
        .find(p => Option(p.mediaType).isEmpty || p.mediaType.isEmpty)
        .orElse(payloads.find(_.mediaType == "application/json"))
        .orElse(payloads.headOption)
  }

}

class OasSpecEmitter extends BaseSpecEmitter {
  val emitter = ASTEmitter()

  case class ReferencesEmitter(references: Seq[BaseUnit], ordering: SpecOrdering) extends EntryEmitter {
    override def emit(b: EntryBuilder): Unit = {
      val modules = references.collect({ case m: Module => m })
      if (modules.nonEmpty) {
        b.entry(
          "x-uses",
          _.map { b =>
            idCounter.reset()
<<<<<<< HEAD
            traverse(ordering.sorted(references.map(r => ReferenceEmitter(r, ordering, idCounter.genId("uses")))), b)
=======
            traverse(
              ordering.sorted(references.map(r => ReferenceEmitter(r, ordering, () => idCounter.genId("uses")))))
>>>>>>> 460c536c
          }
        )
      }
    }

    override def position(): Position = ZERO
  }

<<<<<<< HEAD
  case class ReferenceEmitter(reference: BaseUnit, ordering: SpecOrdering, alias: String) extends EntryEmitter {

    override def emit(b: EntryBuilder): Unit = MapEntryEmitter(alias, reference.id).emit(b)
=======
  case class ReferenceEmitter(reference: BaseUnit, ordering: SpecOrdering, aliasGenerator: () => String)
      extends Emitter {

    override def emit(): Unit = {
      val aliasOption = reference.annotations.find(classOf[Aliases])

      if (aliasOption.isDefined)
        aliasOption.foreach(_.aliases.foreach(emitAlias))
      else
        emitAlias(aliasGenerator())
    }

    private def emitAlias(alias: String) =
      EntryEmitter(alias, reference.id).emit()
>>>>>>> 460c536c

    override def position(): Position = ZERO

  }

  case class DeclarationsEmitter(declares: Seq[DomainElement], ordering: SpecOrdering) {
    val emitters: Seq[EntryEmitter] = {
      val declarations = Declarations(declares)

      val result = ListBuffer[EntryEmitter]()

      if (declarations.shapes.nonEmpty) result += DeclaredTypesEmitters(declarations.shapes.values.toSeq, ordering)

      if (declarations.annotations.nonEmpty)
        result += AnnotationsTypesEmitter(declarations.annotations.values.toSeq, ordering)

      if (declarations.resourceTypes.nonEmpty)
        result += AbstractDeclarationsEmitter("x-resourceTypes",
                                              declarations.resourceTypes.values.toSeq,
                                              ordering,
                                              (e: DomainElement, key: String) => TagToReferenceEmitter(e, Some(key)))

      if (declarations.traits.nonEmpty)
        result += AbstractDeclarationsEmitter("x-traits",
                                              declarations.traits.values.toSeq,
                                              ordering,
                                              (e: DomainElement, key: String) => TagToReferenceEmitter(e, Some(key)))

      if (declarations.parameters.nonEmpty)
        result += DeclaredParametersEmitter(declarations.parameters.values.toSeq, ordering)

      result
    }
  }

  case class DeclaredTypesEmitters(types: Seq[Shape], ordering: SpecOrdering) extends EntryEmitter {
    override def emit(b: EntryBuilder): Unit = {
      b.entry("definitions", _.map { b =>
        traverse(ordering.sorted(types.map(NamedTypeEmitter(_, ordering))), b)
      })
    }
    override def position(): Position = types.headOption.map(a => pos(a.annotations)).getOrElse(ZERO)
  }

<<<<<<< HEAD
  case class NamedTypeEmitter(shape: Shape, ordering: SpecOrdering) extends EntryEmitter {
    override def emit(b: EntryBuilder): Unit = {
      val name = Option(shape.name).getOrElse(throw new Exception(s"Cannot declare shape without name $shape"))
      b.entry(name, if (shape.isLink) emitLink _ else emitLocalType _)
=======
  case class DeclaredParametersEmitter(parameters: Seq[Parameter], ordering: SpecOrdering) extends Emitter {
    override def emit(): Unit = {
      entry { () =>
        raw("parameters")
        map { () =>
          val definitions = parameters.map(p => NamedParameterEmitter(p, ordering))
          traverse(ordering.sorted(definitions))
        }
      }
    }

    override def position(): Position = parameters.headOption.map(a => pos(a.annotations)).getOrElse(Position.ZERO)
  }

  case class NamedTypeEmitter(shape: Shape, ordering: SpecOrdering) extends Emitter {
    override def position(): Position = pos(shape.annotations)

    override def emit(): Unit = {
      entry { () =>
        val name = Option(shape.name).getOrElse(throw new Exception(s"Cannot declare shape without name $shape"))
        raw(name)
        if (shape.isLink) TagToReferenceEmitter(shape, shape.linkLabel).emit() else emitLocalType()
      }
>>>>>>> 460c536c
    }

    private def emitLink(b: PartBuilder) = TagToReferenceEmitter(shape, shape.linkLabel).emit(b)

    private def emitLocalType(b: PartBuilder) = {
      b.map(traverse(ordering.sorted(OasTypeEmitter(shape, ordering).emitters()), _))
    }

    override def position(): Position = pos(shape.annotations)
  }

<<<<<<< HEAD
  case class TagToReferenceEmitter(target: DomainElement, label: Option[String]) extends PartEmitter {
    override def emit(b: PartBuilder): Unit = {
      val reference = label.getOrElse(target.id)
      map { () =>
        follow() match {
          case s: Shape if s.annotations.contains(classOf[DeclaredElement]) =>
            ref(b, appendDefinitionsPrefix(reference))
          case _ => ref(b, reference)
=======
  case class NamedParameterEmitter(parameter: Parameter, ordering: SpecOrdering) extends Emitter {
    override def position(): Position = pos(parameter.annotations)

    override def emit(): Unit = {
      entry { () =>
        val name = Option(parameter.name).getOrElse(throw new Exception(s"Cannot declare shape without name $parameter"))
        raw(name)
        if (parameter.isLink) TagToReferenceEmitter(parameter, parameter.linkLabel).emit() else emitLocalParameter()
      }
    }

    private def emitLocalParameter() = ParameterEmitter(parameter, ordering).emit()
  }

  case class TagToReferenceEmitter(target: DomainElement, label: Option[String]) extends Emitter {
    def emit(): Unit = {
      val reference = label.getOrElse(target.id)
      map { () =>
        follow() match {
          case s: Shape if s.annotations.contains(classOf[DeclaredElement])     => ref(appendDefinitionsPrefix(reference))
          case p: Parameter if p.annotations.contains(classOf[DeclaredElement]) => ref(appendParameterDefinitionsPrefix(reference))
          case _                                                                => ref(reference)
>>>>>>> 460c536c
        }
      }
    }

    /** Follow links. */
    private def follow(): DomainElement = {
      target match {
        case s: Linkable if s.isLink =>
          s.linkTarget match {
            case Some(t) => t
            case _       => throw new Exception(s"Expected shape link target on $target")
          }
        case other => other
      }
    }

    override def position(): Position = pos(target.annotations)
  }

  case class NamedRefEmitter(key: String, url: String, pos: Position = ZERO) extends EntryEmitter {
    override def emit(b: EntryBuilder): Unit = {
      b.entry(
        key,
        ref(_, url)
      )
    }

    override def position(): Position = pos
  }

  protected def ref(b: PartBuilder, url: String): Unit = b.map(MapEntryEmitter("$ref", url).emit(_))

  case class AnnotationsTypesEmitter(properties: Seq[CustomDomainProperty], ordering: SpecOrdering)
      extends EntryEmitter {
    override def emit(b: EntryBuilder): Unit = {
      b.entry("x-annotationTypes", _.map { b =>
        traverse(ordering.sorted(properties.map(NamedPropertyTypeEmitter(_, ordering))), b)
      })
    }

    override def position(): Position = properties.headOption.map(p => pos(p.annotations)).getOrElse(ZERO)
  }

  case class NamedPropertyTypeEmitter(annotationType: CustomDomainProperty, ordering: SpecOrdering)
      extends EntryEmitter {
    override def emit(b: EntryBuilder): Unit = {
      b.entry(
        Option(annotationType.name)
          .orElse(throw new Exception(s"Cannot declare annotation type without name $annotationType"))
          .get,
        b => {
          if (annotationType.isLink) TagToReferenceEmitter(annotationType, annotationType.linkLabel).emit(b)
          else
            b.map { b =>
              val emitters = AnnotationTypeEmitter(annotationType, ordering).emitters()
              traverse(ordering.sorted(emitters), b)
            }
        }
      )
    }

    def emitAnnotationFields(): Unit = {}

    override def position(): Position = pos(annotationType.annotations)
  }

  case class OasTypeEmitter(shape: Shape, ordering: SpecOrdering, ignored: Seq[Field] = Nil) {
    def emitters(): Seq[EntryEmitter] = {
      shape match {
<<<<<<< HEAD
//        case l: Linkable if l.isLink => Seq(TagToReferenceEmitter(shape, l.linkLabel))
        case l: Linkable if l.isLink => {
          println("Grrrrr")
          ???
        }
=======
        case l: Linkable if l.isLink => Seq(TagToReferenceEmitter(shape, l.linkLabel))
        case schema: SchemaShape =>
          val copiedNode = schema.copy(fields = schema.fields.filter(f => !ignored.contains(f._1))) // node (amf object) id get loses
          SchemaShapeEmitter(copiedNode, ordering).emitters()
>>>>>>> 460c536c
        case any: AnyShape =>
          val copiedNode = any.copy(fields = any.fields.filter(f => !ignored.contains(f._1))) // node (amf object) id get loses
          Seq(AnyShapeEmitter(copiedNode, ordering))
        case node: NodeShape =>
          val copiedNode = node.copy(fields = node.fields.filter(f => !ignored.contains(f._1))) // node (amf object) id get loses
          NodeShapeEmitter(copiedNode, ordering).emitters()
        case union: UnionShape =>
          val copiedNode = union.copy(fields = union.fields.filter(f => !ignored.contains(f._1)))
          Seq(UnionShapeEmitter(copiedNode, ordering))
        case array: ArrayShape =>
          val copiedArray = array.copy(fields = array.fields.filter(f => !ignored.contains(f._1)))
          ArrayShapeEmitter(copiedArray, ordering).emitters()
        case nil: NilShape =>
          val copiedNil = nil.copy(fields = nil.fields.filter(f => !ignored.contains(f._1)))
          Seq(NilShapeEmitter(copiedNil, ordering))
        case file: FileShape =>
          val copiedScalar = file.copy(fields = file.fields.filter(f => !ignored.contains(f._1)))
          FileShapeEmitter(copiedScalar, ordering).emitters()
        case scalar: ScalarShape =>
          val copiedScalar = scalar.copy(fields = scalar.fields.filter(f => !ignored.contains(f._1)))
          ScalarShapeEmitter(copiedScalar, ordering).emitters()
        case _ => Seq()
      }
    }
  }

  abstract class ShapeEmitter(shape: Shape, ordering: SpecOrdering) {
    def emitters(): Seq[EntryEmitter] = {

      val result = ListBuffer[EntryEmitter]()
      val fs     = shape.fields

      fs.entry(ShapeModel.DisplayName).map(f => result += ValueEmitter("title", f))

      fs.entry(ShapeModel.Description).map(f => result += ValueEmitter("description", f))

      fs.entry(ShapeModel.Default).map(f => result += ValueEmitter("default", f))

      fs.entry(ShapeModel.Values).map(f => result += ArrayEmitter("enum", f, ordering))

      fs.entry(ShapeModel.Documentation)
        .map(f =>
          result += OasEntryCreativeWorkEmitter("externalDocs", f.value.value.asInstanceOf[CreativeWork], ordering))

      fs.entry(ShapeModel.XMLSerialization).map(f => result += XMLSerializerEmitter("xml", f, ordering))

      result ++= OasAnnotationsEmitter(shape, ordering).emitters

      result
    }
  }

  case class UnionShapeEmitter(shape: UnionShape, ordering: SpecOrdering) extends EntryEmitter {
    override def emit(b: EntryBuilder): Unit = {

      b.entry(
        "anyOf",
        _.list { b =>
          val emitters = shape.anyOf
            .map { shape =>
              ordering.sorted(OasTypeEmitter(shape, ordering).emitters())
            }
            .map { emitters =>
              new EntryEmitter {
                override def position(): Position        = emitters.head.position()
                override def emit(b: EntryBuilder): Unit = emitters.foreach(_.emit(b))
              }
            }
          ordering.sorted(emitters).foreach { emitter =>
            b.map { emitter.emit }
          }
        }
      )
    }

    override def position(): Position = pos(shape.annotations)
  }

  case class AnyShapeEmitter(shape: Shape, ordering: SpecOrdering) extends EntryEmitter {
    override def emit(b: EntryBuilder): Unit = {
      // ignore
    }
    override def position(): Position = pos(shape.annotations)
  }

  case class ArrayShapeEmitter(shape: ArrayShape, ordering: SpecOrdering) {
    def emitters(): Seq[EntryEmitter] = {
      val result = ListBuffer[EntryEmitter]()
      val fs     = shape.fields

      result += MapEntryEmitter("type", "array")

      result += ItemsShapeEmitter(shape, ordering)

      fs.entry(ArrayShapeModel.MaxItems).map(f => result += ValueEmitter("maxItems", f))

      fs.entry(ArrayShapeModel.MinItems).map(f => result += ValueEmitter("minItems", f))

      fs.entry(ArrayShapeModel.UniqueItems).map(f => result += ValueEmitter("uniqueItems", f))

      result ++= OasAnnotationsEmitter(shape, ordering).emitters

      result
    }
  }

<<<<<<< HEAD
  case class ItemsShapeEmitter(array: ArrayShape, ordering: SpecOrdering) extends EntryEmitter {
    override def emit(b: EntryBuilder): Unit = {
      b.entry(
        "items",
        // todo syaml review map or array ??
        _.map(b => OasTypeEmitter(array.items, ordering).emitters().foreach(e => e.emit(b)))
      )
=======
  case class SchemaShapeEmitter(shape: SchemaShape, ordering: SpecOrdering) {
    def emitters(): Seq[Emitter] = {
      val result = ListBuffer[Emitter]()
      val fs     = shape.fields

      result += EntryEmitter("type", "object")

      fs.entry(SchemaShapeModel.MediaType).map(f => result += ValueEmitter("x-media-type", f))

      fs.entry(SchemaShapeModel.Raw).map(f => result += ValueEmitter("x-schema", f))

      result ++= OasAnnotationsEmitter(shape, ordering).emitters

      result
    }
  }


  case class ItemsShapeEmitter(array: ArrayShape, ordering: SpecOrdering) extends Emitter {
    def emit(): Unit = {
      entry { () =>
        raw("items")
        OasTypeEmitter(array.items, ordering).emitters().foreach(_.emit())
      }
>>>>>>> 460c536c
    }

    override def position(): Position = pos(array.items.fields.getValue(ArrayShapeModel.Items).annotations)
  }

  case class XMLSerializerEmitter(key: String, f: FieldEntry, ordering: SpecOrdering) extends EntryEmitter {
    override def emit(b: EntryBuilder): Unit = {
      sourceOr(
        f.value,
        b.entry(
          key,
          _.map { b =>
            val fs     = f.obj.fields
            val result = mutable.ListBuffer[EntryEmitter]()

            fs.entry(XMLSerializerModel.Attribute)
              .filter(_.value.annotations.contains(classOf[ExplicitField]))
              .map(f => result += ValueEmitter("attribute", f))

            fs.entry(XMLSerializerModel.Wrapped)
              .filter(_.value.annotations.contains(classOf[ExplicitField]))
              .map(f => result += ValueEmitter("wrapped", f))

            fs.entry(XMLSerializerModel.Name)
              .filter(_.value.annotations.contains(classOf[ExplicitField]))
              .map(f => result += ValueEmitter("name", f))

            fs.entry(XMLSerializerModel.Namespace).map(f => result += ValueEmitter("namespace", f))

            fs.entry(XMLSerializerModel.Prefix).map(f => result += ValueEmitter("prefix", f))

            result ++= OasAnnotationsEmitter(f.domainElement, ordering).emitters

            traverse(ordering.sorted(result), b)
          }
        )
      )
    }

    override def position(): Position = pos(f.value.annotations)
  }

  case class NodeShapeEmitter(node: NodeShape, ordering: SpecOrdering) extends ShapeEmitter(node, ordering) {
    override def emitters(): Seq[EntryEmitter] = {
      val result: ListBuffer[EntryEmitter] = ListBuffer(super.emitters(): _*)

      val fs = node.fields

      // TODO annotation for original position?
      if (node.annotations.contains(classOf[ExplicitField]))
        result += MapEntryEmitter("type", "object")

      fs.entry(NodeShapeModel.MinProperties).map(f => result += ValueEmitter("minProperties", f))

      fs.entry(NodeShapeModel.MaxProperties).map(f => result += ValueEmitter("maxProperties", f))

      fs.entry(NodeShapeModel.Closed)
        .filter(_.value.annotations.contains(classOf[ExplicitField]))
        .map(
          f =>
            result += MapEntryEmitter("additionalProperties",
                                      (!node.closed).toString,
                                      position = pos(f.value.annotations)))

      fs.entry(NodeShapeModel.Discriminator).map(f => result += ValueEmitter("discriminator", f))

      fs.entry(NodeShapeModel.DiscriminatorValue).map(f => result += ValueEmitter("x-discriminator-value", f))

      fs.entry(NodeShapeModel.ReadOnly).map(f => result += ValueEmitter("readOnly", f))

      // TODO required array.

      fs.entry(NodeShapeModel.Properties).map(f => result += PropertiesShapeEmitter(f, ordering))

      val properties = ListMap(node.properties.map(p => p.id -> p): _*)

      fs.entry(NodeShapeModel.Dependencies).map(f => result += ShapeDependenciesEmitter(f, ordering, properties))

      fs.entry(NodeShapeModel.Inherits).map(f => result += ShapeInheritsEmitter(f, ordering))

      result
    }

  }

  case class ShapeInheritsEmitter(f: FieldEntry, ordering: SpecOrdering) extends EntryEmitter {
    override def emit(b: EntryBuilder): Unit = {
      val inherits = f.array.values.map(_.asInstanceOf[Shape])
      b.entry(
        "allOf",
        _.list(b =>
          inherits.foreach { s =>
            if (s.annotations.contains(classOf[DeclaredElement])) {
              b.map(traverse(ordering.sorted(OasTypeEmitter(s, ordering).emitters()), _))
            } else ref(b, appendDefinitionsPrefix(s.name))
        })
      )
    }

    override def position(): Position = pos(f.value.annotations)
  }

  case class ShapeDependenciesEmitter(f: FieldEntry,
                                      ordering: SpecOrdering,
                                      propertiesMap: ListMap[String, PropertyShape])
      extends EntryEmitter {
    override def emit(b: EntryBuilder): Unit = {

      b.entry(
        "dependencies",
        _.map { b =>
          val result = f.array.values.map(v =>
            PropertyDependenciesEmitter(v.asInstanceOf[PropertyDependencies], ordering, propertiesMap))
          traverse(ordering.sorted(result), b)
        }
      )
    }

    override def position(): Position = pos(f.value.annotations)
  }

  case class PropertyDependenciesEmitter(property: PropertyDependencies,
                                         ordering: SpecOrdering,
                                         properties: ListMap[String, PropertyShape])
      extends EntryEmitter {

    override def emit(b: EntryBuilder): Unit = {
      properties
        .get(property.propertySource)
        .foreach(p => {
          b.entry(
            p.name,
            _.list { b =>
              val targets = property.fields
                .entry(PropertyDependenciesModel.PropertyTarget)
                .map(f => {
                  f.array.scalars.flatMap(iri =>
                    properties.get(iri.value.toString).map(p => AmfScalar(p.name, iri.annotations)))
                })

              targets.foreach(target => {
                traverse(ordering.sorted(target.map(t => ScalarEmitter(t))), b)
              })
            }
          )
        })
    }

    override def position(): Position = pos(property.annotations) // TODO check this
  }

  case class NilShapeEmitter(nil: NilShape, ordering: SpecOrdering) extends EntryEmitter {
    override def emit(b: EntryBuilder): Unit = b.entry("type", "null")

    override def position(): Position = pos(nil.annotations)
  }

  trait CommonOASFieldsEmitter {
    def emitCommonFields(fs: Fields, result: ListBuffer[EntryEmitter]): Option[result.type] = {
      fs.entry(ScalarShapeModel.Pattern).map(f => result += ValueEmitter("pattern", f))

      fs.entry(ScalarShapeModel.MinLength).map(f => result += ValueEmitter("minLength", f))

      fs.entry(ScalarShapeModel.MaxLength).map(f => result += ValueEmitter("maxLength", f))

      fs.entry(ScalarShapeModel.Minimum).map(f => result += ValueEmitter("minimum", f))

      fs.entry(ScalarShapeModel.Maximum).map(f => result += ValueEmitter("maximum", f))

      fs.entry(ScalarShapeModel.ExclusiveMinimum).map(f => result += ValueEmitter("exclusiveMinimum", f))

      fs.entry(ScalarShapeModel.ExclusiveMaximum).map(f => result += ValueEmitter("exclusiveMaximum", f))

      fs.entry(ScalarShapeModel.MultipleOf).map(f => result += ValueEmitter("multipleOf", f))

      fs.entry(ScalarShapeModel.Format).map(f => result += ValueEmitter("format", f))
    }
  }

  case class ScalarShapeEmitter(scalar: ScalarShape, ordering: SpecOrdering)
      extends ShapeEmitter(scalar, ordering)
      with CommonOASFieldsEmitter {
    override def emitters(): Seq[EntryEmitter] = {
      val result: ListBuffer[EntryEmitter] = ListBuffer(super.emitters(): _*)

      val fs = scalar.fields

      val typeDef = OasTypeDefStringValueMatcher.matchType(TypeDefXsdMapping.typeDef(scalar.dataType)) // TODO Check this

      fs.entry(ScalarShapeModel.DataType)
        .map(
          f =>
            result += MapEntryEmitter(
              "type",
              typeDef,
              position =
                if (f.value.annotations.contains(classOf[Inferred])) ZERO
                else pos(f.value.annotations))) // TODO check this  - annotations of typeDef in parser

      emitCommonFields(fs, result)

      result
    }
  }

  case class FileShapeEmitter(scalar: FileShape, ordering: SpecOrdering)
      extends ShapeEmitter(scalar, ordering)
      with CommonOASFieldsEmitter {
    override def emitters(): Seq[EntryEmitter] = {
      val result: ListBuffer[EntryEmitter] = ListBuffer(super.emitters(): _*)

      val fs = scalar.fields

      result += MapEntryEmitter("type", "file")

      emitCommonFields(fs, result)

      fs.entry(FileShapeModel.FileTypes).map(f => result += ArrayEmitter("x-fileTypes", f, ordering))

      result
    }
  }

  case class PropertiesShapeEmitter(f: FieldEntry, ordering: SpecOrdering) extends EntryEmitter {
    override def emit(b: EntryBuilder): Unit = {

      b.entry(
        "properties",
        _.map { b =>
          val result = f.array.values.map(v => PropertyShapeEmitter(v.asInstanceOf[PropertyShape], ordering))
          traverse(ordering.sorted(result), b)
        }
      )
    }

    override def position(): Position = pos(f.value.annotations)
  }

  case class PropertyShapeEmitter(property: PropertyShape, ordering: SpecOrdering) extends EntryEmitter {

    override def emit(b: EntryBuilder): Unit = {
      b.entry(
        property.name,
        _.map { b =>
          val emitters = ordering.sorted(OasTypeEmitter(property.range, ordering).emitters())

          if (emitters.nonEmpty) {
            emitters.head match {
              case e: TagToReferenceEmitter if emitters.size == 1 => e.emit(b)
              case _                                              => traverse(emitters, b)
            }
          }
        }
      )
    }

    override def position(): Position = pos(property.annotations) // TODO check this
  }

  case class AnnotationTypeEmitter(property: CustomDomainProperty, ordering: SpecOrdering) {
    def emitters(): Seq[EntryEmitter] = {
      val result = ListBuffer[EntryEmitter]()
      val fs     = property.fields

      fs.entry(CustomDomainPropertyModel.DisplayName).map(f => result += ValueEmitter("displayName", f))

      fs.entry(CustomDomainPropertyModel.Description).map(f => result += ValueEmitter("description", f))

      fs.entry(CustomDomainPropertyModel.Domain).map { f =>
        val scalars = f.array.scalars.map { s =>
          VocabularyMappings.uriToRaml.get(s.toString) match {
            case Some(identifier) => AmfScalar(identifier, s.annotations)
            case None             => s
          }
        }
        val finalArray      = AmfArray(scalars, f.array.annotations)
        val finalFieldEntry = FieldEntry(f.field, Value(finalArray, f.value.annotations))

        result += ArrayEmitter("allowedTargets", finalFieldEntry, ordering)
      }

      fs.entry(CustomDomainPropertyModel.Schema)
        .map({ f =>
          result += SchemaEmitter(f, ordering)
        })

      result ++= OasAnnotationsEmitter(property, ordering).emitters

      result
    }
  }

  case class SchemaEmitter(f: FieldEntry, ordering: SpecOrdering) extends EntryEmitter {
    override def emit(b: EntryBuilder): Unit = {
      val shape = f.value.value.asInstanceOf[Shape]

      b.entry(
        "schema",
        _.map { b =>
          val emitters = ordering.sorted(OasTypeEmitter(shape, ordering).emitters())

          if (emitters.nonEmpty) {
            emitters.head match {
              case e: TagToReferenceEmitter if emitters.size == 1 => e.emit(b)
              case _                                              => traverse(emitters, b)
            }
          }
        }
      )
    }

    override def position(): Position = pos(f.value.annotations)
  }

<<<<<<< HEAD
  case class CreativeWorkEmitter(key: String, f: FieldEntry, ordering: SpecOrdering) extends EntryEmitter {
    override def emit(b: EntryBuilder): Unit = {
      sourceOr(
        f.value,
        b.entry(
          key,
          _.map { b =>
            val fs     = f.obj.fields
            val result = mutable.ListBuffer[EntryEmitter]()

            fs.entry(CreativeWorkModel.Url).map(f => result += ValueEmitter("url", f))
            fs.entry(CreativeWorkModel.Description).map(f => result += ValueEmitter("description", f))

            result ++= OasAnnotationsEmitter(f.domainElement, ordering).emitters

            traverse(ordering.sorted(result), b)
          }
        )
      )
=======
  case class UserDocumentationsEmitter(f: FieldEntry, ordering: SpecOrdering) {
    def emitters(): Seq[Emitter] = {

      val documents: List[CreativeWork] = f.array.values.collect({ case c: CreativeWork => c }).toList

      documents match {
        case head :: Nil => Seq(OasEntryCreativeWorkEmitter("externalDocs", head, ordering))
        case head :: tail =>
          Seq(OasEntryCreativeWorkEmitter("externalDocs", head, ordering), RamlCreativeWorkEmitters(tail, ordering))
        case _ => Nil
      }

    }
  }

  case class RamlCreativeWorkEmitters(documents: Seq[CreativeWork], ordering: SpecOrdering) extends Emitter {
    override def emit(): Unit = {
      entry { () =>
        raw("x-user-documentation")
        array { () =>
          traverse(ordering.sorted(documents.map(RamlCreativeWorkEmitter(_, ordering, false))))
        }
      }
    }

    override def position(): Position = pos(documents.head.annotations)
  }

  case class ParametersEmitter(key: String,
                               parameters: Seq[Parameter],
                               ordering: SpecOrdering,
                               payloadOption: Option[Payload] = None)
    extends Emitter {
    override def emit(): Unit = {
      entry { () =>
        raw(key)
        array { () =>
          traverse(parameters(ordering))
        }
      }
>>>>>>> 460c536c
    }

    private def parameters(ordering: SpecOrdering): Seq[Emitter] = {
      val result = mutable.ListBuffer[Emitter]()
      parameters.foreach(e => result += ParameterEmitter(e, ordering))

      payloadOption.foreach(payload => result += PayloadAsParameterEmitter(payload, ordering))

      ordering.sorted(result)
    }

    override def position(): Position = {
      if (parameters.nonEmpty) pos(parameters.head.annotations)
      else payloadOption.fold[Position](ZERO)(payload => pos(payload.annotations))
    }
  }
<<<<<<< HEAD
=======

  case class PayloadAsParameterEmitter(payload: Payload, ordering: SpecOrdering) extends Emitter {
    override def position(): Position = pos(payload.annotations)

    override def emit(): Unit = {
      map { () =>
        val result = mutable.ListBuffer[Emitter]()

        payload.fields
          .entry(PayloadModel.Schema)
          .map(f => result += SchemaEmitter(f, ordering))

        payload.fields.entry(PayloadModel.MediaType).map(f => result += ValueEmitter("x-media-type", f))

        result += EntryEmitter("in", "body")

        result ++= OasAnnotationsEmitter(payload, ordering).emitters

        traverse(ordering.sorted(result))
      }
    }
  }

  case class ParameterEmitter(parameter: Parameter, ordering: SpecOrdering, name: Boolean = true) extends Emitter {
    override def emit(): Unit = {
      sourceOr(
        parameter.annotations,
        map { () =>
          if (parameter.isLink) {
            ref(appendParameterDefinitionsPrefix(parameter.linkLabel.get))
          } else {
            val result = mutable.ListBuffer[Emitter]()
            val fs = parameter.fields

            fs.entry(ParameterModel.Name).map(f => result += ValueEmitter("name", f))

            fs.entry(ParameterModel.Description).map(f => result += ValueEmitter("description", f))

            fs.entry(ParameterModel.Required)
              .filter(_.value.annotations.contains(classOf[ExplicitField]) || parameter.required)
              .map(f => result += ValueEmitter("required", f, YType.Bool))

            fs.entry(ParameterModel.Binding).map(f => result += ValueEmitter("in", f))

            fs.entry(ParameterModel.Schema)
              .map(f =>
                result ++= OasTypeEmitter(f.value.value.asInstanceOf[Shape], ordering, Seq(ShapeModel.Description))
                  .emitters())

            result ++= OasAnnotationsEmitter(parameter, ordering).emitters

            traverse(ordering.sorted(result))
          }
        }
      )
    }

    override def position(): Position = pos(parameter.annotations)
  }

>>>>>>> 460c536c
}<|MERGE_RESOLUTION|>--- conflicted
+++ resolved
@@ -185,7 +185,6 @@
     override def position(): Position = pos(endpoint.annotations)
   }
 
-<<<<<<< HEAD
   case class ParametersEmitter(key: String,
                                parameters: Seq[Parameter],
                                ordering: SpecOrdering,
@@ -235,8 +234,6 @@
     }
   }
 
-=======
->>>>>>> 460c536c
   case class OperationEmitter(operation: Operation, ordering: SpecOrdering, endpointPayloadEmitted: Boolean)
       extends EntryEmitter {
     override def emit(b: EntryBuilder): Unit = {
@@ -253,7 +250,12 @@
             fs.entry(OperationModel.Description).map(f => result += ValueEmitter("description", f))
             fs.entry(OperationModel.Deprecated).map(f => result += ValueEmitter("deprecated", f, YType.Bool))
             fs.entry(OperationModel.Summary).map(f => result += ValueEmitter("summary", f))
-            fs.entry(OperationModel.Documentation).map(f => result += CreativeWorkEmitter("externalDocs", f, ordering))
+            fs.entry(OperationModel.Documentation)
+              .map(
+                f =>
+                  result += OasEntryCreativeWorkEmitter("externalDocs",
+                                                        f.value.value.asInstanceOf[CreativeWork],
+                                                        ordering))
             fs.entry(OperationModel.Schemes).map(f => result += ArrayEmitter("schemes", f, ordering))
             fs.entry(OperationModel.Accepts).map(f => result += ArrayEmitter("consumes", f, ordering))
             fs.entry(OperationModel.ContentType).map(f => result += ArrayEmitter("produces", f, ordering))
@@ -263,16 +265,7 @@
 
             fs.entry(OperationModel.Responses).map(f => result += ResponsesEmitter("responses", f, ordering))
 
-<<<<<<< HEAD
             result ++= OasAnnotationsEmitter(operation, ordering).emitters
-=======
-          fs.entry(OperationModel.Documentation)
-            .map(
-              f =>
-                result += OasEntryCreativeWorkEmitter("externalDocs",
-                                                      f.value.value.asInstanceOf[CreativeWork],
-                                                      ordering))
->>>>>>> 460c536c
 
             traverse(ordering.sorted(result), b)
           }
@@ -426,46 +419,8 @@
     override def position(): Position = pos(f.value.annotations)
   }
 
-<<<<<<< HEAD
-  case class ParameterEmitter(parameter: Parameter, ordering: SpecOrdering) extends PartEmitter {
-    override def emit(b: PartBuilder): Unit = {
-      sourceOr(
-        parameter.annotations,
-        b.map { b =>
-          val result = mutable.ListBuffer[EntryEmitter]()
-          val fs     = parameter.fields
-
-          fs.entry(ParameterModel.Name).map(f => result += ValueEmitter("name", f))
-
-          fs.entry(ParameterModel.Description).map(f => result += ValueEmitter("description", f))
-
-          fs.entry(ParameterModel.Required)
-            .filter(_.value.annotations.contains(classOf[ExplicitField]) || parameter.required)
-            .map(f => result += ValueEmitter("required", f, YType.Bool))
-
-          fs.entry(ParameterModel.Binding).map(f => result += ValueEmitter("in", f))
-
-          fs.entry(ParameterModel.Schema)
-            .map(f =>
-              result ++= OasTypeEmitter(f.value.value.asInstanceOf[Shape], ordering, Seq(ShapeModel.Description))
-                .emitters())
-
-          result ++= OasAnnotationsEmitter(parameter, ordering).emitters
-
-          traverse(ordering.sorted(result), b)
-        }
-      )
-    }
-
-    override def position(): Position = pos(parameter.annotations)
-  }
-
   case class EndpointsEmitter(key: String, f: FieldEntry, ordering: SpecOrdering) extends EntryEmitter {
     override def emit(b: EntryBuilder): Unit = {
-=======
-  case class EndpointsEmitter(key: String, f: FieldEntry, ordering: SpecOrdering) extends Emitter {
-    override def emit(): Unit = {
->>>>>>> 460c536c
       sourceOr(
         f.value.annotations,
         b.entry(
@@ -631,12 +586,9 @@
           "x-uses",
           _.map { b =>
             idCounter.reset()
-<<<<<<< HEAD
-            traverse(ordering.sorted(references.map(r => ReferenceEmitter(r, ordering, idCounter.genId("uses")))), b)
-=======
             traverse(
-              ordering.sorted(references.map(r => ReferenceEmitter(r, ordering, () => idCounter.genId("uses")))))
->>>>>>> 460c536c
+              ordering.sorted(references.map(r => ReferenceEmitter(r, ordering, () => idCounter.genId("uses")))),
+              b)
           }
         )
       }
@@ -645,29 +597,22 @@
     override def position(): Position = ZERO
   }
 
-<<<<<<< HEAD
-  case class ReferenceEmitter(reference: BaseUnit, ordering: SpecOrdering, alias: String) extends EntryEmitter {
-
-    override def emit(b: EntryBuilder): Unit = MapEntryEmitter(alias, reference.id).emit(b)
-=======
   case class ReferenceEmitter(reference: BaseUnit, ordering: SpecOrdering, aliasGenerator: () => String)
-      extends Emitter {
-
-    override def emit(): Unit = {
-      val aliasOption = reference.annotations.find(classOf[Aliases])
-
-      if (aliasOption.isDefined)
-        aliasOption.foreach(_.aliases.foreach(emitAlias))
-      else
-        emitAlias(aliasGenerator())
-    }
-
-    private def emitAlias(alias: String) =
-      EntryEmitter(alias, reference.id).emit()
->>>>>>> 460c536c
+      extends EntryEmitter {
+
+    override def emit(b: EntryBuilder): Unit = {
+      val alias = reference.annotations.find(classOf[Aliases])
+
+      def entry(alias: String) = MapEntryEmitter(alias, reference.id).emit(b)
+
+      alias.fold {
+        entry(aliasGenerator())
+      } { _ =>
+        alias.foreach(_.aliases.foreach(entry))
+      }
+    }
 
     override def position(): Position = ZERO
-
   }
 
   case class DeclarationsEmitter(declares: Seq[DomainElement], ordering: SpecOrdering) {
@@ -709,36 +654,21 @@
     override def position(): Position = types.headOption.map(a => pos(a.annotations)).getOrElse(ZERO)
   }
 
-<<<<<<< HEAD
+  case class DeclaredParametersEmitter(parameters: Seq[Parameter], ordering: SpecOrdering) extends EntryEmitter {
+    override def emit(b: EntryBuilder): Unit = {
+      b.entry(
+        "parameters",
+        _.map(traverse(ordering.sorted(parameters.map(NamedParameterEmitter(_, ordering))), _))
+      )
+    }
+
+    override def position(): Position = parameters.headOption.map(a => pos(a.annotations)).getOrElse(Position.ZERO)
+  }
+
   case class NamedTypeEmitter(shape: Shape, ordering: SpecOrdering) extends EntryEmitter {
     override def emit(b: EntryBuilder): Unit = {
       val name = Option(shape.name).getOrElse(throw new Exception(s"Cannot declare shape without name $shape"))
       b.entry(name, if (shape.isLink) emitLink _ else emitLocalType _)
-=======
-  case class DeclaredParametersEmitter(parameters: Seq[Parameter], ordering: SpecOrdering) extends Emitter {
-    override def emit(): Unit = {
-      entry { () =>
-        raw("parameters")
-        map { () =>
-          val definitions = parameters.map(p => NamedParameterEmitter(p, ordering))
-          traverse(ordering.sorted(definitions))
-        }
-      }
-    }
-
-    override def position(): Position = parameters.headOption.map(a => pos(a.annotations)).getOrElse(Position.ZERO)
-  }
-
-  case class NamedTypeEmitter(shape: Shape, ordering: SpecOrdering) extends Emitter {
-    override def position(): Position = pos(shape.annotations)
-
-    override def emit(): Unit = {
-      entry { () =>
-        val name = Option(shape.name).getOrElse(throw new Exception(s"Cannot declare shape without name $shape"))
-        raw(name)
-        if (shape.isLink) TagToReferenceEmitter(shape, shape.linkLabel).emit() else emitLocalType()
-      }
->>>>>>> 460c536c
     }
 
     private def emitLink(b: PartBuilder) = TagToReferenceEmitter(shape, shape.linkLabel).emit(b)
@@ -750,7 +680,20 @@
     override def position(): Position = pos(shape.annotations)
   }
 
-<<<<<<< HEAD
+  case class NamedParameterEmitter(parameter: Parameter, ordering: SpecOrdering) extends EntryEmitter {
+    override def position(): Position = pos(parameter.annotations)
+
+    override def emit(b: EntryBuilder): Unit = {
+      b.entry(
+        Option(parameter.name).getOrElse(throw new Exception(s"Cannot declare shape without name $parameter")),
+        b => {
+          if (parameter.isLink) TagToReferenceEmitter(parameter, parameter.linkLabel).emit(b)
+          else ParameterEmitter(parameter, ordering).emit(b)
+        }
+      )
+    }
+  }
+
   case class TagToReferenceEmitter(target: DomainElement, label: Option[String]) extends PartEmitter {
     override def emit(b: PartBuilder): Unit = {
       val reference = label.getOrElse(target.id)
@@ -758,31 +701,9 @@
         follow() match {
           case s: Shape if s.annotations.contains(classOf[DeclaredElement]) =>
             ref(b, appendDefinitionsPrefix(reference))
+          case p: Parameter if p.annotations.contains(classOf[DeclaredElement]) =>
+            ref(b, appendParameterDefinitionsPrefix(reference))
           case _ => ref(b, reference)
-=======
-  case class NamedParameterEmitter(parameter: Parameter, ordering: SpecOrdering) extends Emitter {
-    override def position(): Position = pos(parameter.annotations)
-
-    override def emit(): Unit = {
-      entry { () =>
-        val name = Option(parameter.name).getOrElse(throw new Exception(s"Cannot declare shape without name $parameter"))
-        raw(name)
-        if (parameter.isLink) TagToReferenceEmitter(parameter, parameter.linkLabel).emit() else emitLocalParameter()
-      }
-    }
-
-    private def emitLocalParameter() = ParameterEmitter(parameter, ordering).emit()
-  }
-
-  case class TagToReferenceEmitter(target: DomainElement, label: Option[String]) extends Emitter {
-    def emit(): Unit = {
-      val reference = label.getOrElse(target.id)
-      map { () =>
-        follow() match {
-          case s: Shape if s.annotations.contains(classOf[DeclaredElement])     => ref(appendDefinitionsPrefix(reference))
-          case p: Parameter if p.annotations.contains(classOf[DeclaredElement]) => ref(appendParameterDefinitionsPrefix(reference))
-          case _                                                                => ref(reference)
->>>>>>> 460c536c
         }
       }
     }
@@ -852,18 +773,14 @@
   case class OasTypeEmitter(shape: Shape, ordering: SpecOrdering, ignored: Seq[Field] = Nil) {
     def emitters(): Seq[EntryEmitter] = {
       shape match {
-<<<<<<< HEAD
-//        case l: Linkable if l.isLink => Seq(TagToReferenceEmitter(shape, l.linkLabel))
+        //        case l: Linkable if l.isLink => Seq(TagToReferenceEmitter(shape, l.linkLabel))
         case l: Linkable if l.isLink => {
           println("Grrrrr")
           ???
         }
-=======
-        case l: Linkable if l.isLink => Seq(TagToReferenceEmitter(shape, l.linkLabel))
         case schema: SchemaShape =>
           val copiedNode = schema.copy(fields = schema.fields.filter(f => !ignored.contains(f._1))) // node (amf object) id get loses
           SchemaShapeEmitter(copiedNode, ordering).emitters()
->>>>>>> 460c536c
         case any: AnyShape =>
           val copiedNode = any.copy(fields = any.fields.filter(f => !ignored.contains(f._1))) // node (amf object) id get loses
           Seq(AnyShapeEmitter(copiedNode, ordering))
@@ -970,7 +887,23 @@
     }
   }
 
-<<<<<<< HEAD
+  case class SchemaShapeEmitter(shape: SchemaShape, ordering: SpecOrdering) {
+    def emitters(): Seq[EntryEmitter] = {
+      val result = ListBuffer[EntryEmitter]()
+      val fs     = shape.fields
+
+      result += MapEntryEmitter("type", "object")
+
+      fs.entry(SchemaShapeModel.MediaType).map(f => result += ValueEmitter("x-media-type", f))
+
+      fs.entry(SchemaShapeModel.Raw).map(f => result += ValueEmitter("x-schema", f))
+
+      result ++= OasAnnotationsEmitter(shape, ordering).emitters
+
+      result
+    }
+  }
+
   case class ItemsShapeEmitter(array: ArrayShape, ordering: SpecOrdering) extends EntryEmitter {
     override def emit(b: EntryBuilder): Unit = {
       b.entry(
@@ -978,32 +911,6 @@
         // todo syaml review map or array ??
         _.map(b => OasTypeEmitter(array.items, ordering).emitters().foreach(e => e.emit(b)))
       )
-=======
-  case class SchemaShapeEmitter(shape: SchemaShape, ordering: SpecOrdering) {
-    def emitters(): Seq[Emitter] = {
-      val result = ListBuffer[Emitter]()
-      val fs     = shape.fields
-
-      result += EntryEmitter("type", "object")
-
-      fs.entry(SchemaShapeModel.MediaType).map(f => result += ValueEmitter("x-media-type", f))
-
-      fs.entry(SchemaShapeModel.Raw).map(f => result += ValueEmitter("x-schema", f))
-
-      result ++= OasAnnotationsEmitter(shape, ordering).emitters
-
-      result
-    }
-  }
-
-
-  case class ItemsShapeEmitter(array: ArrayShape, ordering: SpecOrdering) extends Emitter {
-    def emit(): Unit = {
-      entry { () =>
-        raw("items")
-        OasTypeEmitter(array.items, ordering).emitters().foreach(_.emit())
-      }
->>>>>>> 460c536c
     }
 
     override def position(): Position = pos(array.items.fields.getValue(ArrayShapeModel.Items).annotations)
@@ -1318,29 +1225,8 @@
     override def position(): Position = pos(f.value.annotations)
   }
 
-<<<<<<< HEAD
-  case class CreativeWorkEmitter(key: String, f: FieldEntry, ordering: SpecOrdering) extends EntryEmitter {
-    override def emit(b: EntryBuilder): Unit = {
-      sourceOr(
-        f.value,
-        b.entry(
-          key,
-          _.map { b =>
-            val fs     = f.obj.fields
-            val result = mutable.ListBuffer[EntryEmitter]()
-
-            fs.entry(CreativeWorkModel.Url).map(f => result += ValueEmitter("url", f))
-            fs.entry(CreativeWorkModel.Description).map(f => result += ValueEmitter("description", f))
-
-            result ++= OasAnnotationsEmitter(f.domainElement, ordering).emitters
-
-            traverse(ordering.sorted(result), b)
-          }
-        )
-      )
-=======
   case class UserDocumentationsEmitter(f: FieldEntry, ordering: SpecOrdering) {
-    def emitters(): Seq[Emitter] = {
+    def emitters(): Seq[EntryEmitter] = {
 
       val documents: List[CreativeWork] = f.array.values.collect({ case c: CreativeWork => c }).toList
 
@@ -1354,14 +1240,13 @@
     }
   }
 
-  case class RamlCreativeWorkEmitters(documents: Seq[CreativeWork], ordering: SpecOrdering) extends Emitter {
-    override def emit(): Unit = {
-      entry { () =>
-        raw("x-user-documentation")
-        array { () =>
-          traverse(ordering.sorted(documents.map(RamlCreativeWorkEmitter(_, ordering, false))))
-        }
-      }
+  case class RamlCreativeWorkEmitters(documents: Seq[CreativeWork], ordering: SpecOrdering) extends EntryEmitter {
+    override def emit(b: EntryBuilder): Unit = {
+      b.entry(
+        "x-user-documentation",
+        _.list(
+          traverse(ordering.sorted(documents.map(RamlCreativeWorkEmitter(_, ordering, withExtension = false))), _))
+      )
     }
 
     override def position(): Position = pos(documents.head.annotations)
@@ -1371,23 +1256,18 @@
                                parameters: Seq[Parameter],
                                ordering: SpecOrdering,
                                payloadOption: Option[Payload] = None)
-    extends Emitter {
-    override def emit(): Unit = {
-      entry { () =>
-        raw(key)
-        array { () =>
-          traverse(parameters(ordering))
-        }
-      }
->>>>>>> 460c536c
-    }
-
-    private def parameters(ordering: SpecOrdering): Seq[Emitter] = {
-      val result = mutable.ListBuffer[Emitter]()
+      extends EntryEmitter {
+    override def emit(b: EntryBuilder): Unit = {
+      b.entry(
+        key,
+        _.list(traverse(parameters(ordering), _))
+      )
+    }
+
+    private def parameters(ordering: SpecOrdering): Seq[PartEmitter] = {
+      val result = ListBuffer[PartEmitter]()
       parameters.foreach(e => result += ParameterEmitter(e, ordering))
-
       payloadOption.foreach(payload => result += PayloadAsParameterEmitter(payload, ordering))
-
       ordering.sorted(result)
     }
 
@@ -1396,15 +1276,12 @@
       else payloadOption.fold[Position](ZERO)(payload => pos(payload.annotations))
     }
   }
-<<<<<<< HEAD
-=======
-
-  case class PayloadAsParameterEmitter(payload: Payload, ordering: SpecOrdering) extends Emitter {
-    override def position(): Position = pos(payload.annotations)
-
-    override def emit(): Unit = {
-      map { () =>
-        val result = mutable.ListBuffer[Emitter]()
+
+  case class PayloadAsParameterEmitter(payload: Payload, ordering: SpecOrdering) extends PartEmitter {
+
+    override def emit(b: PartBuilder): Unit = {
+      b.map { b =>
+        val result = mutable.ListBuffer[EntryEmitter]()
 
         payload.fields
           .entry(PayloadModel.Schema)
@@ -1412,51 +1289,47 @@
 
         payload.fields.entry(PayloadModel.MediaType).map(f => result += ValueEmitter("x-media-type", f))
 
-        result += EntryEmitter("in", "body")
+        result += MapEntryEmitter("in", "body")
 
         result ++= OasAnnotationsEmitter(payload, ordering).emitters
 
-        traverse(ordering.sorted(result))
+        traverse(ordering.sorted(result), b)
       }
     }
-  }
-
-  case class ParameterEmitter(parameter: Parameter, ordering: SpecOrdering, name: Boolean = true) extends Emitter {
-    override def emit(): Unit = {
+
+    override def position(): Position = pos(payload.annotations)
+  }
+
+  case class ParameterEmitter(parameter: Parameter, ordering: SpecOrdering) extends PartEmitter {
+    override def emit(b: PartBuilder): Unit = {
       sourceOr(
         parameter.annotations,
-        map { () =>
-          if (parameter.isLink) {
-            ref(appendParameterDefinitionsPrefix(parameter.linkLabel.get))
-          } else {
-            val result = mutable.ListBuffer[Emitter]()
-            val fs = parameter.fields
-
-            fs.entry(ParameterModel.Name).map(f => result += ValueEmitter("name", f))
-
-            fs.entry(ParameterModel.Description).map(f => result += ValueEmitter("description", f))
-
-            fs.entry(ParameterModel.Required)
-              .filter(_.value.annotations.contains(classOf[ExplicitField]) || parameter.required)
-              .map(f => result += ValueEmitter("required", f, YType.Bool))
-
-            fs.entry(ParameterModel.Binding).map(f => result += ValueEmitter("in", f))
-
-            fs.entry(ParameterModel.Schema)
-              .map(f =>
-                result ++= OasTypeEmitter(f.value.value.asInstanceOf[Shape], ordering, Seq(ShapeModel.Description))
-                  .emitters())
-
-            result ++= OasAnnotationsEmitter(parameter, ordering).emitters
-
-            traverse(ordering.sorted(result))
-          }
+        b.map { b =>
+          val result = mutable.ListBuffer[EntryEmitter]()
+          val fs     = parameter.fields
+
+          fs.entry(ParameterModel.Name).map(f => result += ValueEmitter("name", f))
+
+          fs.entry(ParameterModel.Description).map(f => result += ValueEmitter("description", f))
+
+          fs.entry(ParameterModel.Required)
+            .filter(_.value.annotations.contains(classOf[ExplicitField]) || parameter.required)
+            .map(f => result += ValueEmitter("required", f, YType.Bool))
+
+          fs.entry(ParameterModel.Binding).map(f => result += ValueEmitter("in", f))
+
+          fs.entry(ParameterModel.Schema)
+            .map(f =>
+              result ++= OasTypeEmitter(f.value.value.asInstanceOf[Shape], ordering, Seq(ShapeModel.Description))
+                .emitters())
+
+          result ++= OasAnnotationsEmitter(parameter, ordering).emitters
+
+          traverse(ordering.sorted(result), b)
         }
       )
     }
 
     override def position(): Position = pos(parameter.annotations)
   }
-
->>>>>>> 460c536c
 }