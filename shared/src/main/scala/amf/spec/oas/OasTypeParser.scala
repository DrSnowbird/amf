package amf.spec.oas

<<<<<<< HEAD
=======
import amf.common.AMFToken.SequenceToken
>>>>>>> 86f2e664
import amf.common.core.Strings
import amf.common.{AMFAST, AMFToken}
import amf.domain.Annotation.{ExplicitField, Inferred}
import amf.domain.{Annotations, CreativeWork}
import amf.metadata.shape._
import amf.model.{AmfArray, AmfScalar}
import amf.parser.{YMapOps, YValueOps}
import amf.shape.OasTypeDefMatcher.matchType
import amf.shape.TypeDef.{ArrayType, ObjectType, UndefinedType}
import amf.shape._
<<<<<<< HEAD
import amf.spec.BaseSpecParser._
import org.yaml.model.{YMap, YMapEntry, YPart, YSequence}
=======
import amf.spec.Declarations
import amf.spec.common._
>>>>>>> 86f2e664

import scala.collection.mutable

/**
  * OpenAPI Type Parser.
  */
<<<<<<< HEAD
case class OasTypeParser(ast: YPart, name: String, map: YMap, adopt: Shape => Unit) {
=======
case class OasTypeParser(entry: KeyValueNode, adopt: Shape => Unit, declarations: Declarations) {
  def parse(): Option[Shape] = {
    val name = entry.key.content.unquote
>>>>>>> 86f2e664

  def parse(): Option[Shape] = {

    detect() match {
      case ObjectType =>
        Some(parseObjectType())
      case ArrayType =>
        Some(parseArrayType())
      case typeDef if typeDef.isScalar =>
        Some(parseScalarType(typeDef))
      case _ => None
    }
  }

  private def detect(): TypeDef =
    detectType()
      .orElse(detectProperties())
      .getOrElse(if (map.entries.isEmpty) ObjectType else UndefinedType)

<<<<<<< HEAD
  private def detectProperties(): Option[TypeDef.ObjectType.type] = {
    map.key("properties").map(_ => ObjectType)
=======
  private def detectProperties(entries: Entries): Option[TypeDef.ObjectType.type] = {
    entries.key("properties").orElse(entries.key("allOf")).map(_ => ObjectType)
>>>>>>> 86f2e664
  }

  private def detectType(): Option[TypeDef] = {
    map
      .key("type")
      .map(e => {
        val t = e.value.value.toScalar.text.unquote
        val f = map.key("format").map(_.value.value.toScalar.text.unquote).getOrElse("")
        matchType(t, f)
      })
  }

  private def parseScalarType(typeDef: TypeDef): Shape = {
    val shape = ScalarShape(ast).withName(name)
    adopt(shape)
    ScalarShapeParser(typeDef, shape, map).parse()
  }

<<<<<<< HEAD
  private def parseArrayType(): Shape = {
    DataArrangementParser(name, ast, map, (shape: Shape) => adopt(shape)).parse()
=======
  private def parseArrayType(name: String, entries: Entries): Shape = {
    DataArrangementParser(name, entry, entries, (shape: Shape) => adopt(shape), declarations).parse()
>>>>>>> 86f2e664
  }

  private def parseObjectType(): Shape = {
    val shape = NodeShape(ast).withName(name)
    adopt(shape)
<<<<<<< HEAD
    NodeShapeParser(shape, map).parse()
  }
}

object OasTypeParser {
  def apply(entry: YMapEntry, adopt: Shape => Unit): OasTypeParser =
    OasTypeParser(entry, entry.key.value.toScalar.text.unquote, entry.value.value.toMap, adopt)
}

case class OasTypesParser(map: YMap, adopt: Shape => Unit) {
  def parse(): Seq[Shape] = {
    map.entries.flatMap(entry => OasTypeParser(entry, adopt).parse())
=======
    NodeShapeParser(shape, entries, declarations).parse()
>>>>>>> 86f2e664
  }
}

case class ScalarShapeParser(typeDef: TypeDef, shape: ScalarShape, map: YMap) extends ShapeParser() {
  override def parse(): ScalarShape = {

    super.parse()

    map
      .key("type")
      .fold(
        shape.set(ScalarShapeModel.DataType, AmfScalar(XsdTypeDefMapping.xsd(typeDef)), Annotations() += Inferred()))(
        entry => shape.set(ScalarShapeModel.DataType, AmfScalar(XsdTypeDefMapping.xsd(typeDef)), Annotations(entry)))

    map.key("pattern", entry => {
      val value = ValueNode(entry.value)
      shape.set(ScalarShapeModel.Pattern, value.string(), Annotations(entry))
    })

    map.key("minLength", entry => {
      val value = ValueNode(entry.value)
      shape.set(ScalarShapeModel.MinLength, value.integer(), Annotations(entry))
    })

    map.key("maxLength", entry => {
      val value = ValueNode(entry.value)
      shape.set(ScalarShapeModel.MaxLength, value.integer(), Annotations(entry))
    })

    map.key("minimum", entry => {
      val value = ValueNode(entry.value)
      shape.set(ScalarShapeModel.Minimum, value.string(), Annotations(entry))
    })

    map.key("maximum", entry => {
      val value = ValueNode(entry.value)
      shape.set(ScalarShapeModel.Maximum, value.string(), Annotations(entry))
    })

    map.key("exclusiveMinimum", entry => {
      val value = ValueNode(entry.value)
      shape.set(ScalarShapeModel.ExclusiveMinimum, value.string(), Annotations(entry))
    })

    map.key("exclusiveMaximum", entry => {
      val value = ValueNode(entry.value)
      shape.set(ScalarShapeModel.ExclusiveMaximum, value.string(), Annotations(entry))
    })

    map.key("format", entry => {
      val value = ValueNode(entry.value)
      shape.set(ScalarShapeModel.Format, value.string(), Annotations(entry))
    })

    map.key("multipleOf", entry => {
      val value = ValueNode(entry.value)
      shape.set(ScalarShapeModel.MultipleOf, value.integer(), Annotations(entry))
    })

    shape
  }
}

<<<<<<< HEAD
case class DataArrangementParser(name: String, ast: YPart, map: YMap, adopt: Shape => Unit) {
=======
case class DataArrangementParser(name: String,
                                 entry: KeyValueNode,
                                 entries: Entries,
                                 adopt: Shape => Unit,
                                 declarations: Declarations) {
>>>>>>> 86f2e664

  def lookAhead(): Option[Either[TupleShape, ArrayShape]] = {
    map.key("items") match {
      case Some(entry) =>
        entry.value.value match {
          // this is a sequence, we need to create a tuple
          case _: YSequence => Some(Left(TupleShape(ast).withName(name)))
          // not an array regular array parsing
<<<<<<< HEAD
          case _ => Some(Right(ArrayShape(ast).withName(name)))
=======
          case _ => Some(Right(ArrayShape(entry.ast).withName(name)))
>>>>>>> 86f2e664

        }
      case None => None
    }
  }

  def parse(): Shape = {
    lookAhead() match {
      case None               => throw new Exception("Cannot parse data arrangement shape")
<<<<<<< HEAD
      case Some(Left(tuple))  => TupleShapeParser(tuple, map, adopt).parse()
      case Some(Right(array)) => ArrayShapeParser(array, map, adopt).parse()
    }
  }

}

case class TupleShapeParser(shape: TupleShape, map: YMap, adopt: Shape => Unit) extends ShapeParser() {
=======
      case Some(Left(tuple))  => TupleShapeParser(tuple, entries, adopt, declarations).parse()
      case Some(Right(array)) => ArrayShapeParser(array, entries, adopt, declarations).parse()
    }
  }

}

case class TupleShapeParser(shape: TupleShape, entries: Entries, adopt: Shape => Unit, declarations: Declarations)
    extends ShapeParser() {
>>>>>>> 86f2e664

  override def parse(): Shape = {
    adopt(shape)

    super.parse()

    map.key("minItems", entry => {
      val value = ValueNode(entry.value)
      shape.set(ArrayShapeModel.MinItems, value.integer(), Annotations(entry))
    })

    map.key("maxItems", entry => {
      val value = ValueNode(entry.value)
      shape.set(ArrayShapeModel.MaxItems, value.integer(), Annotations(entry))
    })

    map.key("uniqueItems", entry => {
      val value = ValueNode(entry.value)
      shape.set(ArrayShapeModel.UniqueItems, value.boolean(), Annotations(entry))
    })

<<<<<<< HEAD
    map.key(
      "items",
      entry => {
        val items = entry.value.value.toMap.entries.zipWithIndex
          .map {
            case (elem, index) => OasTypeParser(elem, item => item.adopted(item.id + "/items/" + index)).parse()
          }
=======
    entries.key(
      "items",
      entry => {
        val items = Entries(entry.ast).entries.values.zipWithIndex
          .map(entry =>
            OasTypeParser(entry._1, items => items.adopted(shape.id + "/items/" + entry._2), declarations).parse())
          .toSeq
>>>>>>> 86f2e664
        shape.withItems(items.filter(_.isDefined).map(_.get))
      }
    )

    shape
  }
}

<<<<<<< HEAD
case class ArrayShapeParser(shape: ArrayShape, map: YMap, adopt: Shape => Unit) extends ShapeParser() {
=======
case class ArrayShapeParser(shape: ArrayShape, entries: Entries, adopt: Shape => Unit, declarations: Declarations)
    extends ShapeParser() {
>>>>>>> 86f2e664
  override def parse(): Shape = {
    adopt(shape)

    super.parse()

    map.key("minItems", entry => {
      val value = ValueNode(entry.value)
      shape.set(ArrayShapeModel.MinItems, value.integer(), Annotations(entry))
    })

    map.key("maxItems", entry => {
      val value = ValueNode(entry.value)
      shape.set(ArrayShapeModel.MaxItems, value.integer(), Annotations(entry))
    })

    map.key("uniqueItems", entry => {
      val value = ValueNode(entry.value)
      shape.set(ArrayShapeModel.UniqueItems, value.boolean(), Annotations(entry))
    })

    val finalShape = for {
<<<<<<< HEAD
      entry <- map.key("items")
      item  <- OasTypeParser(entry, items => items.adopted(shape.id + "/items")).parse()
=======
      itemsEntry <- entries.key("items")
      item       <- OasTypeParser(itemsEntry, items => items.adopted(shape.id + "/items"), declarations).parse()
>>>>>>> 86f2e664
    } yield {
      item match {
        case array: ArrayShape   => shape.withItems(array).toMatrixShape
        case matrix: MatrixShape => shape.withItems(matrix).toMatrixShape
        case other: Shape        => shape.withItems(other)
      }
    }

    finalShape match {
      case Some(parsed: Shape) => parsed
      case None                => throw new Exception("Cannot parse data arrangement shape")
    }
  }
}

<<<<<<< HEAD
case class NodeShapeParser(shape: NodeShape, map: YMap) extends ShapeParser() {
=======
case class NodeShapeParser(shape: NodeShape, entries: Entries, declarations: Declarations) extends ShapeParser() {
>>>>>>> 86f2e664
  override def parse(): NodeShape = {

    super.parse()

<<<<<<< HEAD
    map.key("type", _ => shape.add(ExplicitField())) // todo lexical of type?? new annotation?
=======
    entries.key("type", _ => shape.add(ExplicitField())) // todo lexical of type?? new annotation?
>>>>>>> 86f2e664

    map.key("minProperties", entry => {
      val value = ValueNode(entry.value)
      shape.set(NodeShapeModel.MinProperties, value.integer(), Annotations(entry))
    })

    map.key("maxProperties", entry => {
      val value = ValueNode(entry.value)
      shape.set(NodeShapeModel.MaxProperties, value.integer(), Annotations(entry))
    })

    shape.set(NodeShapeModel.Closed, value = false)

    map.key("additionalProperties", entry => {
      val value = ValueNode(entry.value)
      shape.set(NodeShapeModel.Closed, value.negated(), Annotations(entry) += ExplicitField())
    })

    map.key("discriminator", entry => {
      val value = ValueNode(entry.value)
      shape.set(NodeShapeModel.Discriminator, value.string(), Annotations(entry))
    })

    map.key("x-discriminator-value", entry => {
      val value = ValueNode(entry.value)
      shape.set(NodeShapeModel.DiscriminatorValue, value.string(), Annotations(entry))
    })

    map.key("readOnly", entry => {
      val value = ValueNode(entry.value)
      shape.set(NodeShapeModel.ReadOnly, value.boolean(), Annotations(entry))
    })

    var requiredFields = Seq[String]()

    map
      .key("required")
      .filter(_.value.value.isInstanceOf[YSequence])
      .foreach(entry => {
        val value = ArrayNode(entry.value.value.toSequence)
        requiredFields = value.strings().scalars.map(_.value.toString)
      })

    map.key(
      "properties",
      entry => {
        val properties: Seq[PropertyShape] =
<<<<<<< HEAD
          PropertiesParser(entry.value.value.toMap, shape.withProperty, requiredFields).parse()
        shape.set(NodeShapeModel.Properties, AmfArray(properties, Annotations(entry.value)), Annotations(entry))
=======
          PropertiesParser(entry.value, shape.withProperty, requiredFields, declarations).parse()
        shape.set(NodeShapeModel.Properties, AmfArray(properties, Annotations(entry.value)), entry.annotations())
>>>>>>> 86f2e664
      }
    )

    val properties = mutable.ListMap[String, PropertyShape]()
    shape.properties.foreach(p => properties += (p.name -> p))

    map.key(
      "dependencies",
      entry => {
        val dependencies: Seq[PropertyDependencies] =
          ShapeDependenciesParser(entry.value.value.toMap, properties).parse()
        shape.set(NodeShapeModel.Dependencies, AmfArray(dependencies, Annotations(entry.value)), Annotations(entry))
      }
    )

    entries.key(
      "allOf",
      entry => {
        val inherits = AllOfParser(ArrayNode(entry.value), declarations, s => s.adopted(shape.id)).parse()

        shape.set(NodeShapeModel.Inherits, AmfArray(inherits, Annotations(entry.value)), entry.annotations())
      }
    )

    shape
  }
}

<<<<<<< HEAD
case class PropertiesParser(map: YMap, producer: String => PropertyShape, requiredFields: Seq[String]) {
  def parse(): Seq[PropertyShape] = {
    map.entries.map(entry => PropertyShapeParser(entry, producer, requiredFields).parse())
  }
}

case class PropertyShapeParser(entry: YMapEntry, producer: String => PropertyShape, requiredFields: Seq[String]) {
=======
case class AllOfParser(array: ArrayNode, declarations: Declarations, adopt: Shape => Unit) {
  def parse(): Seq[Shape] =
    array.values.flatMap(map =>
      declarationsRef(Entries(map)).orElse(OasTypeParser(MapNode(map), adopt, declarations).parse()))

  private def declarationsRef(entries: Entries): Option[Shape] = {
    entries.key("$ref").map(entry => declarations.shapes(entry.value.content.unquote.stripPrefix("#/definitions/")))
  }
}

case class ShapeDependenciesParser(ast: AMFAST, properties: mutable.ListMap[String, PropertyShape]) {
  def parse(): Seq[PropertyDependencies] = {
    Entries(ast).entries.values
      .flatMap(entry => NodeDependencyParser(entry, properties).parse())
      .toSeq
  }
}

case class NodeDependencyParser(entry: EntryNode, properties: mutable.ListMap[String, PropertyShape]) {
  def parse(): Option[PropertyDependencies] = {

    properties
      .get(entry.key.content.unquote)
      .map(p => {
        val targets = buildTargets()
        PropertyDependencies(entry.ast)
          .set(PropertyDependenciesModel.PropertySource, AmfScalar(p.id), entry.annotations())
          .set(PropertyDependenciesModel.PropertyTarget, AmfArray(targets), Annotations(entry.value))
      })
  }

  private def buildTargets(): Seq[AmfScalar] = {
    ArrayNode(entry.value)
      .strings()
      .scalars
      .flatMap(
        v =>
          properties
            .get(v.value.toString)
            .map(p => AmfScalar(p.id, v.annotations)))
  }

}

case class PropertiesParser(ast: AMFAST,
                            producer: String => PropertyShape,
                            requiredFields: Seq[String],
                            declarations: Declarations) {

  def parse(): Seq[PropertyShape] = {
    Entries(ast).entries.values
      .map(entry => PropertyShapeParser(entry, producer, requiredFields, declarations).parse())
      .toSeq
  }
}

case class PropertyShapeParser(entry: EntryNode,
                               producer: String => PropertyShape,
                               requiredFields: Seq[String],
                               declarations: Declarations) {
>>>>>>> 86f2e664

  def parse(): PropertyShape = {

    val name     = entry.key.value.toScalar.text.unquote
    val required = requiredFields.contains(name)

    val property = producer(name)
      .add(Annotations(entry))
      .set(PropertyShapeModel.MinCount, AmfScalar(if (required) 1 else 0), Annotations() += ExplicitField())

    // todo path

    OasTypeParser(entry, shape => shape.adopted(property.id), declarations)
      .parse()
      .foreach(property.set(PropertyShapeModel.Range, _))

    property
  }
}

case class Property(var typeDef: TypeDef = UndefinedType) {
  def withTypeDef(value: TypeDef): Unit = typeDef = value
}

abstract class ShapeParser() {

  val shape: Shape
  val map: YMap

  def parse(): Shape = {

    map.key("title", entry => {
      val value = ValueNode(entry.value)
      shape.set(ShapeModel.DisplayName, value.string(), Annotations(entry))
    })

    map.key("description", entry => {
      val value = ValueNode(entry.value)
      shape.set(ShapeModel.Description, value.string(), Annotations(entry))
    })

    map.key("default", entry => {
      val value = ValueNode(entry.value)
      shape.set(ShapeModel.Default, value.string(), Annotations(entry))
    })

    map.key("enum", entry => {
      val value = ArrayNode(entry.value.value.toSequence)
      shape.set(ShapeModel.Values, value.strings(), Annotations(entry))
    })

    map.key(
      "externalDocs",
      entry => {
        val creativeWork: CreativeWork = CreativeWorkParser(entry.value.value.toMap).parse()
        shape.set(ShapeModel.Documentation, creativeWork, Annotations(entry))
      }
    )

    map.key(
      "xml",
      entry => {
        val xmlSerializer: XMLSerializer = XMLSerializerParser(shape.name, entry.value.value.toMap).parse()
        shape.set(ShapeModel.XMLSerialization, xmlSerializer, Annotations(entry))
      }
    )

    shape
  }
}<|MERGE_RESOLUTION|>--- conflicted
+++ resolved
@@ -1,9 +1,6 @@
 package amf.spec.oas
 
-<<<<<<< HEAD
-=======
 import amf.common.AMFToken.SequenceToken
->>>>>>> 86f2e664
 import amf.common.core.Strings
 import amf.common.{AMFAST, AMFToken}
 import amf.domain.Annotation.{ExplicitField, Inferred}
@@ -14,27 +11,17 @@
 import amf.shape.OasTypeDefMatcher.matchType
 import amf.shape.TypeDef.{ArrayType, ObjectType, UndefinedType}
 import amf.shape._
-<<<<<<< HEAD
 import amf.spec.BaseSpecParser._
 import org.yaml.model.{YMap, YMapEntry, YPart, YSequence}
-=======
 import amf.spec.Declarations
 import amf.spec.common._
->>>>>>> 86f2e664
 
 import scala.collection.mutable
 
 /**
   * OpenAPI Type Parser.
   */
-<<<<<<< HEAD
-case class OasTypeParser(ast: YPart, name: String, map: YMap, adopt: Shape => Unit) {
-=======
-case class OasTypeParser(entry: KeyValueNode, adopt: Shape => Unit, declarations: Declarations) {
-  def parse(): Option[Shape] = {
-    val name = entry.key.content.unquote
->>>>>>> 86f2e664
-
+case class OasTypeParser(ast: YPart, name: String, map: YMap, adopt: Shape => Unit, declarations: Declarations) {
   def parse(): Option[Shape] = {
 
     detect() match {
@@ -53,13 +40,8 @@
       .orElse(detectProperties())
       .getOrElse(if (map.entries.isEmpty) ObjectType else UndefinedType)
 
-<<<<<<< HEAD
   private def detectProperties(): Option[TypeDef.ObjectType.type] = {
-    map.key("properties").map(_ => ObjectType)
-=======
-  private def detectProperties(entries: Entries): Option[TypeDef.ObjectType.type] = {
-    entries.key("properties").orElse(entries.key("allOf")).map(_ => ObjectType)
->>>>>>> 86f2e664
+    map.key("properties").orElse(entries.key("allOf")).map(_ => ObjectType)
   }
 
   private def detectType(): Option[TypeDef] = {
@@ -78,20 +60,14 @@
     ScalarShapeParser(typeDef, shape, map).parse()
   }
 
-<<<<<<< HEAD
   private def parseArrayType(): Shape = {
-    DataArrangementParser(name, ast, map, (shape: Shape) => adopt(shape)).parse()
-=======
-  private def parseArrayType(name: String, entries: Entries): Shape = {
-    DataArrangementParser(name, entry, entries, (shape: Shape) => adopt(shape), declarations).parse()
->>>>>>> 86f2e664
+    DataArrangementParser(name, ast, map, (shape: Shape) => adopt(shape), declarations).parse()
   }
 
   private def parseObjectType(): Shape = {
     val shape = NodeShape(ast).withName(name)
     adopt(shape)
-<<<<<<< HEAD
-    NodeShapeParser(shape, map).parse()
+    NodeShapeParser(shape, map, declarations).parse()
   }
 }
 
@@ -103,9 +79,6 @@
 case class OasTypesParser(map: YMap, adopt: Shape => Unit) {
   def parse(): Seq[Shape] = {
     map.entries.flatMap(entry => OasTypeParser(entry, adopt).parse())
-=======
-    NodeShapeParser(shape, entries, declarations).parse()
->>>>>>> 86f2e664
   }
 }
 
@@ -169,15 +142,8 @@
   }
 }
 
-<<<<<<< HEAD
-case class DataArrangementParser(name: String, ast: YPart, map: YMap, adopt: Shape => Unit) {
-=======
-case class DataArrangementParser(name: String,
-                                 entry: KeyValueNode,
-                                 entries: Entries,
-                                 adopt: Shape => Unit,
+case class DataArrangementParser(name: String, ast: YPart, map: YMap, adopt: Shape => Unit,
                                  declarations: Declarations) {
->>>>>>> 86f2e664
 
   def lookAhead(): Option[Either[TupleShape, ArrayShape]] = {
     map.key("items") match {
@@ -186,11 +152,7 @@
           // this is a sequence, we need to create a tuple
           case _: YSequence => Some(Left(TupleShape(ast).withName(name)))
           // not an array regular array parsing
-<<<<<<< HEAD
           case _ => Some(Right(ArrayShape(ast).withName(name)))
-=======
-          case _ => Some(Right(ArrayShape(entry.ast).withName(name)))
->>>>>>> 86f2e664
 
         }
       case None => None
@@ -200,26 +162,15 @@
   def parse(): Shape = {
     lookAhead() match {
       case None               => throw new Exception("Cannot parse data arrangement shape")
-<<<<<<< HEAD
-      case Some(Left(tuple))  => TupleShapeParser(tuple, map, adopt).parse()
-      case Some(Right(array)) => ArrayShapeParser(array, map, adopt).parse()
+      case Some(Left(tuple))  => TupleShapeParser(tuple, map, adopt, declarations).parse()
+      case Some(Right(array)) => ArrayShapeParser(array, map, adopt, declarations).parse()
     }
   }
 
 }
 
-case class TupleShapeParser(shape: TupleShape, map: YMap, adopt: Shape => Unit) extends ShapeParser() {
-=======
-      case Some(Left(tuple))  => TupleShapeParser(tuple, entries, adopt, declarations).parse()
-      case Some(Right(array)) => ArrayShapeParser(array, entries, adopt, declarations).parse()
-    }
-  }
-
-}
-
-case class TupleShapeParser(shape: TupleShape, entries: Entries, adopt: Shape => Unit, declarations: Declarations)
+case class TupleShapeParser(shape: TupleShape, map: YMap, adopt: Shape => Unit, declarations: Declarations)
     extends ShapeParser() {
->>>>>>> 86f2e664
 
   override def parse(): Shape = {
     adopt(shape)
@@ -241,37 +192,20 @@
       shape.set(ArrayShapeModel.UniqueItems, value.boolean(), Annotations(entry))
     })
 
-<<<<<<< HEAD
-    map.key(
-      "items",
-      entry => {
-        val items = entry.value.value.toMap.entries.zipWithIndex
-          .map {
-            case (elem, index) => OasTypeParser(elem, item => item.adopted(item.id + "/items/" + index)).parse()
-          }
-=======
-    entries.key(
-      "items",
-      entry => {
-        val items = Entries(entry.ast).entries.values.zipWithIndex
-          .map(entry =>
-            OasTypeParser(entry._1, items => items.adopted(shape.id + "/items/" + entry._2), declarations).parse())
-          .toSeq
->>>>>>> 86f2e664
-        shape.withItems(items.filter(_.isDefined).map(_.get))
-      }
-    )
+    map.key("items", entry => {
+      val items = entry.value.value.toMap.entries.zipWithIndex
+        .map{
+            case (elem, index) => OasTypeParser(elem, item => item.adopted(item.id + "/items/" + index), declarations).parse()
+        }
+      shape.withItems(items.filter(_.isDefined).map(_.get))
+    })
 
     shape
   }
 }
 
-<<<<<<< HEAD
-case class ArrayShapeParser(shape: ArrayShape, map: YMap, adopt: Shape => Unit) extends ShapeParser() {
-=======
-case class ArrayShapeParser(shape: ArrayShape, entries: Entries, adopt: Shape => Unit, declarations: Declarations)
+case class ArrayShapeParser(shape: ArrayShape, map: YMap, adopt: Shape => Unit, declarations: Declarations)
     extends ShapeParser() {
->>>>>>> 86f2e664
   override def parse(): Shape = {
     adopt(shape)
 
@@ -293,13 +227,8 @@
     })
 
     val finalShape = for {
-<<<<<<< HEAD
       entry <- map.key("items")
-      item  <- OasTypeParser(entry, items => items.adopted(shape.id + "/items")).parse()
-=======
-      itemsEntry <- entries.key("items")
-      item       <- OasTypeParser(itemsEntry, items => items.adopted(shape.id + "/items"), declarations).parse()
->>>>>>> 86f2e664
+      item  <- OasTypeParser(entry, items => items.adopted(shape.id + "/items"), declarations).parse()
     } yield {
       item match {
         case array: ArrayShape   => shape.withItems(array).toMatrixShape
@@ -315,20 +244,12 @@
   }
 }
 
-<<<<<<< HEAD
-case class NodeShapeParser(shape: NodeShape, map: YMap) extends ShapeParser() {
-=======
-case class NodeShapeParser(shape: NodeShape, entries: Entries, declarations: Declarations) extends ShapeParser() {
->>>>>>> 86f2e664
+case class NodeShapeParser(shape: NodeShape, map: YMap, declarations: Declarations) extends ShapeParser() {
   override def parse(): NodeShape = {
 
     super.parse()
 
-<<<<<<< HEAD
     map.key("type", _ => shape.add(ExplicitField())) // todo lexical of type?? new annotation?
-=======
-    entries.key("type", _ => shape.add(ExplicitField())) // todo lexical of type?? new annotation?
->>>>>>> 86f2e664
 
     map.key("minProperties", entry => {
       val value = ValueNode(entry.value)
@@ -376,13 +297,8 @@
       "properties",
       entry => {
         val properties: Seq[PropertyShape] =
-<<<<<<< HEAD
-          PropertiesParser(entry.value.value.toMap, shape.withProperty, requiredFields).parse()
+          PropertiesParser(entry.value.value.toMap, shape.withProperty, requiredFields, declarations).parse()
         shape.set(NodeShapeModel.Properties, AmfArray(properties, Annotations(entry.value)), Annotations(entry))
-=======
-          PropertiesParser(entry.value, shape.withProperty, requiredFields, declarations).parse()
-        shape.set(NodeShapeModel.Properties, AmfArray(properties, Annotations(entry.value)), entry.annotations())
->>>>>>> 86f2e664
       }
     )
 
@@ -411,15 +327,6 @@
   }
 }
 
-<<<<<<< HEAD
-case class PropertiesParser(map: YMap, producer: String => PropertyShape, requiredFields: Seq[String]) {
-  def parse(): Seq[PropertyShape] = {
-    map.entries.map(entry => PropertyShapeParser(entry, producer, requiredFields).parse())
-  }
-}
-
-case class PropertyShapeParser(entry: YMapEntry, producer: String => PropertyShape, requiredFields: Seq[String]) {
-=======
 case class AllOfParser(array: ArrayNode, declarations: Declarations, adopt: Shape => Unit) {
   def parse(): Seq[Shape] =
     array.values.flatMap(map =>
@@ -469,18 +376,16 @@
                             requiredFields: Seq[String],
                             declarations: Declarations) {
 
+case class PropertiesParser(map: YMap, producer: String => PropertyShape, requiredFields: Seq[String]) {
   def parse(): Seq[PropertyShape] = {
-    Entries(ast).entries.values
-      .map(entry => PropertyShapeParser(entry, producer, requiredFields, declarations).parse())
-      .toSeq
-  }
-}
-
-case class PropertyShapeParser(entry: EntryNode,
+    map.entries.map(entry => PropertyShapeParser(entry, producer, requiredFields, declarations).parse())
+  }
+}
+
+case class PropertyShapeParser(entry: YMapEntry,
                                producer: String => PropertyShape,
                                requiredFields: Seq[String],
                                declarations: Declarations) {
->>>>>>> 86f2e664
 
   def parse(): PropertyShape = {
 
