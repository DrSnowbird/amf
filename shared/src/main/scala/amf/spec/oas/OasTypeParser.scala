--- conflicted
+++ resolved
@@ -6,11 +6,7 @@
 import amf.model.{AmfArray, AmfScalar}
 import amf.parser.{YMapOps, YValueOps}
 import amf.shape.OasTypeDefMatcher.matchType
-<<<<<<< HEAD
-import amf.shape.TypeDef.{AnyType, ArrayType, LinkType, ObjectType, UndefinedType}
-=======
 import amf.shape.TypeDef._
->>>>>>> 86f0f810
 import amf.shape._
 import amf.spec.Declarations
 import amf.spec.common.BaseSpecParser._
@@ -66,7 +62,7 @@
       case FileType =>
         val shape = FileShape(ast).withName(name)
         FileShapeParser(typeDef, shape, map).parse()
-      case _        =>
+      case _ =>
         val shape = ScalarShape(ast).withName(name)
         ScalarShapeParser(typeDef, shape, map).parse()
     }
@@ -159,7 +155,9 @@
 
   }
 }
-case class ScalarShapeParser(typeDef: TypeDef, shape: ScalarShape, map: YMap) extends ShapeParser() with CommonScalarParsingLogic {
+case class ScalarShapeParser(typeDef: TypeDef, shape: ScalarShape, map: YMap)
+    extends ShapeParser()
+    with CommonScalarParsingLogic {
   override def parse(): ScalarShape = {
     super.parse()
     map
@@ -457,19 +455,23 @@
   }
 }
 
-case class FileShapeParser(typeDef: TypeDef, shape: FileShape, map: YMap) extends ShapeParser() with CommonScalarParsingLogic {
+case class FileShapeParser(typeDef: TypeDef, shape: FileShape, map: YMap)
+    extends ShapeParser()
+    with CommonScalarParsingLogic {
   override def parse(): Shape = {
     super.parse()
 
     parseScalar(map, shape)
 
-    map.key("x-fileTypes", {
-      entry => entry.value.value match {
-        case seq: YSequence =>
-          val value = ArrayNode(seq)
-          shape.set(FileShapeModel.FileTypes, value.strings(), Annotations(seq))
-      }
-    })
+    map.key(
+      "x-fileTypes", { entry =>
+        entry.value.value match {
+          case seq: YSequence =>
+            val value = ArrayNode(seq)
+            shape.set(FileShapeModel.FileTypes, value.strings(), Annotations(seq))
+        }
+      }
+    )
 
     shape
   }
