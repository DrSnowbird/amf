--- conflicted
+++ resolved
@@ -9,13 +9,8 @@
 import amf.shape.TypeDef._
 import amf.shape._
 import amf.spec.Declarations
-<<<<<<< HEAD
 import amf.spec.common.BaseSpecParser
-import org.yaml.model.{YMap, YMapEntry, YPart, YSequence}
-=======
-import amf.spec.common.BaseSpecParser._
 import org.yaml.model.{YMap, YMapEntry, YNode, YPart, YScalar, YSequence}
->>>>>>> b691cf02
 
 import scala.collection.mutable
 
@@ -35,26 +30,14 @@
   def parse(): Option[Shape] = {
 
     detect() match {
-<<<<<<< HEAD
+      case UnionType =>
+        Some(parseUnionType())
       case LinkType                    => parseLinkType()
       case ObjectType                  => Some(parseObjectType())
       case ArrayType                   => Some(parseArrayType())
       case AnyType                     => Some(parseAnyType())
       case typeDef if typeDef.isScalar => Some(parseScalarType(typeDef))
       case _                           => None
-=======
-      case UnionType =>
-        Some(parseUnionType())
-      case ObjectType =>
-        Some(parseObjectType())
-      case AnyType =>
-        Some(parseAnyType())
-      case ArrayType =>
-        Some(parseArrayType())
-      case typeDef if typeDef.isScalar =>
-        Some(parseScalarType(typeDef))
-      case _ => None
->>>>>>> b691cf02
     }
   }
 
@@ -127,14 +110,10 @@
     adopt(shape)
     NodeShapeParser(shape, map, declarations).parse()
   }
-<<<<<<< HEAD
-=======
 
   private def parseUnionType(): Shape = {
     UnionShapeParser(map, name, declarations).parse()
   }
-}
->>>>>>> b691cf02
 
   trait CommonScalarParsingLogic {
     def parseScalar(map: YMap, shape: Shape): Unit = {
@@ -158,38 +137,10 @@
         shape.set(ScalarShapeModel.Minimum, value.string(), Annotations(entry))
       })
 
-<<<<<<< HEAD
       map.key("maximum", entry => {
         val value = ValueNode(entry.value)
         shape.set(ScalarShapeModel.Maximum, value.string(), Annotations(entry))
       })
-=======
-case class UnionShapeParser(override val map: YMap, name: String, declarations: Declarations) extends ShapeParser() {
-  override val shape = UnionShape(Annotations(map)).withName(name)
-
-  override def parse(): UnionShape = {
-    super.parse()
-
-    map.key("anyOf", { entry =>
-      entry.value.value match {
-        case seq: YSequence =>
-          val unionNodes = seq.nodes.zipWithIndex.map { case (node, index) =>
-            val entry = YMapEntry(YNode(YScalar(s"item$index", true, node.range)), node)
-            OasTypeParser(entry, item => item.adopted(shape.id + "/items/" + index), declarations).parse()
-          }.filter(_.isDefined)
-            .map(_.get)
-          shape.setArray(UnionShapeModel.AnyOf, unionNodes, Annotations(seq))
-        case _ => throw new Exception("Unions are built from multiple shape nodes")
-      }
-    })
-
-    shape
-  }
-}
-
-
-case class DataArrangementParser(name: String, ast: YPart, map: YMap, adopt: Shape => Unit, declarations: Declarations) {
->>>>>>> b691cf02
 
       map.key("exclusiveMinimum", entry => {
         val value = ValueNode(entry.value)
@@ -229,6 +180,34 @@
     }
   }
 
+  case class UnionShapeParser(override val map: YMap, name: String, declarations: Declarations) extends ShapeParser() {
+    override val shape = UnionShape(Annotations(map)).withName(name)
+
+    override def parse(): UnionShape = {
+      super.parse()
+
+      map.key(
+        "anyOf", { entry =>
+          entry.value.value match {
+            case seq: YSequence =>
+              val unionNodes = seq.nodes.zipWithIndex
+                .map {
+                  case (node, index) =>
+                    val entry = YMapEntry(YNode(YScalar(s"item$index", true, node.range)), node)
+                    OasTypeParser(entry, item => item.adopted(shape.id + "/items/" + index), declarations).parse()
+                }
+                .filter(_.isDefined)
+                .map(_.get)
+              shape.setArray(UnionShapeModel.AnyOf, unionNodes, Annotations(seq))
+            case _ => throw new Exception("Unions are built from multiple shape nodes")
+          }
+        }
+      )
+
+      shape
+    }
+  }
+
   case class DataArrangementParser(name: String,
                                    ast: YPart,
                                    map: YMap,
