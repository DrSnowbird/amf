package amf.spec.raml

import amf.compiler.{RamlFragmentHeader, RamlHeader}
import amf.document.Fragment._
import amf.document.Module
import amf.domain.`abstract`.AbstractDeclaration
import amf.metadata.document.BaseUnitModel
import amf.metadata.document.FragmentsTypesModels.{ExtensionModel, OverlayModel}
import amf.remote.Raml
import amf.spec.{Emitter, EntryEmitter, SpecOrdering}
import org.yaml.model.YDocument

import scala.collection.mutable.ListBuffer

/**
  *
  */
case class RamlModuleEmitter(module: Module) extends RamlSpecEmitter {

  def emitModule(): YDocument = {

    val ordering: SpecOrdering = SpecOrdering.ordering(Raml, module.annotations)

    // TODO ordering??
    val declares   = DeclarationsEmitter(module.declares, module.references, ordering).emitters
    val references = Seq(ReferencesEmitter(module.references, ordering))

    val usage: Option[ValueEmitter] =
      module.fields.entry(BaseUnitModel.Usage).map(f => ValueEmitter("usage", f))

    // TODO invoke traits end resource types

    YDocument {
      _.map { b =>
        b.comment(RamlHeader.Raml10Library.text)
        traverse(ordering.sorted(declares ++ usage ++ references), b)
      }
    }
  }
}

class RamlFragmentEmitter(fragment: Fragment) extends RamlDocumentEmitter(fragment) {
  def emitFragment(): YDocument = {

    val ordering: SpecOrdering = SpecOrdering.ordering(Raml, fragment.annotations)

    val typeEmitter: RamlFragmentTypeEmitter = fragment match {
      case di: DocumentationItem => DocumentationItemFragmentEmitter(di, ordering)
      case dt: DataType          => DataTypeFragmentEmitter(dt, ordering)
      //      case _: NamedExample              => Raml10NamedExample
      case rt: ResourceTypeFragment      => ResourceTypeFragmentEmitter(rt, ordering)
      case tf: TraitFragment             => TraitFragmentEmitter(tf, ordering)
      case at: AnnotationTypeDeclaration => AnnotationFragmentEmitter(at, ordering)
      case ef: ExtensionFragment         => ExtensionFragmentEmitter(ef, ordering)
      case of: OverlayFragment           => OverlayFragmentEmitter(of, ordering)
      case _                             => throw new UnsupportedOperationException("Unsupported fragment type")
    }

    val usage = fragment.fields.entry(BaseUnitModel.Usage).map(f => ValueEmitter("usage", f))

    val references = Seq(ReferencesEmitter(fragment.references, ordering))

    YDocument {
      _.map { b =>
        b.comment(typeEmitter.header.text)
        traverse(ordering.sorted(typeEmitter.emitters ++ usage ++ references), b)
      }
    }
  }

  trait RamlFragmentTypeEmitter {
    val header: RamlHeader

    val emitters: Seq[EntryEmitter]
  }

  case class DocumentationItemFragmentEmitter(documentationItem: DocumentationItem, ordering: SpecOrdering)
      extends RamlFragmentTypeEmitter {

    override val header: RamlHeader = RamlFragmentHeader.Raml10DocumentationItem

<<<<<<< HEAD
    val emitters: Seq[EntryEmitter] = Seq(UserDocumentationEmitter(documentationItem.encodes, ordering))
=======
    val elementsEmitters: Seq[Emitter] =
      RamlCreativeWorkItemsEmitter(documentationItem.encodes, ordering, withExtention = true).emitters()
>>>>>>> 460c536c
  }

  case class DataTypeFragmentEmitter(dataType: DataType, ordering: SpecOrdering) extends RamlFragmentTypeEmitter {

    override val header: RamlHeader = RamlFragmentHeader.Raml10DataType

    val emitters: Seq[EntryEmitter] = RamlTypeEmitter(dataType.encodes, ordering).emitters()
  }

  case class AnnotationFragmentEmitter(annotation: AnnotationTypeDeclaration, ordering: SpecOrdering)
      extends RamlFragmentTypeEmitter {

    override val header: RamlHeader = RamlFragmentHeader.Raml10AnnotationTypeDeclaration

    val emitters: Seq[EntryEmitter] = AnnotationTypeEmitter(annotation.encodes, ordering).emitters()
  }

  case class ExtensionFragmentEmitter(extension: ExtensionFragment, ordering: SpecOrdering)
      extends RamlFragmentTypeEmitter {

    override val header: RamlHeader = RamlFragmentHeader.Raml10Extension

    val emitters: Seq[EntryEmitter] = {
      val result: ListBuffer[EntryEmitter] = ListBuffer()
      extension.fields
        .entry(ExtensionModel.Extends)
        .foreach(f => result += MapEntryEmitter("extends", f.scalar.toString, position = pos(f.value.annotations)))
      result ++= WebApiEmitter(extension.encodes, ordering, Some(Raml)).emitters // RamlDocumentEmitter(extension).emitWebApi(ordering)
      result
    }
  }

  case class OverlayFragmentEmitter(extension: OverlayFragment, ordering: SpecOrdering)
      extends RamlFragmentTypeEmitter {

    override val header: RamlHeader = RamlFragmentHeader.Raml10Overlay

    val emitters: Seq[Emitter] = {
      val result: ListBuffer[Emitter] = ListBuffer()
      extension.fields
        .entry(OverlayModel.Extends)
        .foreach(f => result += MapEntryEmitter("extends", f.scalar.toString, position = pos(f.value.annotations)))
      result ++= WebApiEmitter(extension.encodes, ordering, Some(Raml)).emitters
      result
    }
  }

  case class ResourceTypeFragmentEmitter(fragment: ResourceTypeFragment, ordering: SpecOrdering)
      extends RamlFragmentTypeEmitter {

    override val header: RamlHeader = RamlFragmentHeader.Raml10ResourceType

    val emitters: Seq[EntryEmitter] =
      DataNodeEmitter(fragment.encodes.asInstanceOf[AbstractDeclaration].dataNode, ordering)
        .emitters() collect {
        case e: EntryEmitter => e
        case other           => throw new Exception(s"Fragment not encoding DataObjectNode but $other")
      }
  }

  case class TraitFragmentEmitter(fragment: TraitFragment, ordering: SpecOrdering) extends RamlFragmentTypeEmitter {

    override val header: RamlHeader = RamlFragmentHeader.Raml10Trait

    val emitters: Seq[EntryEmitter] =
      DataNodeEmitter(fragment.encodes.asInstanceOf[AbstractDeclaration].dataNode, ordering)
        .emitters() collect {
        case e: EntryEmitter => e
        case other           => throw new Exception(s"Fragment not encoding DataObjectNode but $other")
      }
  }
}<|MERGE_RESOLUTION|>--- conflicted
+++ resolved
@@ -79,12 +79,8 @@
 
     override val header: RamlHeader = RamlFragmentHeader.Raml10DocumentationItem
 
-<<<<<<< HEAD
-    val emitters: Seq[EntryEmitter] = Seq(UserDocumentationEmitter(documentationItem.encodes, ordering))
-=======
-    val elementsEmitters: Seq[Emitter] =
+    val emitters: Seq[EntryEmitter] =
       RamlCreativeWorkItemsEmitter(documentationItem.encodes, ordering, withExtention = true).emitters()
->>>>>>> 460c536c
   }
 
   case class DataTypeFragmentEmitter(dataType: DataType, ordering: SpecOrdering) extends RamlFragmentTypeEmitter {
