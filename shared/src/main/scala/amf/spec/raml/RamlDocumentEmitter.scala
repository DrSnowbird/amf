--- conflicted
+++ resolved
@@ -6,7 +6,12 @@
 import amf.document.{BaseUnit, Document, Module}
 import amf.domain.Annotation._
 import amf.domain._
-import amf.domain.extensions.{ArrayNode => DataArrayNode, ObjectNode => DataObjectNode, ScalarNode => DataScalarNode, _}
+import amf.domain.extensions.{
+  ArrayNode => DataArrayNode,
+  ObjectNode => DataObjectNode,
+  ScalarNode => DataScalarNode,
+  _
+}
 import amf.metadata.Field
 import amf.metadata.domain._
 import amf.metadata.domain.extensions.CustomDomainPropertyModel
@@ -751,9 +756,10 @@
       val fs     = shape.fields
 
       Option(fs.getValue(ShapeModel.RequiredShape)) match {
-        case Some(v) => if (v.annotations.contains(classOf[ExplicitField])) {
-          fs.entry(ShapeModel.RequiredShape).map(f => result += ValueEmitter("required", f))
-        }
+        case Some(v) =>
+          if (v.annotations.contains(classOf[ExplicitField])) {
+            fs.entry(ShapeModel.RequiredShape).map(f => result += ValueEmitter("required", f))
+          }
         case None => // ignore
       }
 
@@ -876,7 +882,6 @@
 
     override def position(): Position = pos(f.value.annotations)
   }
-
 
   case class AnyShapeEmitter(shape: AnyShape, ordering: SpecOrdering) extends ShapeEmitter(shape, ordering) {
     override def emitters() = {
@@ -1038,166 +1043,6 @@
   case class AnyOfShapeEmitter(shape: UnionShape, ordering: SpecOrdering) extends Emitter {
     override def emit(): Unit = {
       val anyOfEmitters: mutable.ListBuffer[Emitter] = mutable.ListBuffer()
-      entry { () =>
-        raw("anyOf")
-        array { () =>
-          val anyOfEmitters = shape.anyOf.map { shape =>
-            ordering.sorted(RamlTypeEmitter(shape, ordering).emitters())
-          }.map { emitters =>
-            new Emitter {
-              override def position(): Position = emitters.head.position()
-              override def emit(): Unit =   {
-                emitters.foreach(_.emit())
-              }
-            }
-          }
-          ordering.sorted(anyOfEmitters).foreach { typeEmitter =>
-            map { () =>
-              typeEmitter.emit()
-            }
-          }
-        }
-      }
-    }
-
-    override def position(): Position = pos(shape.fields.getValue(UnionShapeModel.AnyOf).annotations)
-  }
-
-  case class ArrayShapeEmitter(array: ArrayShape, ordering: SpecOrdering) extends ShapeEmitter(array, ordering) {
-    override def emitters(): Seq[Emitter] = {
-      val result: ListBuffer[Emitter] = ListBuffer[Emitter]() ++ super.emitters()
-
-      val fs = array.fields
-
-      if (array.annotations.contains(classOf[ExplicitField]))
-        result += EntryEmitter("type", "array")
-
-      result += ItemsShapeEmitter(array, ordering)
-
-      fs.entry(ArrayShapeModel.MaxItems).map(f => result += ValueEmitter("maxItems", f))
-
-      fs.entry(ArrayShapeModel.MinItems).map(f => result += ValueEmitter("minItems", f))
-
-      fs.entry(ArrayShapeModel.UniqueItems).map(f => result += ValueEmitter("uniqueItems", f))
-
-      result
-    }
-  }
-
-  case class TupleShapeEmitter(tuple: TupleShape, ordering: SpecOrdering) extends ShapeEmitter(tuple, ordering) {
-    override def emitters(): Seq[Emitter] = {
-      val result: ListBuffer[Emitter] = ListBuffer[Emitter]() ++ super.emitters()
-
-      val fs = tuple.fields
-
-      if (tuple.annotations.contains(classOf[ExplicitField]))
-        result += EntryEmitter("type", "array")
-
-      result += TupleItemsShapeEmitter(tuple, ordering)
-      result += SyntheticAnnotationEmitter("(tuple)", "true", ZERO)
-
-      fs.entry(ArrayShapeModel.MaxItems).map(f => result += ValueEmitter("maxItems", f))
-
-      fs.entry(ArrayShapeModel.MinItems).map(f => result += ValueEmitter("minItems", f))
-
-      fs.entry(ArrayShapeModel.UniqueItems).map(f => result += ValueEmitter("uniqueItems", f))
-
-      result
-    }
-  }
-
-  case class ItemsShapeEmitter(array: ArrayShape, ordering: SpecOrdering) extends Emitter {
-    def emit(): Unit = {
-      entry { () =>
-        raw("items")
-        map { () =>
-          RamlTypeEmitter(array.items, ordering).emitters().foreach(_.emit())
-        }
-      }
-    }
-
-    override def position(): Position = {
-      pos(array.fields.getValue(ArrayShapeModel.Items).annotations)
-    }
-  }
-
-  case class TupleItemsShapeEmitter(tuple: TupleShape, ordering: SpecOrdering) extends Emitter {
-
-    def emit(): Unit = {
-      val result = mutable.ListBuffer[Emitter]()
-
-      tuple.items
-        .foreach(item => {
-          RamlTypeEmitter(item, ordering).emitters().foreach(result += _)
-        })
-
-      entry { () =>
-        raw("items")
-        array { () =>
-          traverse(ordering.sorted(result))
-        }
-      }
-    }
-
-    override def position(): Position = pos(tuple.fields.getValue(ArrayShapeModel.Items).annotations)
-  }
-
-  case class PropertiesShapeEmitter(f: FieldEntry, ordering: SpecOrdering) extends Emitter {
-    def emit(): Unit = {
-
-      entry { () =>
-        raw("properties")
-        map { () =>
-          val result = f.array.values.map(v => PropertyShapeEmitter(v.asInstanceOf[PropertyShape], ordering))
-          traverse(ordering.sorted(result))
-        }
-      }
-    }
-
-    override def position(): Position = pos(f.value.annotations)
-  }
-
-  case class PropertyShapeEmitter(property: PropertyShape, ordering: SpecOrdering) extends Emitter {
-
-    def emit(): Unit = {
-      entry { () =>
-        raw(property.name)
-        map { () =>
-          traverse(ordering.sorted(RamlTypeEmitter(property.range, ordering).emitters()))
-        }
-      }
-    }
-
-    override def position(): Position = pos(property.annotations) // TODO check this
-  }
-
-  case class SchemaEmitter(f: FieldEntry, ordering: SpecOrdering) extends Emitter {
-    override def emit(): Unit = {
-      val shape = f.value.value.asInstanceOf[Shape]
-
-      entry { () =>
-        raw("type")
-        map { () =>
-          traverse(ordering.sorted(RamlTypeEmitter(shape, ordering).emitters()))
-        }
-      }
-    }
-
-    override def position(): Position = pos(f.value.annotations)
-  }
-
-<<<<<<< HEAD
-=======
-  case class UnionShapeEmitter(shape: UnionShape, ordering: SpecOrdering) extends Emitter {
-    override def emit(): Unit = {
-
-      entry { () =>
-        raw("type")
-        raw("union")
-      }
-
-      val anyOfEmitters: mutable.ListBuffer[Emitter] = mutable.ListBuffer()
-
       entry { () =>
         raw("anyOf")
         array { () =>
@@ -1222,10 +1067,132 @@
       }
     }
 
-    override def position(): Position = pos(shape.annotations)
-  }
-
->>>>>>> 6dd4ae7d
+    override def position(): Position = pos(shape.fields.getValue(UnionShapeModel.AnyOf).annotations)
+  }
+
+  case class ArrayShapeEmitter(array: ArrayShape, ordering: SpecOrdering) extends ShapeEmitter(array, ordering) {
+    override def emitters(): Seq[Emitter] = {
+      val result: ListBuffer[Emitter] = ListBuffer[Emitter]() ++ super.emitters()
+
+      val fs = array.fields
+
+      if (array.annotations.contains(classOf[ExplicitField]))
+        result += EntryEmitter("type", "array")
+
+      result += ItemsShapeEmitter(array, ordering)
+
+      fs.entry(ArrayShapeModel.MaxItems).map(f => result += ValueEmitter("maxItems", f))
+
+      fs.entry(ArrayShapeModel.MinItems).map(f => result += ValueEmitter("minItems", f))
+
+      fs.entry(ArrayShapeModel.UniqueItems).map(f => result += ValueEmitter("uniqueItems", f))
+
+      result
+    }
+  }
+
+  case class TupleShapeEmitter(tuple: TupleShape, ordering: SpecOrdering) extends ShapeEmitter(tuple, ordering) {
+    override def emitters(): Seq[Emitter] = {
+      val result: ListBuffer[Emitter] = ListBuffer[Emitter]() ++ super.emitters()
+
+      val fs = tuple.fields
+
+      if (tuple.annotations.contains(classOf[ExplicitField]))
+        result += EntryEmitter("type", "array")
+
+      result += TupleItemsShapeEmitter(tuple, ordering)
+      result += SyntheticAnnotationEmitter("(tuple)", "true", ZERO)
+
+      fs.entry(ArrayShapeModel.MaxItems).map(f => result += ValueEmitter("maxItems", f))
+
+      fs.entry(ArrayShapeModel.MinItems).map(f => result += ValueEmitter("minItems", f))
+
+      fs.entry(ArrayShapeModel.UniqueItems).map(f => result += ValueEmitter("uniqueItems", f))
+
+      result
+    }
+  }
+
+  case class ItemsShapeEmitter(array: ArrayShape, ordering: SpecOrdering) extends Emitter {
+    def emit(): Unit = {
+      entry { () =>
+        raw("items")
+        map { () =>
+          RamlTypeEmitter(array.items, ordering).emitters().foreach(_.emit())
+        }
+      }
+    }
+
+    override def position(): Position = {
+      pos(array.fields.getValue(ArrayShapeModel.Items).annotations)
+    }
+  }
+
+  case class TupleItemsShapeEmitter(tuple: TupleShape, ordering: SpecOrdering) extends Emitter {
+
+    def emit(): Unit = {
+      val result = mutable.ListBuffer[Emitter]()
+
+      tuple.items
+        .foreach(item => {
+          RamlTypeEmitter(item, ordering).emitters().foreach(result += _)
+        })
+
+      entry { () =>
+        raw("items")
+        array { () =>
+          traverse(ordering.sorted(result))
+        }
+      }
+    }
+
+    override def position(): Position = pos(tuple.fields.getValue(ArrayShapeModel.Items).annotations)
+  }
+
+  case class PropertiesShapeEmitter(f: FieldEntry, ordering: SpecOrdering) extends Emitter {
+    def emit(): Unit = {
+
+      entry { () =>
+        raw("properties")
+        map { () =>
+          val result = f.array.values.map(v => PropertyShapeEmitter(v.asInstanceOf[PropertyShape], ordering))
+          traverse(ordering.sorted(result))
+        }
+      }
+    }
+
+    override def position(): Position = pos(f.value.annotations)
+  }
+
+  case class PropertyShapeEmitter(property: PropertyShape, ordering: SpecOrdering) extends Emitter {
+
+    def emit(): Unit = {
+      entry { () =>
+        raw(property.name)
+        map { () =>
+          traverse(ordering.sorted(RamlTypeEmitter(property.range, ordering).emitters()))
+        }
+      }
+    }
+
+    override def position(): Position = pos(property.annotations) // TODO check this
+  }
+
+  case class SchemaEmitter(f: FieldEntry, ordering: SpecOrdering) extends Emitter {
+    override def emit(): Unit = {
+      val shape = f.value.value.asInstanceOf[Shape]
+
+      entry { () =>
+        raw("type")
+        map { () =>
+          traverse(ordering.sorted(RamlTypeEmitter(shape, ordering).emitters()))
+        }
+      }
+    }
+
+    override def position(): Position = pos(f.value.annotations)
+  }
+
   case class AnnotationTypeEmitter(property: CustomDomainProperty, ordering: SpecOrdering) {
     def emitters(): Seq[Emitter] = {
       val result = ListBuffer[Emitter]()
