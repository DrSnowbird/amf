package amf.spec.raml

import amf.common.TSort.tsort
import amf.compiler.RamlHeader
import amf.document.Fragment.{ExtensionFragment, Fragment, OverlayFragment}
import amf.document.{BaseUnit, Document, Module}
import amf.domain.Annotation._
import amf.domain._
import amf.domain.extensions.{
  ArrayNode => DataArrayNode,
  ObjectNode => DataObjectNode,
  ScalarNode => DataScalarNode,
  _
}
import amf.metadata.Field
import amf.metadata.domain._
import amf.metadata.domain.extensions.CustomDomainPropertyModel
import amf.metadata.shape._
import amf.model.{AmfArray, AmfScalar}
import amf.parser.Position
import amf.parser.Position.ZERO
import amf.remote.{Oas, Raml, Vendor}
import amf.shape._
import amf.spec._
import amf.spec.common.BaseSpecEmitter
import amf.vocabulary.VocabularyMappings
import org.yaml.model.YDocument.{EntryBuilder, PartBuilder}
import org.yaml.model.{YDocument, YNode, YScalar, YType}

import scala.collection.immutable.ListMap
import scala.collection.mutable
import scala.collection.mutable.ListBuffer

case class RamlDocumentEmitter(document: BaseUnit) extends RamlSpecEmitter {

  private def retrieveWebApi(): WebApi = document match {
    case document: Document           => document.encodes.asInstanceOf[WebApi]
    case extension: ExtensionFragment => extension.encodes
    case overlay: OverlayFragment     => overlay.encodes
    case _                            => throw new Exception("BaseUnit doesn't encode a WebApi.")
  }

  def emitDocument(): YDocument = {
    val doc                    = document.asInstanceOf[Document]
    val ordering: SpecOrdering = SpecOrdering.ordering(Raml, doc.encodes.annotations)

<<<<<<< HEAD
    val api        = apiEmitters(ordering)
    val declares   = DeclarationsEmitter(doc.declares, doc.references, ordering).emitters
    val references = ReferencesEmitter(doc.references, ordering)
=======
    val apiEmitters = emitWebApi(ordering, doc.references)
    // TODO ordering??
    val declares         = DeclarationsEmitter(doc.declares, doc.references, ordering).emitters
    val referenceEmitter = ReferencesEmitter(doc.references, ordering)
>>>>>>> 460c536c

    YDocument(b => {
      b.comment(RamlHeader.Raml10.text)
      b.map { b =>
        traverse(ordering.sorted(api ++ declares :+ references), b)
      }
    })
  }

<<<<<<< HEAD
  def apiEmitters(ordering: SpecOrdering): Seq[EntryEmitter] = {
    val model  = retrieveWebApi()
    val vendor = model.annotations.find(classOf[SourceVendor]).map(_.vendor)
    WebApiEmitter(model, ordering, vendor).emitters
=======
  def emitWebApi(ordering: SpecOrdering, references: Seq[BaseUnit]): Seq[Emitter] = {
    val model  = retrieveWebApi()
    val vendor = model.annotations.find(classOf[SourceVendor]).map(_.vendor)
    val api    = WebApiEmitter(model, ordering, vendor, references)
    api.emitters
>>>>>>> 460c536c
  }

  case class WebApiEmitter(api: WebApi, ordering: SpecOrdering, vendor: Option[Vendor], references: Seq[BaseUnit] = Seq()) {

    val emitters: Seq[EntryEmitter] = {
      val fs     = api.fields
      val result = mutable.ListBuffer[EntryEmitter]()

      fs.entry(WebApiModel.Name).map(f => result += ValueEmitter("title", f))

      fs.entry(WebApiModel.BaseUriParameters).map(f => result += ParametersEmitter("baseUriParameters", f, ordering, references))

      fs.entry(WebApiModel.Description).map(f => result += ValueEmitter("description", f))

      fs.entry(WebApiModel.ContentType).map(f => result += ArrayEmitter("mediaType", f, ordering))

      fs.entry(WebApiModel.Version).map(f => result += ValueEmitter("version", f))

      fs.entry(WebApiModel.TermsOfService).map(f => result += ValueEmitter("(termsOfService)", f))

      fs.entry(WebApiModel.Schemes)
        .filter(!_.value.annotations.contains(classOf[SynthesizedField]))
        .map(f => result += ArrayEmitter("protocols", f, ordering))

      fs.entry(WebApiModel.Provider).map(f => result += OrganizationEmitter("(contact)", f, ordering))

      fs.entry(WebApiModel.Documentations).map(f => result += UserDocumentationsEmitter(f, ordering))

      fs.entry(WebApiModel.License).map(f => result += LicenseEmitter("(license)", f, ordering))

      fs.entry(WebApiModel.EndPoints).map(f => result ++= endpoints(f, ordering, vendor))

      result += BaseUriEmitter(fs)

      result ++= RamlAnnotationsEmitter(api, ordering).emitters

      ordering.sorted(result)
    }

    private def endpoints(f: FieldEntry, ordering: SpecOrdering, vendor: Option[Vendor]): Seq[EntryEmitter] = {

      def defaultOrder(emitters: Seq[EndPointEmitter]): Seq[EndPointEmitter] = {
        emitters.sorted((x: EndPointEmitter, y: EndPointEmitter) =>
          x.endpoint.path.count(_ == '/') compareTo y.endpoint.path.count(_ == '/'))
      }

      val endpoints = f.array.values
        .asInstanceOf[Seq[EndPoint]]

      val notOas = !vendor.contains(Oas)

      if (notOas) {
        val graph                                           = endpoints.map(e => (e, e.parent.toSet)).toMap
        val all: mutable.ListMap[EndPoint, EndPointEmitter] = mutable.ListMap[EndPoint, EndPointEmitter]()
        tsort(graph, Seq()).foreach(e => {
          val emitter = EndPointEmitter(e, ordering, ListBuffer(), references)
          e.parent match {
            case Some(parent) =>
              all(parent) += emitter
              all += (e -> emitter)
            case _ => all += (e -> emitter)
          }
        })
        defaultOrder(
          all
            .filterKeys(_.parent.isEmpty)
            .values
            .toSeq)

      } else {
        endpoints.map(EndPointEmitter(_, ordering, ListBuffer(), references))
      }

    }

    private case class BaseUriEmitter(fs: Fields) extends EntryEmitter {
      override def emit(b: EntryBuilder): Unit = {
        val protocol: String = fs
          .entry(WebApiModel.Schemes)
          .find(_.value.annotations.contains(classOf[SynthesizedField]))
          .flatMap(_.array.scalars.headOption)
          .map(_.toString)
          .getOrElse("")

        val domain: String = fs
          .entry(WebApiModel.Host)
          .map(_.scalar.value)
          .map(_.toString)
          .getOrElse("")

        val basePath: String = fs
          .entry(WebApiModel.BasePath)
          .map(_.scalar.value)
          .map(_.toString)
          .getOrElse("")

        val uri = BaseUriSplitter(protocol, domain, basePath)

        if (uri.nonEmpty) b.entry("baseUri", uri.url())
      }

      override def position(): Position =
        fs.entry(WebApiModel.BasePath)
          .flatMap(f => f.value.annotations.find(classOf[LexicalInformation]))
          .orElse(fs.entry(WebApiModel.Host).flatMap(f => f.value.annotations.find(classOf[LexicalInformation])))
          .orElse(
            fs.entry(WebApiModel.Schemes)
              .find(_.value.annotations.contains(classOf[SynthesizedField]))
              .flatMap(f => f.value.annotations.find(classOf[LexicalInformation])))
          .map(_.range.start)
          .getOrElse(ZERO)
    }

  }

  case class EndPointEmitter(endpoint: EndPoint,
                             ordering: SpecOrdering,
<<<<<<< HEAD
                             children: mutable.ListBuffer[EndPointEmitter] = mutable.ListBuffer())
      extends EntryEmitter {

    override def emit(b: EntryBuilder): Unit = {
      val fs = endpoint.fields
=======
                             children: mutable.ListBuffer[EndPointEmitter] = mutable.ListBuffer(),
                             references: Seq[BaseUnit] = Seq())
      extends Emitter {
>>>>>>> 460c536c

      sourceOr(
        endpoint.annotations,
        b.complexEntry(
          b => {
            endpoint.parent.fold(ScalarEmitter(fs.entry(EndPointModel.Path).get.scalar).emit(b))(_ =>
              ScalarEmitter(AmfScalar(endpoint.relativePath)).emit(b))
          },
          _.map { b =>
            val result = mutable.ListBuffer[EntryEmitter]()

            fs.entry(EndPointModel.Name).map(f => result += ValueEmitter("displayName", f))

            fs.entry(EndPointModel.Description).map(f => result += ValueEmitter("description", f))

            fs.entry(EndPointModel.UriParameters).map(f => result += ParametersEmitter("uriParameters", f, ordering))

            fs.entry(DomainElementModel.Extends).map(f => result ++= ExtendsEmitter("", f, ordering).emitters())

<<<<<<< HEAD
            fs.entry(EndPointModel.Operations).map(f => result ++= operations(f, ordering))
=======
          fs.entry(EndPointModel.UriParameters).map(f => result += ParametersEmitter("uriParameters", f, ordering, references))
>>>>>>> 460c536c

            result ++= RamlAnnotationsEmitter(endpoint, ordering).emitters

            result ++= children

            map { () =>
              traverse(ordering.sorted(result), b)
            }
          }
        )
      )
    }

    def +=(child: EndPointEmitter): Unit = children += child

    private def operations(f: FieldEntry, ordering: SpecOrdering): Seq[EntryEmitter] = {
      f.array.values
        .map(e => OperationEmitter(e.asInstanceOf[Operation], ordering, references))
    }

    override def position(): Position = pos(endpoint.annotations)
  }

<<<<<<< HEAD
  case class OperationEmitter(operation: Operation, ordering: SpecOrdering) extends EntryEmitter {
    override def emit(b: EntryBuilder): Unit = {
      val fs = operation.fields

=======
  case class OperationEmitter(operation: Operation, ordering: SpecOrdering, references: Seq[BaseUnit]) extends Emitter {
    override def emit(): Unit = {
>>>>>>> 460c536c
      sourceOr(
        operation.annotations,
        b.complexEntry(
          ScalarEmitter(fs.entry(OperationModel.Method).get.scalar).emit(_),
          _.map { b =>
            val result = mutable.ListBuffer[EntryEmitter]()

            fs.entry(OperationModel.Name).map(f => result += ValueEmitter("displayName", f))

            fs.entry(OperationModel.Description).map(f => result += ValueEmitter("description", f))

            fs.entry(OperationModel.Deprecated).map(f => result += ValueEmitter("(deprecated)", f))

<<<<<<< HEAD
            fs.entry(OperationModel.Summary).map(f => result += ValueEmitter("(summary)", f))
=======
          fs.entry(OperationModel.Documentation)
            .map(
              f =>
                result += OasEntryCreativeWorkEmitter("(externalDocs)",
                                                      f.value.value.asInstanceOf[CreativeWork],
                                                      ordering))
>>>>>>> 460c536c

            fs.entry(OperationModel.Documentation)
              .map(f => result += CreativeWorkEmitter("(externalDocs)", f, ordering))

            fs.entry(OperationModel.Schemes).map(f => result += ArrayEmitter("protocols", f, ordering))

            fs.entry(OperationModel.Accepts).map(f => result += ArrayEmitter("(consumes)", f, ordering))

            fs.entry(OperationModel.ContentType).map(f => result += ArrayEmitter("(produces)", f, ordering))

            fs.entry(DomainElementModel.Extends).map(f => result ++= ExtendsEmitter("", f, ordering).emitters())

            result ++= RamlAnnotationsEmitter(operation, ordering).emitters

<<<<<<< HEAD
            Option(operation.request).foreach { req =>
              val fields = req.fields

              fields
                .entry(RequestModel.QueryParameters)
                .map(f => result += ParametersEmitter("queryParameters", f, ordering))
=======
            reqFs
              .entry(RequestModel.QueryParameters)
              .map(f => result += ParametersEmitter("queryParameters", f, ordering, references))

            reqFs.entry(RequestModel.Headers).map(f => result += ParametersEmitter("headers", f, ordering, references))
>>>>>>> 460c536c

              fields.entry(RequestModel.Headers).map(f => result += ParametersEmitter("headers", f, ordering))
              fields.entry(RequestModel.Payloads).map(f => result += PayloadsEmitter("body", f, ordering))
            }

<<<<<<< HEAD
            fs.entry(OperationModel.Responses).map(f => result += ResponsesEmitter("responses", f, ordering))
=======
          fs.entry(OperationModel.Responses).map(f => result += ResponsesEmitter("responses", f, ordering, references))
>>>>>>> 460c536c

            traverse(ordering.sorted(result), b)
          }
        )
      )
    }

    override def position(): Position = pos(operation.annotations)
  }

<<<<<<< HEAD
  case class ResponsesEmitter(key: String, f: FieldEntry, ordering: SpecOrdering) extends EntryEmitter {
    override def emit(b: EntryBuilder): Unit = {
      sourceOr(
        f.value.annotations,
        b.entry(key, _.map { traverse(responses(f, ordering), _) })
      )
    }

    private def responses(f: FieldEntry, ordering: SpecOrdering): Seq[EntryEmitter] = {
      val result = f.array.values.map(e => ResponseEmitter(e.asInstanceOf[Response], ordering))
=======
  case class ResponsesEmitter(key: String, f: FieldEntry, ordering: SpecOrdering, references: Seq[BaseUnit]) extends Emitter {
    override def emit(): Unit = {
      sourceOr(
        f.value.annotations,
        entry { () =>
          raw(key)

          map { () =>
            traverse(responses(f, ordering, references))
          }
        }
      )
    }

    private def responses(f: FieldEntry, ordering: SpecOrdering, references: Seq[BaseUnit]): Seq[Emitter] = {
      val result = mutable.ListBuffer[Emitter]()
      f.array.values
        .foreach(e => result += ResponseEmitter(e.asInstanceOf[Response], ordering, references))
>>>>>>> 460c536c
      ordering.sorted(result)
    }

    override def position(): Position = pos(f.value.annotations)
  }

<<<<<<< HEAD
  case class ResponseEmitter(response: Response, ordering: SpecOrdering) extends EntryEmitter {
    override def emit(b: EntryBuilder): Unit = {
      val fs = response.fields

=======
  case class ResponseEmitter(response: Response, ordering: SpecOrdering, references: Seq[BaseUnit]) extends Emitter {
    override def emit(): Unit = {
>>>>>>> 460c536c
      sourceOr(
        response.annotations,
        b.complexEntry(
          ScalarEmitter(fs.entry(ResponseModel.StatusCode).get.scalar).emit(_),
          _.map { b =>
            val result = mutable.ListBuffer[EntryEmitter]()

<<<<<<< HEAD
            fs.entry(ResponseModel.Description).map(f => result += ValueEmitter("description", f))
            fs.entry(RequestModel.Headers).map(f => result += ParametersEmitter("headers", f, ordering))
            fs.entry(RequestModel.Payloads).map(f => result += PayloadsEmitter("body", f, ordering))
=======
          fs.entry(RequestModel.Headers).map(f => result += ParametersEmitter("headers", f, ordering, references))
>>>>>>> 460c536c

            result ++= RamlAnnotationsEmitter(response, ordering).emitters

            traverse(ordering.sorted(result), b)
          }
        )
      )
    }

    override def position(): Position = pos(response.annotations)
  }

  case class PayloadsEmitter(key: String, f: FieldEntry, ordering: SpecOrdering) extends EntryEmitter {
    override def emit(b: EntryBuilder): Unit = {
      sourceOr(
        f.value.annotations,
        b.entry(key, _.map { b =>
          traverse(payloads(f, ordering), b)
        })
      )
    }

    private def payloads(f: FieldEntry, ordering: SpecOrdering): Seq[EntryEmitter] = {
      ordering.sorted(f.array.values.flatMap(e => Payloads(e.asInstanceOf[Payload], ordering).emitters()))
    }

    override def position(): Position = pos(f.value.annotations)
  }

  case class Payloads(payload: Payload, ordering: SpecOrdering) {
    def emitters(): Seq[EntryEmitter] = {
      val fs = payload.fields
      fs.entry(PayloadModel.MediaType)
        .fold(
          RamlTypeEmitter(payload.schema, ordering).emitters()
        )(_ => Seq(PayloadEmitter(payload, ordering)))
    }
  }

  case class PayloadEmitter(payload: Payload, ordering: SpecOrdering) extends EntryEmitter {
    override def emit(b: EntryBuilder): Unit = {
      val fs = payload.fields
      fs.entry(PayloadModel.MediaType)
        .foreach(mediaType => {
          b.complexEntry(
            ScalarEmitter(mediaType.scalar).emit(_),
            _.map { b =>
              var result = RamlTypeEmitter(payload.schema, ordering)
                .emitters() ++= RamlAnnotationsEmitter(payload, ordering).emitters
              traverse(ordering.sorted(result), b)
            }
          )
        })
    }

    override def position(): Position = pos(payload.annotations)
  }

<<<<<<< HEAD
  case class ParametersEmitter(key: String, f: FieldEntry, ordering: SpecOrdering) extends EntryEmitter {
    override def emit(b: EntryBuilder): Unit = {
      sourceOr(
        f.value.annotations,
        b.entry(
          key,
          _.map(traverse(parameters(f, ordering), _))
        )
      )
    }

    private def parameters(f: FieldEntry, ordering: SpecOrdering): Seq[EntryEmitter] = {
      val result = mutable.ListBuffer[EntryEmitter]()
=======
  case class ParametersEmitter(key: String, f: FieldEntry, ordering: SpecOrdering, references: Seq[BaseUnit]) extends Emitter {
    override def emit(): Unit = {
      sourceOr(
        f.value.annotations,
        entry { () =>
          raw(key)

          map { () =>
            traverse(parameters(f, ordering, references))
          }
        }
      )
    }

    private def parameters(f: FieldEntry, ordering: SpecOrdering, references: Seq[BaseUnit]): Seq[Emitter] = {
      val result = mutable.ListBuffer[Emitter]()
>>>>>>> 460c536c
      f.array.values
        .foreach(e => result += ParameterEmitter(e.asInstanceOf[Parameter], ordering, references))

      ordering.sorted(result)
    }

    override def position(): Position = pos(f.value.annotations)
  }

<<<<<<< HEAD
  case class ParameterEmitter(parameter: Parameter, ordering: SpecOrdering) extends EntryEmitter {
    override def emit(b: EntryBuilder): Unit = {
      val fs = parameter.fields

      sourceOr(
        parameter.annotations,
        b.complexEntry(
          b => {
            val explicit = fs
              .entry(ParameterModel.Required)
              .exists(_.value.annotations.contains(classOf[ExplicitField]))

            if (!explicit && !parameter.required) {
              ScalarEmitter(AmfScalar(parameter.name + "?")).emit(b)
            } else {
              val name = fs.entry(ParameterModel.Name).get.scalar
              ScalarEmitter(name).emit(b)
            }
          },
          b => {
            val result = mutable.ListBuffer[EntryEmitter]()

            fs.entry(ParameterModel.Description).map(f => result += ValueEmitter("description", f))

            fs.entry(ParameterModel.Required)
              .filter(_.value.annotations.contains(classOf[ExplicitField]))
              .map(f => result += ValueEmitter("required", f))

            result ++= RamlTypeEmitter(parameter.schema, ordering, Seq(ShapeModel.Description)).emitters()

            result ++= RamlAnnotationsEmitter(parameter, ordering).emitters

            b.map { b =>
              traverse(ordering.sorted(result), b)
            }
          }
        )
      )
    }

    override def position(): Position = pos(parameter.annotations)
  }

  case class LicenseEmitter(key: String, f: FieldEntry, ordering: SpecOrdering) extends EntryEmitter {
    override def emit(b: EntryBuilder): Unit = {
=======
  case class LicenseEmitter(key: String, f: FieldEntry, ordering: SpecOrdering) extends Emitter {
    override def emit(): Unit = {
>>>>>>> 460c536c
      sourceOr(
        f.value,
        b.entry(
          key,
          _.map { b =>
            val fs     = f.obj.fields
            val result = mutable.ListBuffer[EntryEmitter]()

            fs.entry(LicenseModel.Url).map(f => result += ValueEmitter("url", f))
            fs.entry(LicenseModel.Name).map(f => result += ValueEmitter("name", f))

            result ++= RamlAnnotationsEmitter(f.domainElement, ordering).emitters

            traverse(ordering.sorted(result), b)
          }
        )
      )
    }

    override def position(): Position = pos(f.value.annotations)
  }

  case class OrganizationEmitter(key: String, f: FieldEntry, ordering: SpecOrdering) extends EntryEmitter {
    override def emit(b: EntryBuilder): Unit = {
      sourceOr(
        f.value,
        b.entry(
          key,
          _.map { b =>
            val fs     = f.obj.fields
            val result = mutable.ListBuffer[EntryEmitter]()

            fs.entry(OrganizationModel.Url).map(f => result += ValueEmitter("url", f))
            fs.entry(OrganizationModel.Name).map(f => result += ValueEmitter("name", f))
            fs.entry(OrganizationModel.Email).map(f => result += ValueEmitter("email", f))

            result ++= RamlAnnotationsEmitter(f.domainElement, ordering).emitters

            traverse(ordering.sorted(result), b)
          }
        )
      )
    }

    override def position(): Position = pos(f.value.annotations)
  }

}

class RamlSpecEmitter() extends BaseSpecEmitter {

  case class ReferencesEmitter(references: Seq[BaseUnit], ordering: SpecOrdering) extends EntryEmitter {
    override def emit(b: EntryBuilder): Unit = {
      val modules = references.collect({ case m: Module => m })
      if (modules.nonEmpty) {
<<<<<<< HEAD
        b.entry("uses", _.map { b =>
          idCounter.reset()
          traverse(ordering.sorted(modules.map(r => ReferenceEmitter(r, ordering, idCounter.genId("uses")))), b)
        })
=======
        entry { () =>
          raw("uses")
          map(() => {
            idCounter.reset()
            traverse(ordering.sorted(modules.map(r => ReferenceEmitter(r, ordering, () => idCounter.genId("uses")))))
          })
        }
>>>>>>> 460c536c
      }
    }

    override def position(): Position = Position.ZERO
  }

<<<<<<< HEAD
  case class ReferenceEmitter(reference: BaseUnit, ordering: SpecOrdering, alias: String) extends EntryEmitter {

    // todo review with PEdro. We dont serialize location, so when parse amf to dump spec, we lose de location (we only have the id)
    override def emit(b: EntryBuilder): Unit = MapEntryEmitter(alias, name).emit(b)
=======
  case class ReferenceEmitter(reference: BaseUnit, ordering: SpecOrdering, aliasGenerator: () => String)
      extends Emitter {

    // todo review with PEdro. We dont serialize location, so when parse amf to dump spec, we lose de location (we only have the id)
    override def emit(): Unit = {
      val aliasOption = reference.annotations.find(classOf[Aliases])

      if (aliasOption.isDefined)
        aliasOption.foreach(_.aliases.foreach(emitAlias))
      else
        emitAlias(aliasGenerator())
    }

    private def emitAlias(alias: String) =
      EntryEmitter(alias, name).emit()
>>>>>>> 460c536c

    override def position(): Position = Position.ZERO

    def name: String = {
      Option(reference.location) match {
        case Some(location) => location
        case None           => reference.id
      }
    }
  }

  case class DeclarationsEmitter(declares: Seq[DomainElement], references: Seq[BaseUnit], ordering: SpecOrdering) {
    val emitters: Seq[EntryEmitter] = {
      val declarations = Declarations(declares)

      val result = ListBuffer[EntryEmitter]()

      if (declarations.shapes.nonEmpty)
        result += DeclaredTypesEmitters(declarations.shapes.values.toSeq, references, ordering)

      if (declarations.annotations.nonEmpty)
        result += AnnotationsTypesEmitter(declarations.annotations.values.toSeq, references, ordering)

      if (declarations.resourceTypes.nonEmpty)
        result += AbstractDeclarationsEmitter(
          "resourceTypes",
          declarations.resourceTypes.values.toSeq,
          ordering,
          (e: DomainElement, key: String) => TagToReferenceEmitter(e, key, references))

      if (declarations.traits.nonEmpty)
        result += AbstractDeclarationsEmitter(
          "traits",
          declarations.traits.values.toSeq,
          ordering,
          (e: DomainElement, key: String) => TagToReferenceEmitter(e, key, references))

      if (declarations.parameters.nonEmpty)
        result += DeclaredParametersEmitter(declarations.parameters.values.toSeq, ordering, references)

      result
    }
  }

  case class DeclaredTypesEmitters(types: Seq[Shape], references: Seq[BaseUnit], ordering: SpecOrdering)
      extends EntryEmitter {
    override def emit(b: EntryBuilder): Unit = {
      b.entry("types", _.map { b =>
        traverse(ordering.sorted(types.map(s => NamedTypeEmitter(s, references, ordering))), b)
      })
    }

    override def position(): Position = types.headOption.map(a => pos(a.annotations)).getOrElse(Position.ZERO)
  }

<<<<<<< HEAD
  case class NamedTypeEmitter(shape: Shape, references: Seq[BaseUnit], ordering: SpecOrdering) extends EntryEmitter {
    override def emit(b: EntryBuilder): Unit = {
      val name = Option(shape.name).getOrElse(throw new Exception(s"Cannot declare shape without name $shape"))
      b.entry(name, if (shape.isLink) emitLink _ else emitInline _)
    }
=======
  case class DeclaredParametersEmitter(parameters: Seq[Parameter], ordering: SpecOrdering, references: Seq[BaseUnit]) extends Emitter {
    override def emit(): Unit = {
      entry { () =>
        raw("(parameters)")
        map { () =>
          val definitions = parameters.map(p => NamedParameterEmitter(p, ordering, references))
          traverse(ordering.sorted(definitions))
        }
      }
    }

    override def position(): Position = parameters.headOption.map(a => pos(a.annotations)).getOrElse(Position.ZERO)
  }


  case class NamedTypeEmitter(shape: Shape, references: Seq[BaseUnit], ordering: SpecOrdering) extends Emitter {
    override def position(): Position = pos(shape.annotations)

    override def emit(): Unit = {
>>>>>>> 460c536c

    private def emitLink(b: PartBuilder): Unit = {
      shape.linkTarget.foreach { l =>
        TagToReferenceEmitter(l, shape.linkLabel.getOrElse(l.id), references).emit(b)
      }
    }

    private def emitInline(b: PartBuilder): Unit = {
      b.map { b =>
        traverse(ordering.sorted(RamlTypeEmitter(shape, ordering).emitters()), b)
      }
    }

    override def position(): Position = pos(shape.annotations)
  }
  case class NamedParameterEmitter(parameter: Parameter, ordering: SpecOrdering, references: Seq[BaseUnit]) extends Emitter {
    override def position(): Position = pos(parameter.annotations)

    override def emit(): Unit = {
      parameter.fields.get(ParameterModel.Binding).annotations += ExplicitField()
      ParameterEmitter(parameter, ordering, references).emit()
    }
  }


<<<<<<< HEAD
  case class TagToReferenceEmitter(reference: DomainElement, text: String, references: Seq[BaseUnit])
      extends PartEmitter {
    override def emit(b: PartBuilder): Unit = {
      references
        .find {
          case m: Module   => m.declares.contains(reference)
          case f: Fragment => f.encodes == reference
        }
        .foreach({
          case _: Module => raw(b, text)
          case _         => ref(b, text)
        })
=======
  case class TagToReferenceEmitter(reference: DomainElement, referenceText: String, references: Seq[BaseUnit])
      extends Emitter {
    def emit(): Unit = {
      val referenceOption: Option[BaseUnit] = references.find {
        case m: Module   => m.declares.contains(reference)
        case f: Fragment => f.encodes == reference
      }
      referenceOption match {
        case Some(_: Module)   => raw(referenceText)
        case Some(_: Fragment) => ref(referenceText)
        case _                 => raw(referenceText)
      }
>>>>>>> 460c536c
    }

    override def position(): Position = pos(reference.annotations)
  }

  case class AnnotationsTypesEmitter(properties: Seq[CustomDomainProperty],
                                     references: Seq[BaseUnit],
                                     ordering: SpecOrdering)
      extends EntryEmitter {
    override def emit(b: EntryBuilder): Unit = {
      b.entry("annotationTypes", _.map { b =>
        traverse(ordering.sorted(properties.map(p => NamedPropertyTypeEmitter(p, references, ordering))), b)
      })
    }
    override def position(): Position = properties.headOption.map(p => pos(p.annotations)).getOrElse(Position.ZERO)
  }

  case class NamedPropertyTypeEmitter(annotation: CustomDomainProperty,
                                      references: Seq[BaseUnit],
                                      ordering: SpecOrdering)
      extends EntryEmitter {

    override def emit(b: EntryBuilder): Unit = {
      val name = Option(annotation.name).orElse(throw new Exception(s"Annotation type without name $annotation")).get
      b.entry(name, if (annotation.isLink) emitLink _ else emitInline _)
    }

    private def emitLink(b: PartBuilder): Unit = {
      annotation.linkTarget.foreach { l =>
        TagToReferenceEmitter(l, annotation.linkLabel.getOrElse(l.id), references).emit(b)
      }
    }

    private def emitInline(b: PartBuilder): Unit = {
      b.map { b =>
        traverse(ordering.sorted(AnnotationTypeEmitter(annotation, ordering).emitters()), b)
      }
    }

    override def position(): Position = pos(annotation.annotations)
  }

<<<<<<< HEAD
  case class CreativeWorkEmitter(key: String, f: FieldEntry, ordering: SpecOrdering) extends EntryEmitter {
    override def emit(b: EntryBuilder): Unit = {
      sourceOr(
        f.value,
        b.entry(
          key,
          _.map { b =>
            val fs     = f.obj.fields
            val result = mutable.ListBuffer[EntryEmitter]()

            fs.entry(CreativeWorkModel.Url).map(f => result += ValueEmitter("url", f))
            fs.entry(CreativeWorkModel.Description).map(f => result += ValueEmitter("description", f))

            result ++= RamlAnnotationsEmitter(f.domainElement, ordering).emitters

            traverse(ordering.sorted(result), b)
          }
        )
=======
  case class UserDocumentationsEmitter(f: FieldEntry, ordering: SpecOrdering) extends Emitter {
    def emit(): Unit = {
      entry { () =>
        raw("documentation")
        array { () =>
          f.array.values
            .collect({ case c: CreativeWork => c })
            .foreach(
              c =>
                if (c.isLink)
                  raw(c.linkLabel.getOrElse(c.linkTarget.get.id))
                else
                  RamlCreativeWorkEmitter(c, ordering, true).emit())
        }
      }
    }

    override def position(): Position = pos(f.array.values.head.annotations)
  }

  case class OasExtCreativeWorkEmitter(f: FieldEntry, ordering: SpecOrdering) extends Emitter {
    override def emit(): Unit = {
      sourceOr(
        f.value.annotations,
        entry { () =>
          raw("(externalDocs)")
          OasCreativeWorkEmitter(f.value.value.asInstanceOf[CreativeWork], ordering).emit()
        }
>>>>>>> 460c536c
      )
    }

    override def position(): Position = pos(f.value.annotations)
  }

  case class RamlTypeEmitter(shape: Shape, ordering: SpecOrdering, ignored: Seq[Field] = Nil) {
    def emitters(): Seq[EntryEmitter] = {
      shape match {
<<<<<<< HEAD
//        case _ if Option(shape).isDefined && shape.fromTypeExpression => Seq(TypeExpressionEmitter(shape))
        case _ if Option(shape).isDefined && shape.fromTypeExpression => {
          println("Grrrrr")
          ???
        }
//        case l: Linkable if l.isLink                                  => Seq(LocalReferenceEmitter(shape))
        case l: Linkable if l.isLink => {
          println("Grrrrr")
          ???
        }
=======
        case _ if Option(shape).isDefined && shape.fromTypeExpression => Seq(TypeExpressionEmitter(shape))
        case l: Linkable if l.isLink                                  => Seq(LocalReferenceEmitter(shape))
        case schema: SchemaShape => Seq(SchemaShapeEmitter(schema))
>>>>>>> 460c536c
        case node: NodeShape =>
          val copiedNode = node.copy(fields = node.fields.filter(f => !ignored.contains(f._1)))
          NodeShapeEmitter(copiedNode, ordering).emitters()
        case union: UnionShape =>
          val copiedNode = union.copy(fields = union.fields.filter(f => !ignored.contains(f._1)))
          UnionShapeEmitter(copiedNode, ordering).emitters()
        case file: FileShape =>
          val copiedFile = file.copy(fields = file.fields.filter(f => !ignored.contains(f._1)))
          FileShapeEmitter(copiedFile, ordering).emitters()
        case scalar: ScalarShape =>
          val copiedScalar = scalar.copy(fields = scalar.fields.filter(f => !ignored.contains(f._1)))
          ScalarShapeEmitter(copiedScalar, ordering).emitters()
        case array: ArrayShape =>
          val copiedArray = array.copy(fields = array.fields.filter(f => !ignored.contains(f._1)))
          ArrayShapeEmitter(copiedArray, ordering).emitters()
        case tuple: TupleShape =>
          val copiedTuple = tuple.copy(fields = tuple.fields.filter(f => !ignored.contains(f._1)))
          TupleShapeEmitter(copiedTuple, ordering).emitters()
        case matrix: MatrixShape =>
          val copiedMatrix = matrix.copy(fields = matrix.fields.filter(f => !ignored.contains(f._1)))
          ArrayShapeEmitter(copiedMatrix.toArrayShape, ordering).emitters()
        case any: AnyShape =>
          val copiedNode = any.copy(fields = any.fields.filter(f => !ignored.contains(f._1)))
          AnyShapeEmitter(copiedNode, ordering).emitters()
        case nil: NilShape =>
          val copiedNode = nil.copy(fields = nil.fields.filter(f => !ignored.contains(f._1)))
          NilShapeEmitter(copiedNode, ordering).emitters()
        case _ => Seq()
      }
    }
  }

  abstract class ShapeEmitter(shape: Shape, ordering: SpecOrdering) {
    def emitters(): Seq[EntryEmitter] = {

      val result = ListBuffer[EntryEmitter]()
      val fs     = shape.fields

      Option(fs.getValue(ShapeModel.RequiredShape)) match {
        case Some(v) =>
          if (v.annotations.contains(classOf[ExplicitField])) {
            fs.entry(ShapeModel.RequiredShape).map(f => result += ValueEmitter("required", f))
          }
        case None => // ignore
      }

      fs.entry(ShapeModel.DisplayName).map(f => result += ValueEmitter("displayName", f))

      fs.entry(ShapeModel.Description).map(f => result += ValueEmitter("description", f))

      fs.entry(ShapeModel.Default).map(f => result += ValueEmitter("default", f))

      fs.entry(ShapeModel.Values).map(f => result += ArrayEmitter("enum", f, ordering))

      fs.entry(ShapeModel.Documentation)
        .map(f =>
          result += OasEntryCreativeWorkEmitter("(externalDocs)", f.value.value.asInstanceOf[CreativeWork], ordering))

      fs.entry(ShapeModel.XMLSerialization).map(f => result += XMLSerializerEmitter("xml", f, ordering))

      result ++= RamlAnnotationsEmitter(shape, ordering).emitters

      result
    }
  }

<<<<<<< HEAD
  case class XMLSerializerEmitter(key: String, f: FieldEntry, ordering: SpecOrdering) extends EntryEmitter {
    override def emit(b: EntryBuilder): Unit = {
=======
  case class SchemaShapeEmitter(schema: SchemaShape) extends Emitter {
    override def emit(): Unit = raw(schema.raw)

    override def position(): Position = pos(schema.annotations)
  }

  case class XMLSerializerEmitter(key: String, f: FieldEntry, ordering: SpecOrdering) extends Emitter {
    override def emit(): Unit = {
>>>>>>> 460c536c
      sourceOr(
        f.value,
        b.entry(
          key,
          b => {
            val fs     = f.obj.fields
            val result = mutable.ListBuffer[EntryEmitter]()

            fs.entry(XMLSerializerModel.Attribute)
              .filter(_.value.annotations.contains(classOf[ExplicitField]))
              .map(f => result += ValueEmitter("attribute", f))

            fs.entry(XMLSerializerModel.Wrapped)
              .filter(_.value.annotations.contains(classOf[ExplicitField]))
              .map(f => result += ValueEmitter("wrapped", f))

            fs.entry(XMLSerializerModel.Name)
              .filter(_.value.annotations.contains(classOf[ExplicitField]))
              .map(f => result += ValueEmitter("name", f))

            fs.entry(XMLSerializerModel.Namespace).map(f => result += ValueEmitter("namespace", f))

            fs.entry(XMLSerializerModel.Prefix).map(f => result += ValueEmitter("prefix", f))

            result ++= RamlAnnotationsEmitter(f.domainElement, ordering).emitters

            b.map { b =>
              traverse(ordering.sorted(result), b)
            }
          }
        )
      )
    }

    override def position(): Position = pos(f.value.annotations)
  }

  case class NodeShapeEmitter(node: NodeShape, ordering: SpecOrdering) extends ShapeEmitter(node, ordering) {
<<<<<<< HEAD
    override def emitters(): Seq[EntryEmitter] = {
      val result: ListBuffer[EntryEmitter] = ListBuffer(super.emitters(): _*)
=======
    override def emitters(): Seq[Emitter] = {
      val result: ListBuffer[Emitter] = ListBuffer[Emitter]()
      node.annotations.find(classOf[ParsedJSONSchema]) match {
        case Some(jsonParsedAnnotation) =>
          result += new Emitter() {
            override def emit(): Unit = raw(jsonParsedAnnotation.value)
>>>>>>> 460c536c

            override def position(): Position = pos(node.annotations)
          }
        case None =>
          result ++= super.emitters()

<<<<<<< HEAD
      // TODO annotation for original position?
      if (node.annotations.contains(classOf[ExplicitField]))
        result += MapEntryEmitter("type", "object")
=======
          val fs = node.fields
>>>>>>> 460c536c

          // TODO annotation for original position?
          if (node.annotations.contains(classOf[ExplicitField]))
            result += EntryEmitter("type", "object")

          fs.entry(NodeShapeModel.Inherits).map(f => result += ShapeInheritsEmitter(f, ordering))

          fs.entry(NodeShapeModel.MinProperties).map(f => result += ValueEmitter("minProperties", f))

<<<<<<< HEAD
      fs.entry(NodeShapeModel.Closed)
        .filter(_.value.annotations.contains(classOf[ExplicitField]))
        .map(
          f =>
            result += MapEntryEmitter("additionalProperties",
                                      (!node.closed).toString,
                                      position = pos(f.value.annotations)))
=======
          fs.entry(NodeShapeModel.MaxProperties).map(f => result += ValueEmitter("maxProperties", f))
>>>>>>> 460c536c

          fs.entry(NodeShapeModel.Closed)
            .filter(_.value.annotations.contains(classOf[ExplicitField]))
            .map(f =>
              result += EntryEmitter("additionalProperties", (!node.closed).toString, position = pos(f.value.annotations)))

          fs.entry(NodeShapeModel.Discriminator).map(f => result += ValueEmitter("discriminator", f))

          fs.entry(NodeShapeModel.DiscriminatorValue).map(f => result += ValueEmitter("discriminatorValue", f))

          fs.entry(NodeShapeModel.ReadOnly).map(f => result += ValueEmitter("(readOnly)", f))

          fs.entry(NodeShapeModel.Properties).map(f => result += PropertiesShapeEmitter(f, ordering))

          val propertiesMap = ListMap(node.properties.map(p => p.id -> p): _*)

          fs.entry(NodeShapeModel.Dependencies).map(f => result += ShapeDependenciesEmitter(f, ordering, propertiesMap))

          result
      }
    }

  }

  case class ShapeInheritsEmitter(f: FieldEntry, ordering: SpecOrdering) extends EntryEmitter {
    override def emit(b: EntryBuilder): Unit = {

      val (declaredShapes, inlineShapes) =
        f.array.values.map(_.asInstanceOf[Shape]).partition(_.annotations.contains(classOf[DeclaredElement]))

      b.entry(
        "type",
        b => {
          if (inlineShapes.nonEmpty) {
            b.map(traverse(ordering.sorted(inlineShapes.flatMap(RamlTypeEmitter(_, ordering).emitters())), _))
          } else {
            b.list { b =>
              declaredShapes.foreach(s => raw(b, s.name))
            }
          }
        }
      )
    }

    override def position(): Position = pos(f.value.annotations)
  }

  case class AnyShapeEmitter(shape: AnyShape, ordering: SpecOrdering) extends ShapeEmitter(shape, ordering) {
<<<<<<< HEAD
    override def emitters(): Seq[EntryEmitter] = super.emitters() :+ MapEntryEmitter("type", "any")
  }

  case class NilShapeEmitter(shape: NilShape, ordering: SpecOrdering) extends ShapeEmitter(shape, ordering) {
    override def emitters(): Seq[EntryEmitter] = super.emitters() :+ MapEntryEmitter("type", "nil")
=======
    override def emitters(): ListBuffer[Emitter] = {
      val result: ListBuffer[Emitter] = ListBuffer[Emitter]() ++ super.emitters()
      result += EntryEmitter("type", "any")
      result
    }
  }

  case class NilShapeEmitter(shape: NilShape, ordering: SpecOrdering) extends ShapeEmitter(shape, ordering) {
    override def emitters(): ListBuffer[Emitter] = {
      val result: ListBuffer[Emitter] = ListBuffer[Emitter]() ++ super.emitters()
      result += EntryEmitter("type", "nil")
      result
    }
>>>>>>> 460c536c
  }

  trait CommonOASFieldsEmitter {
    def emitOASFields(fs: Fields, result: ListBuffer[EntryEmitter]): Unit = {
      fs.entry(ScalarShapeModel.MinLength).map(f => result += ValueEmitter("minLength", f))

      fs.entry(ScalarShapeModel.MaxLength).map(f => result += ValueEmitter("maxLength", f))

      fs.entry(ScalarShapeModel.ExclusiveMinimum).map(f => result += ValueEmitter("(exclusiveMinimum)", f))

      fs.entry(ScalarShapeModel.ExclusiveMaximum).map(f => result += ValueEmitter("(exclusiveMaximum)", f))

    }
  }
  case class ScalarShapeEmitter(scalar: ScalarShape, ordering: SpecOrdering)
      extends ShapeEmitter(scalar, ordering)
      with CommonOASFieldsEmitter {
    override def emitters(): Seq[EntryEmitter] = {
      val result: ListBuffer[EntryEmitter] = ListBuffer(super.emitters(): _*)

      val fs = scalar.fields

      val (typeDef, format) = RamlTypeDefStringValueMatcher.matchType(TypeDefXsdMapping.typeDef(scalar.dataType)) // TODO Check this

      fs.entry(ScalarShapeModel.DataType)
        .map(
          f =>
            result += MapEntryEmitter(
              "type",
              typeDef,
              position =
                if (f.value.annotations.contains(classOf[Inferred])) Position.ZERO
                else
                  pos(f.value.annotations))) // TODO check this  - annotations of typeDef in parser

      emitOASFields(fs, result)

      fs.entry(ScalarShapeModel.Pattern).map(f => result += ValueEmitter("pattern", f))

      fs.entry(ScalarShapeModel.Minimum).map(f => result += ValueEmitter("minimum", f))

      fs.entry(ScalarShapeModel.Maximum).map(f => result += ValueEmitter("maximum", f))

      fs.entry(ScalarShapeModel.MultipleOf).map(f => result += ValueEmitter("multipleOf", f))

      if (format.nonEmpty) result += MapEntryEmitter("(format)", format)
      else fs.entry(ScalarShapeModel.Format).map(f => result += ValueEmitter("format", f)) // todo mutually exclusive?

      result
    }
  }

  case class FileShapeEmitter(scalar: FileShape, ordering: SpecOrdering)
      extends ShapeEmitter(scalar, ordering)
      with CommonOASFieldsEmitter {
    override def emitters(): Seq[EntryEmitter] = {
      val result: ListBuffer[EntryEmitter] = ListBuffer(super.emitters(): _*)

      val fs = scalar.fields

      result += MapEntryEmitter("type", "file")

      emitOASFields(fs, result)

      fs.entry(FileShapeModel.FileTypes).map(f => result += ArrayEmitter("fileTypes", f, ordering))

      fs.entry(ScalarShapeModel.Pattern).map(f => result += ValueEmitter("(pattern)", f))

      fs.entry(ScalarShapeModel.Minimum).map(f => result += ValueEmitter("(minimum)", f))

      fs.entry(ScalarShapeModel.Maximum).map(f => result += ValueEmitter("(maximum)", f))

      fs.entry(ScalarShapeModel.MultipleOf).map(f => result += ValueEmitter("(multipleOf)", f))

      result
    }
  }

  case class ShapeDependenciesEmitter(f: FieldEntry, ordering: SpecOrdering, props: ListMap[String, PropertyShape])
      extends EntryEmitter {
    override def emit(b: EntryBuilder): Unit = {
      b.entry(
        "(dependencies)",
        _.map { b =>
          val result =
            f.array.values.map(v => PropertyDependenciesEmitter(v.asInstanceOf[PropertyDependencies], ordering, props))
          traverse(ordering.sorted(result), b)
        }
      )
    }

    override def position(): Position = pos(f.value.annotations)
  }

  case class PropertyDependenciesEmitter(property: PropertyDependencies,
                                         ordering: SpecOrdering,
                                         properties: ListMap[String, PropertyShape])
      extends EntryEmitter {

    override def emit(b: EntryBuilder): Unit = {
      properties
        .get(property.propertySource)
        .foreach(p => {
          b.entry(
            p.name,
            b => {
              val targets = property.fields
                .entry(PropertyDependenciesModel.PropertyTarget)
                .map(f => {
                  f.array.scalars.flatMap(iri =>
                    properties.get(iri.value.toString).map(p => AmfScalar(p.name, iri.annotations)))
                })

              targets.foreach(target => {
                b.list { b =>
                  traverse(ordering.sorted(target.map(t => ScalarEmitter(t))), b)
                }
              })
            }
          )
        })
    }

    override def position(): Position = pos(property.annotations) // TODO check this
  }

  case class UnionShapeEmitter(shape: UnionShape, ordering: SpecOrdering) extends ShapeEmitter(shape, ordering) {
<<<<<<< HEAD
    override def emitters(): Seq[EntryEmitter] = {
      super.emitters() :+ MapEntryEmitter("type", "union") :+ AnyOfShapeEmitter(shape, ordering)
    }
  }

  case class AnyOfShapeEmitter(shape: UnionShape, ordering: SpecOrdering) extends EntryEmitter {
    override def emit(b: EntryBuilder): Unit = {
      b.entry(
        "anyOf",
        _.list { b =>
          val emitters = shape.anyOf
=======
    override def emitters(): Seq[Emitter] = {

      val result: ListBuffer[Emitter] = ListBuffer[Emitter]() ++ super.emitters()

      result += EntryEmitter("type", "union")

      result += AnyOfShapeEmitter(shape, ordering)

      result
    }
  }

  case class AnyOfShapeEmitter(shape: UnionShape, ordering: SpecOrdering) extends Emitter {
    override def emit(): Unit = {
      entry { () =>
        raw("anyOf")
        array { () =>
          val anyOfEmitters = shape.anyOf
>>>>>>> 460c536c
            .map { shape =>
              ordering.sorted(RamlTypeEmitter(shape, ordering).emitters())
            }
            .map { emitters =>
              new EntryEmitter {
                override def position(): Position        = emitters.head.position()
                override def emit(b: EntryBuilder): Unit = emitters.foreach(_.emit(b))
              }
            }
          ordering.sorted(emitters).foreach { emitter =>
            b.map { emitter.emit }
          }
        }
      )
    }

    override def position(): Position = pos(shape.fields.getValue(UnionShapeModel.AnyOf).annotations)
  }

  case class ArrayShapeEmitter(array: ArrayShape, ordering: SpecOrdering) extends ShapeEmitter(array, ordering) {
    override def emitters(): Seq[EntryEmitter] = {
      val result: ListBuffer[EntryEmitter] = ListBuffer(super.emitters(): _*)

      val fs = array.fields

      if (array.annotations.contains(classOf[ExplicitField]))
        result += MapEntryEmitter("type", "array")

      result += ItemsShapeEmitter(array, ordering)

      fs.entry(ArrayShapeModel.MaxItems).map(f => result += ValueEmitter("maxItems", f))

      fs.entry(ArrayShapeModel.MinItems).map(f => result += ValueEmitter("minItems", f))

      fs.entry(ArrayShapeModel.UniqueItems).map(f => result += ValueEmitter("uniqueItems", f))

      result
    }
  }

  case class TupleShapeEmitter(tuple: TupleShape, ordering: SpecOrdering) extends ShapeEmitter(tuple, ordering) {
    override def emitters(): Seq[EntryEmitter] = {
      val result: ListBuffer[EntryEmitter] = ListBuffer(super.emitters(): _*)

      val fs = tuple.fields

      if (tuple.annotations.contains(classOf[ExplicitField]))
        result += MapEntryEmitter("type", "array")

      result += TupleItemsShapeEmitter(tuple, ordering)
      result += MapEntryEmitter("(tuple)", "true")

      fs.entry(ArrayShapeModel.MaxItems).map(f => result += ValueEmitter("maxItems", f))

      fs.entry(ArrayShapeModel.MinItems).map(f => result += ValueEmitter("minItems", f))

      fs.entry(ArrayShapeModel.UniqueItems).map(f => result += ValueEmitter("uniqueItems", f))

      result
    }
  }

  case class ItemsShapeEmitter(array: ArrayShape, ordering: SpecOrdering) extends EntryEmitter {
    override def emit(b: EntryBuilder): Unit = {
      b.entry(
        "items",
        //todo garrote review ordering
        _.map(b => RamlTypeEmitter(array.items, ordering).emitters().foreach(_.emit(b)))
      )
    }

    override def position(): Position = {
      pos(array.fields.getValue(ArrayShapeModel.Items).annotations)
    }
  }

  case class TupleItemsShapeEmitter(tuple: TupleShape, ordering: SpecOrdering) extends EntryEmitter {

    override def emit(b: EntryBuilder): Unit = {
      val result = mutable.ListBuffer[EntryEmitter]()

      tuple.items
        .foreach(item => {
          RamlTypeEmitter(item, ordering).emitters().foreach(result += _)
        })

      //todo garrote review type
      /*b.entry(
        "items",
        _.list { b =>
          traverse(ordering.sorted(result), b)
        }
      )*/
    }

    override def position(): Position = pos(tuple.fields.getValue(ArrayShapeModel.Items).annotations)
  }

  case class PropertiesShapeEmitter(f: FieldEntry, ordering: SpecOrdering) extends EntryEmitter {
    override def emit(b: EntryBuilder): Unit = {
      b.entry(
        "properties",
        _.map { b =>
          val result = f.array.values.map(v => PropertyShapeEmitter(v.asInstanceOf[PropertyShape], ordering))
          traverse(ordering.sorted(result), b)
        }
      )
    }

    override def position(): Position = pos(f.value.annotations)
  }

  case class PropertyShapeEmitter(property: PropertyShape, ordering: SpecOrdering) extends EntryEmitter {

    override def emit(b: EntryBuilder): Unit = {
      b.entry(
        property.name,
        _.map(b => traverse(ordering.sorted(RamlTypeEmitter(property.range, ordering).emitters()), b))
      )
    }

    override def position(): Position = pos(property.annotations) // TODO check this
  }

  case class SchemaEmitter(f: FieldEntry, ordering: SpecOrdering) extends EntryEmitter {
    override def emit(b: EntryBuilder): Unit = {
      val shape = f.value.value.asInstanceOf[Shape]
      b.entry(
        "type",
        _.map(b => traverse(ordering.sorted(RamlTypeEmitter(shape, ordering).emitters()), b))
      )
    }

    override def position(): Position = pos(f.value.annotations)
  }

  case class AnnotationTypeEmitter(property: CustomDomainProperty, ordering: SpecOrdering) {
    def emitters(): Seq[EntryEmitter] = {
      val result = ListBuffer[EntryEmitter]()
      val fs     = property.fields

      fs.entry(CustomDomainPropertyModel.DisplayName).map(f => result += ValueEmitter("displayName", f))

      fs.entry(CustomDomainPropertyModel.Description).map(f => result += ValueEmitter("description", f))

      fs.entry(CustomDomainPropertyModel.Domain).map { f =>
        val scalars = f.array.scalars.map { s =>
          VocabularyMappings.uriToRaml.get(s.toString) match {
            case Some(identifier) => AmfScalar(identifier, s.annotations)
            case None             => s
          }
        }
        val finalArray      = AmfArray(scalars, f.array.annotations)
        val finalFieldEntry = FieldEntry(f.field, Value(finalArray, f.value.annotations))

        result += ArrayEmitter("allowedTargets", finalFieldEntry, ordering)
      }

      fs.entry(CustomDomainPropertyModel.Schema).map(f => result += SchemaEmitter(f, ordering))

      result ++= RamlAnnotationsEmitter(property, ordering).emitters

      result
    }
  }

  case class LocalReferenceEmitter(reference: Linkable) extends PartEmitter {
    override def emit(b: PartBuilder): Unit = reference.linkLabel match {
      case Some(label) => raw(b, label)
      case None        => throw new Exception("Missing link label")
    }

    override def position(): Position = pos(reference.annotations)
  }

<<<<<<< HEAD
  case class TypeExpressionEmitter(shape: Shape) extends PartEmitter {
    override def emit(b: PartBuilder): Unit = raw(b, shape.typeExpression)
=======
  case class TypeExpressionEmitter(shape: Shape) extends Emitter {
    override def emit(): Unit = raw(shape.typeExpression)

    override def position(): Position = pos(shape.annotations)
  }

  protected def ref(url: String): Unit = emitter.scalar("!include " + url, YType("!include")) // todo

  case class ParameterEmitter(parameter: Parameter, ordering: SpecOrdering, references: Seq[BaseUnit]) extends Emitter {
    override def emit(): Unit = {
      sourceOr(
        parameter.annotations,
        entry { () =>
          if (parameter.isLink) {
            val fs = parameter.linkTarget.get.fields
            val explicit = fs
              .entry(ParameterModel.Required)
              .exists(_.value.annotations.contains(classOf[ExplicitField]))

            if (!explicit && !parameter.required) {
              ScalarEmitter(AmfScalar(parameter.name + "?")).emit()
            } else {
              val name = fs.entry(ParameterModel.Name).get.scalar
              ScalarEmitter(name).emit()
            }

            parameter.linkTarget.foreach(l => TagToReferenceEmitter(l, parameter.linkLabel.getOrElse(l.id), references).emit())
          } else {
            val fs = parameter.fields
            val explicit = fs
              .entry(ParameterModel.Required)
              .exists(_.value.annotations.contains(classOf[ExplicitField]))

            if (!explicit && !parameter.required) {
              ScalarEmitter(AmfScalar(parameter.name + "?")).emit()
            } else {
              val name = fs.entry(ParameterModel.Name).get.scalar
              ScalarEmitter(name).emit()
            }

            val result = mutable.ListBuffer[Emitter]()

            fs.entry(ParameterModel.Description).map(f => result += ValueEmitter("description", f))
>>>>>>> 460c536c

            fs.entry(ParameterModel.Required)
              .filter(_.value.annotations.contains(classOf[ExplicitField]))
              .map(f => result += ValueEmitter("required", f))

            result ++= RamlTypeEmitter(parameter.schema, ordering, Seq(ShapeModel.Description)).emitters()

            result ++= RamlAnnotationsEmitter(parameter, ordering).emitters

            Option(parameter.fields.getValue(ParameterModel.Binding)) match {
              case Some(v) => v.annotations.find(classOf[ExplicitField]) match {
                case Some(_) => fs.entry(ParameterModel.Binding).map { f =>
                  result += ValueEmitter("(binding)", f)
                }
                case None    => // ignore
              }
              case _ => // ignore
            }


            map { () =>
              traverse(ordering.sorted(result))
            }
          }
        }
      )
    }

    override def position(): Position = pos(parameter.annotations)
  }

<<<<<<< HEAD
  protected def ref(b: PartBuilder, url: String): Unit = b.scalar(YNode(YScalar("!include " + url), YType("!include")))
=======
>>>>>>> 460c536c
}<|MERGE_RESOLUTION|>--- conflicted
+++ resolved
@@ -44,16 +44,9 @@
     val doc                    = document.asInstanceOf[Document]
     val ordering: SpecOrdering = SpecOrdering.ordering(Raml, doc.encodes.annotations)
 
-<<<<<<< HEAD
-    val api        = apiEmitters(ordering)
+    val api        = apiEmitters(ordering, doc.references)
     val declares   = DeclarationsEmitter(doc.declares, doc.references, ordering).emitters
     val references = ReferencesEmitter(doc.references, ordering)
-=======
-    val apiEmitters = emitWebApi(ordering, doc.references)
-    // TODO ordering??
-    val declares         = DeclarationsEmitter(doc.declares, doc.references, ordering).emitters
-    val referenceEmitter = ReferencesEmitter(doc.references, ordering)
->>>>>>> 460c536c
 
     YDocument(b => {
       b.comment(RamlHeader.Raml10.text)
@@ -63,21 +56,16 @@
     })
   }
 
-<<<<<<< HEAD
-  def apiEmitters(ordering: SpecOrdering): Seq[EntryEmitter] = {
+  def apiEmitters(ordering: SpecOrdering, references: Seq[BaseUnit]): Seq[EntryEmitter] = {
     val model  = retrieveWebApi()
     val vendor = model.annotations.find(classOf[SourceVendor]).map(_.vendor)
-    WebApiEmitter(model, ordering, vendor).emitters
-=======
-  def emitWebApi(ordering: SpecOrdering, references: Seq[BaseUnit]): Seq[Emitter] = {
-    val model  = retrieveWebApi()
-    val vendor = model.annotations.find(classOf[SourceVendor]).map(_.vendor)
-    val api    = WebApiEmitter(model, ordering, vendor, references)
-    api.emitters
->>>>>>> 460c536c
-  }
-
-  case class WebApiEmitter(api: WebApi, ordering: SpecOrdering, vendor: Option[Vendor], references: Seq[BaseUnit] = Seq()) {
+    WebApiEmitter(model, ordering, vendor, references).emitters
+  }
+
+  case class WebApiEmitter(api: WebApi,
+                           ordering: SpecOrdering,
+                           vendor: Option[Vendor],
+                           references: Seq[BaseUnit] = Seq()) {
 
     val emitters: Seq[EntryEmitter] = {
       val fs     = api.fields
@@ -85,7 +73,8 @@
 
       fs.entry(WebApiModel.Name).map(f => result += ValueEmitter("title", f))
 
-      fs.entry(WebApiModel.BaseUriParameters).map(f => result += ParametersEmitter("baseUriParameters", f, ordering, references))
+      fs.entry(WebApiModel.BaseUriParameters)
+        .map(f => result += ParametersEmitter("baseUriParameters", f, ordering, references))
 
       fs.entry(WebApiModel.Description).map(f => result += ValueEmitter("description", f))
 
@@ -192,17 +181,12 @@
 
   case class EndPointEmitter(endpoint: EndPoint,
                              ordering: SpecOrdering,
-<<<<<<< HEAD
-                             children: mutable.ListBuffer[EndPointEmitter] = mutable.ListBuffer())
-      extends EntryEmitter {
-
-    override def emit(b: EntryBuilder): Unit = {
-      val fs = endpoint.fields
-=======
                              children: mutable.ListBuffer[EndPointEmitter] = mutable.ListBuffer(),
                              references: Seq[BaseUnit] = Seq())
-      extends Emitter {
->>>>>>> 460c536c
+      extends EntryEmitter {
+
+    override def emit(b: EntryBuilder): Unit = {
+      val fs = endpoint.fields
 
       sourceOr(
         endpoint.annotations,
@@ -218,15 +202,12 @@
 
             fs.entry(EndPointModel.Description).map(f => result += ValueEmitter("description", f))
 
-            fs.entry(EndPointModel.UriParameters).map(f => result += ParametersEmitter("uriParameters", f, ordering))
+            fs.entry(EndPointModel.UriParameters)
+              .map(f => result += ParametersEmitter("uriParameters", f, ordering, references))
 
             fs.entry(DomainElementModel.Extends).map(f => result ++= ExtendsEmitter("", f, ordering).emitters())
 
-<<<<<<< HEAD
             fs.entry(EndPointModel.Operations).map(f => result ++= operations(f, ordering))
-=======
-          fs.entry(EndPointModel.UriParameters).map(f => result += ParametersEmitter("uriParameters", f, ordering, references))
->>>>>>> 460c536c
 
             result ++= RamlAnnotationsEmitter(endpoint, ordering).emitters
 
@@ -250,15 +231,10 @@
     override def position(): Position = pos(endpoint.annotations)
   }
 
-<<<<<<< HEAD
-  case class OperationEmitter(operation: Operation, ordering: SpecOrdering) extends EntryEmitter {
+  case class OperationEmitter(operation: Operation, ordering: SpecOrdering, references: Seq[BaseUnit])
+      extends EntryEmitter {
     override def emit(b: EntryBuilder): Unit = {
       val fs = operation.fields
-
-=======
-  case class OperationEmitter(operation: Operation, ordering: SpecOrdering, references: Seq[BaseUnit]) extends Emitter {
-    override def emit(): Unit = {
->>>>>>> 460c536c
       sourceOr(
         operation.annotations,
         b.complexEntry(
@@ -272,19 +248,14 @@
 
             fs.entry(OperationModel.Deprecated).map(f => result += ValueEmitter("(deprecated)", f))
 
-<<<<<<< HEAD
             fs.entry(OperationModel.Summary).map(f => result += ValueEmitter("(summary)", f))
-=======
-          fs.entry(OperationModel.Documentation)
-            .map(
-              f =>
-                result += OasEntryCreativeWorkEmitter("(externalDocs)",
-                                                      f.value.value.asInstanceOf[CreativeWork],
-                                                      ordering))
->>>>>>> 460c536c
 
             fs.entry(OperationModel.Documentation)
-              .map(f => result += CreativeWorkEmitter("(externalDocs)", f, ordering))
+              .map(
+                f =>
+                  result += OasEntryCreativeWorkEmitter("(externalDocs)",
+                                                        f.value.value.asInstanceOf[CreativeWork],
+                                                        ordering))
 
             fs.entry(OperationModel.Schemes).map(f => result += ArrayEmitter("protocols", f, ordering))
 
@@ -296,30 +267,21 @@
 
             result ++= RamlAnnotationsEmitter(operation, ordering).emitters
 
-<<<<<<< HEAD
             Option(operation.request).foreach { req =>
               val fields = req.fields
 
               fields
                 .entry(RequestModel.QueryParameters)
-                .map(f => result += ParametersEmitter("queryParameters", f, ordering))
-=======
-            reqFs
-              .entry(RequestModel.QueryParameters)
-              .map(f => result += ParametersEmitter("queryParameters", f, ordering, references))
-
-            reqFs.entry(RequestModel.Headers).map(f => result += ParametersEmitter("headers", f, ordering, references))
->>>>>>> 460c536c
-
-              fields.entry(RequestModel.Headers).map(f => result += ParametersEmitter("headers", f, ordering))
+                .map(f => result += ParametersEmitter("queryParameters", f, ordering, references))
+
+              fields
+                .entry(RequestModel.Headers)
+                .map(f => result += ParametersEmitter("headers", f, ordering, references))
               fields.entry(RequestModel.Payloads).map(f => result += PayloadsEmitter("body", f, ordering))
             }
 
-<<<<<<< HEAD
-            fs.entry(OperationModel.Responses).map(f => result += ResponsesEmitter("responses", f, ordering))
-=======
-          fs.entry(OperationModel.Responses).map(f => result += ResponsesEmitter("responses", f, ordering, references))
->>>>>>> 460c536c
+            fs.entry(OperationModel.Responses)
+              .map(f => result += ResponsesEmitter("responses", f, ordering, references))
 
             traverse(ordering.sorted(result), b)
           }
@@ -330,52 +292,27 @@
     override def position(): Position = pos(operation.annotations)
   }
 
-<<<<<<< HEAD
-  case class ResponsesEmitter(key: String, f: FieldEntry, ordering: SpecOrdering) extends EntryEmitter {
+  case class ResponsesEmitter(key: String, f: FieldEntry, ordering: SpecOrdering, references: Seq[BaseUnit])
+      extends EntryEmitter {
     override def emit(b: EntryBuilder): Unit = {
       sourceOr(
         f.value.annotations,
-        b.entry(key, _.map { traverse(responses(f, ordering), _) })
-      )
-    }
-
-    private def responses(f: FieldEntry, ordering: SpecOrdering): Seq[EntryEmitter] = {
-      val result = f.array.values.map(e => ResponseEmitter(e.asInstanceOf[Response], ordering))
-=======
-  case class ResponsesEmitter(key: String, f: FieldEntry, ordering: SpecOrdering, references: Seq[BaseUnit]) extends Emitter {
-    override def emit(): Unit = {
-      sourceOr(
-        f.value.annotations,
-        entry { () =>
-          raw(key)
-
-          map { () =>
-            traverse(responses(f, ordering, references))
-          }
-        }
-      )
-    }
-
-    private def responses(f: FieldEntry, ordering: SpecOrdering, references: Seq[BaseUnit]): Seq[Emitter] = {
-      val result = mutable.ListBuffer[Emitter]()
-      f.array.values
-        .foreach(e => result += ResponseEmitter(e.asInstanceOf[Response], ordering, references))
->>>>>>> 460c536c
+        b.entry(key, _.map { traverse(responses(f, ordering, references), _) })
+      )
+    }
+
+    private def responses(f: FieldEntry, ordering: SpecOrdering, references: Seq[BaseUnit]): Seq[EntryEmitter] = {
+      val result = f.array.values.map(e => ResponseEmitter(e.asInstanceOf[Response], ordering, references))
       ordering.sorted(result)
     }
 
     override def position(): Position = pos(f.value.annotations)
   }
 
-<<<<<<< HEAD
-  case class ResponseEmitter(response: Response, ordering: SpecOrdering) extends EntryEmitter {
+  case class ResponseEmitter(response: Response, ordering: SpecOrdering, references: Seq[BaseUnit])
+      extends EntryEmitter {
     override def emit(b: EntryBuilder): Unit = {
       val fs = response.fields
-
-=======
-  case class ResponseEmitter(response: Response, ordering: SpecOrdering, references: Seq[BaseUnit]) extends Emitter {
-    override def emit(): Unit = {
->>>>>>> 460c536c
       sourceOr(
         response.annotations,
         b.complexEntry(
@@ -383,13 +320,9 @@
           _.map { b =>
             val result = mutable.ListBuffer[EntryEmitter]()
 
-<<<<<<< HEAD
             fs.entry(ResponseModel.Description).map(f => result += ValueEmitter("description", f))
-            fs.entry(RequestModel.Headers).map(f => result += ParametersEmitter("headers", f, ordering))
+            fs.entry(RequestModel.Headers).map(f => result += ParametersEmitter("headers", f, ordering, references))
             fs.entry(RequestModel.Payloads).map(f => result += PayloadsEmitter("body", f, ordering))
-=======
-          fs.entry(RequestModel.Headers).map(f => result += ParametersEmitter("headers", f, ordering, references))
->>>>>>> 460c536c
 
             result ++= RamlAnnotationsEmitter(response, ordering).emitters
 
@@ -448,38 +381,20 @@
     override def position(): Position = pos(payload.annotations)
   }
 
-<<<<<<< HEAD
-  case class ParametersEmitter(key: String, f: FieldEntry, ordering: SpecOrdering) extends EntryEmitter {
+  case class ParametersEmitter(key: String, f: FieldEntry, ordering: SpecOrdering, references: Seq[BaseUnit])
+      extends EntryEmitter {
     override def emit(b: EntryBuilder): Unit = {
       sourceOr(
         f.value.annotations,
         b.entry(
           key,
-          _.map(traverse(parameters(f, ordering), _))
+          _.map(traverse(parameters(f, ordering, references), _))
         )
       )
     }
 
-    private def parameters(f: FieldEntry, ordering: SpecOrdering): Seq[EntryEmitter] = {
+    private def parameters(f: FieldEntry, ordering: SpecOrdering, references: Seq[BaseUnit]): Seq[EntryEmitter] = {
       val result = mutable.ListBuffer[EntryEmitter]()
-=======
-  case class ParametersEmitter(key: String, f: FieldEntry, ordering: SpecOrdering, references: Seq[BaseUnit]) extends Emitter {
-    override def emit(): Unit = {
-      sourceOr(
-        f.value.annotations,
-        entry { () =>
-          raw(key)
-
-          map { () =>
-            traverse(parameters(f, ordering, references))
-          }
-        }
-      )
-    }
-
-    private def parameters(f: FieldEntry, ordering: SpecOrdering, references: Seq[BaseUnit]): Seq[Emitter] = {
-      val result = mutable.ListBuffer[Emitter]()
->>>>>>> 460c536c
       f.array.values
         .foreach(e => result += ParameterEmitter(e.asInstanceOf[Parameter], ordering, references))
 
@@ -489,56 +404,8 @@
     override def position(): Position = pos(f.value.annotations)
   }
 
-<<<<<<< HEAD
-  case class ParameterEmitter(parameter: Parameter, ordering: SpecOrdering) extends EntryEmitter {
-    override def emit(b: EntryBuilder): Unit = {
-      val fs = parameter.fields
-
-      sourceOr(
-        parameter.annotations,
-        b.complexEntry(
-          b => {
-            val explicit = fs
-              .entry(ParameterModel.Required)
-              .exists(_.value.annotations.contains(classOf[ExplicitField]))
-
-            if (!explicit && !parameter.required) {
-              ScalarEmitter(AmfScalar(parameter.name + "?")).emit(b)
-            } else {
-              val name = fs.entry(ParameterModel.Name).get.scalar
-              ScalarEmitter(name).emit(b)
-            }
-          },
-          b => {
-            val result = mutable.ListBuffer[EntryEmitter]()
-
-            fs.entry(ParameterModel.Description).map(f => result += ValueEmitter("description", f))
-
-            fs.entry(ParameterModel.Required)
-              .filter(_.value.annotations.contains(classOf[ExplicitField]))
-              .map(f => result += ValueEmitter("required", f))
-
-            result ++= RamlTypeEmitter(parameter.schema, ordering, Seq(ShapeModel.Description)).emitters()
-
-            result ++= RamlAnnotationsEmitter(parameter, ordering).emitters
-
-            b.map { b =>
-              traverse(ordering.sorted(result), b)
-            }
-          }
-        )
-      )
-    }
-
-    override def position(): Position = pos(parameter.annotations)
-  }
-
   case class LicenseEmitter(key: String, f: FieldEntry, ordering: SpecOrdering) extends EntryEmitter {
     override def emit(b: EntryBuilder): Unit = {
-=======
-  case class LicenseEmitter(key: String, f: FieldEntry, ordering: SpecOrdering) extends Emitter {
-    override def emit(): Unit = {
->>>>>>> 460c536c
       sourceOr(
         f.value,
         b.entry(
@@ -594,57 +461,40 @@
     override def emit(b: EntryBuilder): Unit = {
       val modules = references.collect({ case m: Module => m })
       if (modules.nonEmpty) {
-<<<<<<< HEAD
         b.entry("uses", _.map { b =>
           idCounter.reset()
-          traverse(ordering.sorted(modules.map(r => ReferenceEmitter(r, ordering, idCounter.genId("uses")))), b)
+          traverse(ordering.sorted(modules.map(r => ReferenceEmitter(r, ordering, () => idCounter.genId("uses")))), b)
         })
-=======
-        entry { () =>
-          raw("uses")
-          map(() => {
-            idCounter.reset()
-            traverse(ordering.sorted(modules.map(r => ReferenceEmitter(r, ordering, () => idCounter.genId("uses")))))
-          })
-        }
->>>>>>> 460c536c
-      }
-    }
-
-    override def position(): Position = Position.ZERO
-  }
-
-<<<<<<< HEAD
-  case class ReferenceEmitter(reference: BaseUnit, ordering: SpecOrdering, alias: String) extends EntryEmitter {
+      }
+    }
+
+    override def position(): Position = ZERO
+  }
+
+  case class ReferenceEmitter(reference: BaseUnit, ordering: SpecOrdering, aliasGenerator: () => String)
+      extends EntryEmitter {
 
     // todo review with PEdro. We dont serialize location, so when parse amf to dump spec, we lose de location (we only have the id)
-    override def emit(b: EntryBuilder): Unit = MapEntryEmitter(alias, name).emit(b)
-=======
-  case class ReferenceEmitter(reference: BaseUnit, ordering: SpecOrdering, aliasGenerator: () => String)
-      extends Emitter {
-
-    // todo review with PEdro. We dont serialize location, so when parse amf to dump spec, we lose de location (we only have the id)
-    override def emit(): Unit = {
-      val aliasOption = reference.annotations.find(classOf[Aliases])
-
-      if (aliasOption.isDefined)
-        aliasOption.foreach(_.aliases.foreach(emitAlias))
-      else
-        emitAlias(aliasGenerator())
-    }
-
-    private def emitAlias(alias: String) =
-      EntryEmitter(alias, name).emit()
->>>>>>> 460c536c
-
-    override def position(): Position = Position.ZERO
-
-    def name: String = {
+    override def emit(b: EntryBuilder): Unit = {
+      val alias = reference.annotations.find(classOf[Aliases])
+
+      def entry(alias: String) = MapEntryEmitter(alias, name).emit(b)
+
+      alias.fold {
+        entry(aliasGenerator())
+      } { _ =>
+        alias.foreach(_.aliases.foreach(entry))
+      }
+    }
+
+    private def name: String = {
       Option(reference.location) match {
         case Some(location) => location
         case None           => reference.id
       }
     }
+
+    override def position(): Position = ZERO
   }
 
   case class DeclarationsEmitter(declares: Seq[DomainElement], references: Seq[BaseUnit], ordering: SpecOrdering) {
@@ -688,36 +538,26 @@
       })
     }
 
-    override def position(): Position = types.headOption.map(a => pos(a.annotations)).getOrElse(Position.ZERO)
-  }
-
-<<<<<<< HEAD
+    override def position(): Position = types.headOption.map(a => pos(a.annotations)).getOrElse(ZERO)
+  }
+
+  case class DeclaredParametersEmitter(parameters: Seq[Parameter], ordering: SpecOrdering, references: Seq[BaseUnit])
+      extends EntryEmitter {
+    override def emit(b: EntryBuilder): Unit = {
+      b.entry(
+        "(parameters)",
+        _.map(traverse(ordering.sorted(parameters.map(NamedParameterEmitter(_, ordering, references))), _))
+      )
+    }
+
+    override def position(): Position = parameters.headOption.map(a => pos(a.annotations)).getOrElse(ZERO)
+  }
+
   case class NamedTypeEmitter(shape: Shape, references: Seq[BaseUnit], ordering: SpecOrdering) extends EntryEmitter {
     override def emit(b: EntryBuilder): Unit = {
       val name = Option(shape.name).getOrElse(throw new Exception(s"Cannot declare shape without name $shape"))
       b.entry(name, if (shape.isLink) emitLink _ else emitInline _)
     }
-=======
-  case class DeclaredParametersEmitter(parameters: Seq[Parameter], ordering: SpecOrdering, references: Seq[BaseUnit]) extends Emitter {
-    override def emit(): Unit = {
-      entry { () =>
-        raw("(parameters)")
-        map { () =>
-          val definitions = parameters.map(p => NamedParameterEmitter(p, ordering, references))
-          traverse(ordering.sorted(definitions))
-        }
-      }
-    }
-
-    override def position(): Position = parameters.headOption.map(a => pos(a.annotations)).getOrElse(Position.ZERO)
-  }
-
-
-  case class NamedTypeEmitter(shape: Shape, references: Seq[BaseUnit], ordering: SpecOrdering) extends Emitter {
-    override def position(): Position = pos(shape.annotations)
-
-    override def emit(): Unit = {
->>>>>>> 460c536c
 
     private def emitLink(b: PartBuilder): Unit = {
       shape.linkTarget.foreach { l =>
@@ -733,17 +573,17 @@
 
     override def position(): Position = pos(shape.annotations)
   }
-  case class NamedParameterEmitter(parameter: Parameter, ordering: SpecOrdering, references: Seq[BaseUnit]) extends Emitter {
+
+  case class NamedParameterEmitter(parameter: Parameter, ordering: SpecOrdering, references: Seq[BaseUnit])
+      extends EntryEmitter {
+    override def emit(b: EntryBuilder): Unit = {
+      parameter.fields.get(ParameterModel.Binding).annotations += ExplicitField()
+      ParameterEmitter(parameter, ordering, references).emit(b)
+    }
+
     override def position(): Position = pos(parameter.annotations)
-
-    override def emit(): Unit = {
-      parameter.fields.get(ParameterModel.Binding).annotations += ExplicitField()
-      ParameterEmitter(parameter, ordering, references).emit()
-    }
-  }
-
-
-<<<<<<< HEAD
+  }
+
   case class TagToReferenceEmitter(reference: DomainElement, text: String, references: Seq[BaseUnit])
       extends PartEmitter {
     override def emit(b: PartBuilder): Unit = {
@@ -756,20 +596,6 @@
           case _: Module => raw(b, text)
           case _         => ref(b, text)
         })
-=======
-  case class TagToReferenceEmitter(reference: DomainElement, referenceText: String, references: Seq[BaseUnit])
-      extends Emitter {
-    def emit(): Unit = {
-      val referenceOption: Option[BaseUnit] = references.find {
-        case m: Module   => m.declares.contains(reference)
-        case f: Fragment => f.encodes == reference
-      }
-      referenceOption match {
-        case Some(_: Module)   => raw(referenceText)
-        case Some(_: Fragment) => ref(referenceText)
-        case _                 => raw(referenceText)
-      }
->>>>>>> 460c536c
     }
 
     override def position(): Position = pos(reference.annotations)
@@ -784,7 +610,7 @@
         traverse(ordering.sorted(properties.map(p => NamedPropertyTypeEmitter(p, references, ordering))), b)
       })
     }
-    override def position(): Position = properties.headOption.map(p => pos(p.annotations)).getOrElse(Position.ZERO)
+    override def position(): Position = properties.headOption.map(p => pos(p.annotations)).getOrElse(ZERO)
   }
 
   case class NamedPropertyTypeEmitter(annotation: CustomDomainProperty,
@@ -812,55 +638,34 @@
     override def position(): Position = pos(annotation.annotations)
   }
 
-<<<<<<< HEAD
-  case class CreativeWorkEmitter(key: String, f: FieldEntry, ordering: SpecOrdering) extends EntryEmitter {
-    override def emit(b: EntryBuilder): Unit = {
-      sourceOr(
-        f.value,
-        b.entry(
-          key,
-          _.map { b =>
-            val fs     = f.obj.fields
-            val result = mutable.ListBuffer[EntryEmitter]()
-
-            fs.entry(CreativeWorkModel.Url).map(f => result += ValueEmitter("url", f))
-            fs.entry(CreativeWorkModel.Description).map(f => result += ValueEmitter("description", f))
-
-            result ++= RamlAnnotationsEmitter(f.domainElement, ordering).emitters
-
-            traverse(ordering.sorted(result), b)
-          }
-        )
-=======
-  case class UserDocumentationsEmitter(f: FieldEntry, ordering: SpecOrdering) extends Emitter {
-    def emit(): Unit = {
-      entry { () =>
-        raw("documentation")
-        array { () =>
+  case class UserDocumentationsEmitter(f: FieldEntry, ordering: SpecOrdering) extends EntryEmitter {
+    override def emit(b: EntryBuilder): Unit = {
+      b.entry(
+        "documentation",
+        _.list { b =>
           f.array.values
             .collect({ case c: CreativeWork => c })
             .foreach(
               c =>
                 if (c.isLink)
-                  raw(c.linkLabel.getOrElse(c.linkTarget.get.id))
+                  raw(b, c.linkLabel.getOrElse(c.linkTarget.get.id))
                 else
-                  RamlCreativeWorkEmitter(c, ordering, true).emit())
+                  RamlCreativeWorkEmitter(c, ordering, withExtension = true).emit(b))
         }
-      }
+      )
     }
 
     override def position(): Position = pos(f.array.values.head.annotations)
   }
 
-  case class OasExtCreativeWorkEmitter(f: FieldEntry, ordering: SpecOrdering) extends Emitter {
-    override def emit(): Unit = {
+  case class OasExtCreativeWorkEmitter(f: FieldEntry, ordering: SpecOrdering) extends EntryEmitter {
+    override def emit(b: EntryBuilder): Unit = {
       sourceOr(
         f.value.annotations,
-        entry { () =>
-          raw("(externalDocs)")
-          OasCreativeWorkEmitter(f.value.value.asInstanceOf[CreativeWork], ordering).emit()
-        }
->>>>>>> 460c536c
+        b.entry(
+          "(externalDocs)",
+          OasCreativeWorkEmitter(f.value.value.asInstanceOf[CreativeWork], ordering).emit(_)
+        )
       )
     }
 
@@ -870,22 +675,17 @@
   case class RamlTypeEmitter(shape: Shape, ordering: SpecOrdering, ignored: Seq[Field] = Nil) {
     def emitters(): Seq[EntryEmitter] = {
       shape match {
-<<<<<<< HEAD
-//        case _ if Option(shape).isDefined && shape.fromTypeExpression => Seq(TypeExpressionEmitter(shape))
+        //        case _ if Option(shape).isDefined && shape.fromTypeExpression => Seq(TypeExpressionEmitter(shape))
         case _ if Option(shape).isDefined && shape.fromTypeExpression => {
           println("Grrrrr")
           ???
         }
-//        case l: Linkable if l.isLink                                  => Seq(LocalReferenceEmitter(shape))
+        //        case l: Linkable if l.isLink                                  => Seq(LocalReferenceEmitter(shape))
         case l: Linkable if l.isLink => {
           println("Grrrrr")
           ???
         }
-=======
-        case _ if Option(shape).isDefined && shape.fromTypeExpression => Seq(TypeExpressionEmitter(shape))
-        case l: Linkable if l.isLink                                  => Seq(LocalReferenceEmitter(shape))
         case schema: SchemaShape => Seq(SchemaShapeEmitter(schema))
->>>>>>> 460c536c
         case node: NodeShape =>
           val copiedNode = node.copy(fields = node.fields.filter(f => !ignored.contains(f._1)))
           NodeShapeEmitter(copiedNode, ordering).emitters()
@@ -952,19 +752,17 @@
     }
   }
 
-<<<<<<< HEAD
+  case class SchemaShapeEmitter(schema: SchemaShape) extends EntryEmitter {
+//    override def emit(b: EntryBuilder): Unit = raw(schema.raw)
+    override def emit(b: EntryBuilder): Unit = {
+      ??? //todo syaml raw...
+    }
+
+    override def position(): Position = pos(schema.annotations)
+  }
+
   case class XMLSerializerEmitter(key: String, f: FieldEntry, ordering: SpecOrdering) extends EntryEmitter {
     override def emit(b: EntryBuilder): Unit = {
-=======
-  case class SchemaShapeEmitter(schema: SchemaShape) extends Emitter {
-    override def emit(): Unit = raw(schema.raw)
-
-    override def position(): Position = pos(schema.annotations)
-  }
-
-  case class XMLSerializerEmitter(key: String, f: FieldEntry, ordering: SpecOrdering) extends Emitter {
-    override def emit(): Unit = {
->>>>>>> 460c536c
       sourceOr(
         f.value,
         b.entry(
@@ -1003,55 +801,40 @@
   }
 
   case class NodeShapeEmitter(node: NodeShape, ordering: SpecOrdering) extends ShapeEmitter(node, ordering) {
-<<<<<<< HEAD
     override def emitters(): Seq[EntryEmitter] = {
-      val result: ListBuffer[EntryEmitter] = ListBuffer(super.emitters(): _*)
-=======
-    override def emitters(): Seq[Emitter] = {
-      val result: ListBuffer[Emitter] = ListBuffer[Emitter]()
+      val result: ListBuffer[EntryEmitter] = ListBuffer()
       node.annotations.find(classOf[ParsedJSONSchema]) match {
         case Some(jsonParsedAnnotation) =>
-          result += new Emitter() {
-            override def emit(): Unit = raw(jsonParsedAnnotation.value)
->>>>>>> 460c536c
+          result += new EntryEmitter() {
+            override def emit(b: EntryBuilder): Unit = {
+//              raw(jsonParsedAnnotation.value)
+              ???
+            }
 
             override def position(): Position = pos(node.annotations)
           }
         case None =>
           result ++= super.emitters()
 
-<<<<<<< HEAD
-      // TODO annotation for original position?
-      if (node.annotations.contains(classOf[ExplicitField]))
-        result += MapEntryEmitter("type", "object")
-=======
           val fs = node.fields
->>>>>>> 460c536c
 
           // TODO annotation for original position?
           if (node.annotations.contains(classOf[ExplicitField]))
-            result += EntryEmitter("type", "object")
+            result += MapEntryEmitter("type", "object")
 
           fs.entry(NodeShapeModel.Inherits).map(f => result += ShapeInheritsEmitter(f, ordering))
 
           fs.entry(NodeShapeModel.MinProperties).map(f => result += ValueEmitter("minProperties", f))
 
-<<<<<<< HEAD
-      fs.entry(NodeShapeModel.Closed)
-        .filter(_.value.annotations.contains(classOf[ExplicitField]))
-        .map(
-          f =>
-            result += MapEntryEmitter("additionalProperties",
-                                      (!node.closed).toString,
-                                      position = pos(f.value.annotations)))
-=======
           fs.entry(NodeShapeModel.MaxProperties).map(f => result += ValueEmitter("maxProperties", f))
->>>>>>> 460c536c
 
           fs.entry(NodeShapeModel.Closed)
             .filter(_.value.annotations.contains(classOf[ExplicitField]))
-            .map(f =>
-              result += EntryEmitter("additionalProperties", (!node.closed).toString, position = pos(f.value.annotations)))
+            .map(
+              f =>
+                result += MapEntryEmitter("additionalProperties",
+                                          (!node.closed).toString,
+                                          position = pos(f.value.annotations)))
 
           fs.entry(NodeShapeModel.Discriminator).map(f => result += ValueEmitter("discriminator", f))
 
@@ -1063,7 +846,8 @@
 
           val propertiesMap = ListMap(node.properties.map(p => p.id -> p): _*)
 
-          fs.entry(NodeShapeModel.Dependencies).map(f => result += ShapeDependenciesEmitter(f, ordering, propertiesMap))
+          fs.entry(NodeShapeModel.Dependencies)
+            .map(f => result += ShapeDependenciesEmitter(f, ordering, propertiesMap))
 
           result
       }
@@ -1095,27 +879,11 @@
   }
 
   case class AnyShapeEmitter(shape: AnyShape, ordering: SpecOrdering) extends ShapeEmitter(shape, ordering) {
-<<<<<<< HEAD
     override def emitters(): Seq[EntryEmitter] = super.emitters() :+ MapEntryEmitter("type", "any")
   }
 
   case class NilShapeEmitter(shape: NilShape, ordering: SpecOrdering) extends ShapeEmitter(shape, ordering) {
     override def emitters(): Seq[EntryEmitter] = super.emitters() :+ MapEntryEmitter("type", "nil")
-=======
-    override def emitters(): ListBuffer[Emitter] = {
-      val result: ListBuffer[Emitter] = ListBuffer[Emitter]() ++ super.emitters()
-      result += EntryEmitter("type", "any")
-      result
-    }
-  }
-
-  case class NilShapeEmitter(shape: NilShape, ordering: SpecOrdering) extends ShapeEmitter(shape, ordering) {
-    override def emitters(): ListBuffer[Emitter] = {
-      val result: ListBuffer[Emitter] = ListBuffer[Emitter]() ++ super.emitters()
-      result += EntryEmitter("type", "nil")
-      result
-    }
->>>>>>> 460c536c
   }
 
   trait CommonOASFieldsEmitter {
@@ -1147,7 +915,7 @@
               "type",
               typeDef,
               position =
-                if (f.value.annotations.contains(classOf[Inferred])) Position.ZERO
+                if (f.value.annotations.contains(classOf[Inferred])) ZERO
                 else
                   pos(f.value.annotations))) // TODO check this  - annotations of typeDef in parser
 
@@ -1243,7 +1011,6 @@
   }
 
   case class UnionShapeEmitter(shape: UnionShape, ordering: SpecOrdering) extends ShapeEmitter(shape, ordering) {
-<<<<<<< HEAD
     override def emitters(): Seq[EntryEmitter] = {
       super.emitters() :+ MapEntryEmitter("type", "union") :+ AnyOfShapeEmitter(shape, ordering)
     }
@@ -1255,26 +1022,6 @@
         "anyOf",
         _.list { b =>
           val emitters = shape.anyOf
-=======
-    override def emitters(): Seq[Emitter] = {
-
-      val result: ListBuffer[Emitter] = ListBuffer[Emitter]() ++ super.emitters()
-
-      result += EntryEmitter("type", "union")
-
-      result += AnyOfShapeEmitter(shape, ordering)
-
-      result
-    }
-  }
-
-  case class AnyOfShapeEmitter(shape: UnionShape, ordering: SpecOrdering) extends Emitter {
-    override def emit(): Unit = {
-      entry { () =>
-        raw("anyOf")
-        array { () =>
-          val anyOfEmitters = shape.anyOf
->>>>>>> 460c536c
             .map { shape =>
               ordering.sorted(RamlTypeEmitter(shape, ordering).emitters())
             }
@@ -1450,87 +1197,83 @@
     override def position(): Position = pos(reference.annotations)
   }
 
-<<<<<<< HEAD
   case class TypeExpressionEmitter(shape: Shape) extends PartEmitter {
     override def emit(b: PartBuilder): Unit = raw(b, shape.typeExpression)
-=======
-  case class TypeExpressionEmitter(shape: Shape) extends Emitter {
-    override def emit(): Unit = raw(shape.typeExpression)
 
     override def position(): Position = pos(shape.annotations)
   }
 
-  protected def ref(url: String): Unit = emitter.scalar("!include " + url, YType("!include")) // todo
-
-  case class ParameterEmitter(parameter: Parameter, ordering: SpecOrdering, references: Seq[BaseUnit]) extends Emitter {
-    override def emit(): Unit = {
+  protected def ref(b: PartBuilder, url: String): Unit = b.scalar(YNode(YScalar("!include " + url), YType("!include")))
+
+  case class ParameterEmitter(parameter: Parameter, ordering: SpecOrdering, references: Seq[BaseUnit])
+      extends EntryEmitter {
+    override def emit(b: EntryBuilder): Unit = {
       sourceOr(
         parameter.annotations,
-        entry { () =>
-          if (parameter.isLink) {
-            val fs = parameter.linkTarget.get.fields
-            val explicit = fs
-              .entry(ParameterModel.Required)
-              .exists(_.value.annotations.contains(classOf[ExplicitField]))
-
-            if (!explicit && !parameter.required) {
-              ScalarEmitter(AmfScalar(parameter.name + "?")).emit()
-            } else {
-              val name = fs.entry(ParameterModel.Name).get.scalar
-              ScalarEmitter(name).emit()
-            }
-
-            parameter.linkTarget.foreach(l => TagToReferenceEmitter(l, parameter.linkLabel.getOrElse(l.id), references).emit())
-          } else {
-            val fs = parameter.fields
-            val explicit = fs
-              .entry(ParameterModel.Required)
-              .exists(_.value.annotations.contains(classOf[ExplicitField]))
-
-            if (!explicit && !parameter.required) {
-              ScalarEmitter(AmfScalar(parameter.name + "?")).emit()
-            } else {
-              val name = fs.entry(ParameterModel.Name).get.scalar
-              ScalarEmitter(name).emit()
-            }
-
-            val result = mutable.ListBuffer[Emitter]()
-
-            fs.entry(ParameterModel.Description).map(f => result += ValueEmitter("description", f))
->>>>>>> 460c536c
-
-            fs.entry(ParameterModel.Required)
-              .filter(_.value.annotations.contains(classOf[ExplicitField]))
-              .map(f => result += ValueEmitter("required", f))
-
-            result ++= RamlTypeEmitter(parameter.schema, ordering, Seq(ShapeModel.Description)).emitters()
-
-            result ++= RamlAnnotationsEmitter(parameter, ordering).emitters
-
-            Option(parameter.fields.getValue(ParameterModel.Binding)) match {
-              case Some(v) => v.annotations.find(classOf[ExplicitField]) match {
-                case Some(_) => fs.entry(ParameterModel.Binding).map { f =>
-                  result += ValueEmitter("(binding)", f)
-                }
-                case None    => // ignore
+        if (parameter.isLink) emitLink(b) else emitParameter(b)
+      )
+    }
+
+    private def emitLink(b: EntryBuilder) = {
+      val fs = parameter.linkTarget.get.fields
+
+      b.complexEntry(
+        emitParameterKey(fs, _),
+        b => {
+          parameter.linkTarget.foreach(l =>
+            TagToReferenceEmitter(l, parameter.linkLabel.getOrElse(l.id), references).emit(b))
+        }
+      )
+    }
+
+    private def emitParameter(b: EntryBuilder) = {
+      val fs = parameter.fields
+
+      b.complexEntry(
+        emitParameterKey(fs, _),
+        _.map { b =>
+          val result = mutable.ListBuffer[EntryEmitter]()
+
+          fs.entry(ParameterModel.Description).map(f => result += ValueEmitter("description", f))
+
+          fs.entry(ParameterModel.Required)
+            .filter(_.value.annotations.contains(classOf[ExplicitField]))
+            .map(f => result += ValueEmitter("required", f))
+
+          result ++= RamlTypeEmitter(parameter.schema, ordering, Seq(ShapeModel.Description)).emitters()
+
+          result ++= RamlAnnotationsEmitter(parameter, ordering).emitters
+
+          Option(parameter.fields.getValue(ParameterModel.Binding)) match {
+            case Some(v) =>
+              v.annotations.find(classOf[ExplicitField]) match {
+                case Some(_) =>
+                  fs.entry(ParameterModel.Binding).map { f =>
+                    result += ValueEmitter("(binding)", f)
+                  }
+                case None => // ignore
               }
-              case _ => // ignore
-            }
-
-
-            map { () =>
-              traverse(ordering.sorted(result))
-            }
+            case _ => // ignore
           }
+
+          traverse(ordering.sorted(result), b)
         }
       )
+
+    }
+
+    private def emitParameterKey(fs: Fields, b: PartBuilder) = {
+      val explicit = fs
+        .entry(ParameterModel.Required)
+        .exists(_.value.annotations.contains(classOf[ExplicitField]))
+
+      if (!explicit && !parameter.required) {
+        ScalarEmitter(AmfScalar(parameter.name + "?")).emit(b)
+      } else {
+        ScalarEmitter(fs.entry(ParameterModel.Name).get.scalar).emit(b)
+      }
     }
 
     override def position(): Position = pos(parameter.annotations)
   }
-
-<<<<<<< HEAD
-  protected def ref(b: PartBuilder, url: String): Unit = b.scalar(YNode(YScalar("!include " + url), YType("!include")))
-=======
->>>>>>> 460c536c
 }