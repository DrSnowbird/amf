--- conflicted
+++ resolved
@@ -22,41 +22,23 @@
 case class RamlTypeParser(ast: YPart, name: String, part: YPart, adopt: Shape => Shape, declarations: Declarations) {
 
   def parse(): Option[Shape] = {
-<<<<<<< HEAD
-=======
-    val name = entry.key.value.toScalar.text
-
-    val ahead = entry.value.value
-
-    detect(ahead) match {
-      case ObjectType =>
-        Some(parseObjectType(name, ahead, declarations))
-      case ArrayType =>
-        Some(parseArrayType(name, ahead))
-      case typeDef if typeDef.isAny =>
-        Some(parseAnyType(name, typeDef, ahead))
-      case typeDef if typeDef.isScalar =>
-        Some(parseScalarType(name, typeDef, ahead))
-      case _ => None
-    }
-  }
->>>>>>> be3a3a8b
 
     // todo review and change if necessary
 //    part match {
 //      case ref: YReference =>
 //        processRef(ref)
 //      case _ =>
-      detect() match {
-        case ObjectType =>
-          Some(parseObjectType(name, part, declarations))
-        case ArrayType =>
-          Some(parseArrayType(name, part))
-        case typeDef if typeDef.isScalar =>
-          Some(parseScalarType(name, typeDef, part))
-        case _ => None
-      }
-
+    detect() match {
+      case ObjectType =>
+        Some(parseObjectType(name, part, declarations))
+      case ArrayType =>
+        Some(parseArrayType(name, part))
+      case typeDef if typeDef.isAny =>
+        Some(parseAnyType(name, typeDef, ahead))
+      case typeDef if typeDef.isScalar =>
+        Some(parseScalarType(name, typeDef, part))
+      case _ => None
+    }
   }
 //
 //  def retrieveRefShape(ref: YReference): Shape = {
@@ -113,13 +95,9 @@
     }
   }
 
-<<<<<<< HEAD
+  private def parseAnyType(name: String, typeDef: TypeDef, ahead: YValue): Shape = AnyShape(entry).withName(name)
+
   def parseArrayType(name: String, ahead: YPart): Shape = {
-=======
-  private def parseAnyType(name: String, typeDef: TypeDef, ahead: YValue): Shape = AnyShape(entry).withName(name)
-
-  def parseArrayType(name: String, ahead: YValue): Shape = {
->>>>>>> be3a3a8b
     val shape = ahead match {
       case map: YMap => DataArrangementParser(name, ast, map, (shape: Shape) => adopt(shape), declarations).parse()
       case _         => ArrayShape(ast).withName(name)
@@ -135,7 +113,9 @@
     val shape = NodeShape(ast).withName(name)
     adopt(shape)
     ahead match {
-      case map: YMap => NodeShapeParser(shape, map, declarations).parse()// i have to do the adopt before parser childrens shapes. Other way the childrens will not have the father id
+      case map: YMap =>
+        NodeShapeParser(shape, map, declarations)
+          .parse() // i have to do the adopt before parser childrens shapes. Other way the childrens will not have the father id
       case scalar: YScalar =>
         declarations.find(scalar.text) match {
           case Some(s: Shape) => s.link(Some(scalar.text), Some(Annotations(ast))).asInstanceOf[Shape].withName(name)
