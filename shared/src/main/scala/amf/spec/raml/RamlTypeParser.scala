package amf.spec.raml

import amf.domain.Annotation.{ExplicitField, Inferred, ReferencedElement}
import amf.domain.{Annotations, CreativeWork}
import amf.metadata.shape._
import amf.model.{AmfArray, AmfScalar}
import amf.parser.{YMapOps, YValueOps}
import amf.shape.RamlTypeDefMatcher.matchType
<<<<<<< HEAD
import amf.shape.TypeDef.{ArrayType, LinkType, ObjectType, UndefinedType}
=======
import amf.shape.TypeDef.{ArrayType, ObjectType, UndefinedType}
>>>>>>> 86f0f810
import amf.shape._
import amf.spec.Declarations
import amf.spec.common.BaseSpecParser._
import org.yaml.model._

import scala.collection.mutable

object RamlTypeParser {
  def apply(ast: YMapEntry, adopt: Shape => Shape, declarations: Declarations): RamlTypeParser =
    new RamlTypeParser(ast, ast.key.value.toScalar.text, ast.value.value, adopt, declarations)
}

case class RamlTypeParser(ast: YPart, name: String, part: YPart, adopt: Shape => Shape, declarations: Declarations) {

  def parse(): Option[Shape] = {

    // todo review and change if necessary
//    part match {
//      case ref: YReference =>
//        processRef(ref)
//      case _ =>
    detect() match {
      case ObjectType =>
        Some(parseObjectType(name, part, declarations))
      case ArrayType =>
        Some(parseArrayType(name, part))
      case typeDef if typeDef.isAny =>
        Some(parseAnyType(name, typeDef, part))
      case typeDef if typeDef.isScalar =>
        Some(parseScalarType(name, typeDef, part))
      case _ => None
    }
  }
//
//  def retrieveRefShape(ref: YReference): Shape = {
//    // this should look in the context for a matching reference
//    throw new Exception(s"Shape for ref ${ref.name}, not implemented yet")
//  }
//
//  def processRef(ref: YReference): Option[Shape] = Some(retrieveRefShape(ref).link(None, Some(Annotations(ref))))

  private def detect(): TypeDef = part match {
    case scalar: YScalar => matchType(scalar.text)
    case _: YSequence    => ObjectType
    case map: YMap =>
      detectTypeOrSchema(map)
        .orElse(detectProperties(map))
        .orElse(detectItems(map))
        .getOrElse(UndefinedType)
  }

  private def detectProperties(map: YMap): Option[TypeDef] = {
    map.key("properties").map(_ => ObjectType)
  }

  private def detectItems(map: YMap): Option[TypeDef] = {
    map.key("items").map(_ => ArrayType)
  }

  private def detectTypeOrSchema(map: YMap) = {
    map
      .key("type")
      .orElse(map.key("schema"))
      .map(e =>
        e.value.value match {
          case scalar: YScalar =>
            val t = scalar.text
            val f = map.key("(format)").map(_.value.value.toScalar.text).getOrElse("")
            matchType(t, f)
          case _: YSequence | _: YMap => ObjectType
          case _                      => UndefinedType
      })
  }

  private def parseScalarType(name: String, typeDef: TypeDef, ahead: YPart): Shape = {
    if (typeDef.isNil) {
<<<<<<< HEAD
      NilShape(ast).withName(name)
=======
      val nilShape = NilShape(entry).withName(name)
      adopt(nilShape)
      nilShape
>>>>>>> 86f0f810
    } else {
      val shape = ScalarShape(ast).withName(name)
      adopt(shape)
      ahead match {
        case map: YMap => ScalarShapeParser(typeDef, shape, map).parse()
        case v =>
          shape.set(ScalarShapeModel.DataType, AmfScalar(XsdTypeDefMapping.xsd(typeDef), Annotations(v)))
      }
    }
  }

<<<<<<< HEAD
  private def parseAnyType(name: String, typeDef: TypeDef, ahead: YPart): Shape = AnyShape(ast).withName(name)
=======
  private def parseAnyType(name: String, typeDef: TypeDef, ahead: YValue): Shape = {
    val shape = AnyShape(entry).withName(name)
    adopt(shape)
    shape
  }
>>>>>>> 86f0f810

  def parseArrayType(name: String, ahead: YPart): Shape = {
    val shape = ahead match {
      case map: YMap => DataArrangementParser(name, ast, map, (shape: Shape) => adopt(shape), declarations).parse()
      case _         => ArrayShape(ast).withName(name)
    }
    shape
  }

<<<<<<< HEAD
  private def parseObjectType(name: String, ahead: YPart, declarations: Declarations): Shape = {
    // if we have node name: string => string its include (scalar type already discarted). For inherits we must have type: string.
    // If we have name -> type: include, the type will be node and inherits from the include.

    // todo libraries? find return option tuple with type?
    val shape = NodeShape(ast).withName(name)
    adopt(shape)
    ahead match {
      case map: YMap =>
        NodeShapeParser(shape, map, declarations)
          .parse() // i have to do the adopt before parser childrens shapes. Other way the childrens will not have the father id
      case scalar: YScalar =>
        declarations.find(scalar.text) match {
          case Some(s: Shape) => s.link(Some(scalar.text), Some(Annotations(ast))).asInstanceOf[Shape].withName(name)
          case _              => shape
        }
      case _ => shape
=======
  private def parseObjectType(name: String, ahead: YValue, declarations: Declarations): Shape = {
    if (isFileType(ahead)) {
      val shape = FileShapeParser(ahead.asInstanceOf[YMap]).parse()
      adopt(shape)
      shape
    } else {
      val shape = NodeShape(entry).withName(name)
      adopt(shape)
      ahead match {
        case map: YMap => NodeShapeParser(shape, map, declarations).parse()
        case _ => shape
      }
    }
  }

  private def isFileType(ahead: YValue): Boolean = {
    ahead match {
      case ymap: YMap =>
        ymap.map.get("type").isDefined &&
        ymap.map("type").value.isInstanceOf[YScalar] &&
        ymap.map("type").value.asInstanceOf[YScalar].text == "file"
      case _ => false
>>>>>>> 86f0f810
    }
  }
}

trait CommonOASFieldsParser {
  def parseOASFields(map: YMap, shape: Shape) = {
    map.key("pattern", entry => {
      val value = ValueNode(entry.value)
      shape.set(ScalarShapeModel.Pattern, value.string(), Annotations(entry))
    })

    map.key("minLength", entry => {
      val value = ValueNode(entry.value)
      shape.set(ScalarShapeModel.MinLength, value.integer(), Annotations(entry))
    })

    map.key("maxLength", entry => {
      val value = ValueNode(entry.value)
      shape.set(ScalarShapeModel.MaxLength, value.integer(), Annotations(entry))
    })


    map.key("(exclusiveMinimum)", entry => {
      val value = ValueNode(entry.value)
      shape.set(ScalarShapeModel.ExclusiveMinimum, value.string(), Annotations(entry))
    })

    map.key("(exclusiveMaximum)", entry => {
      val value = ValueNode(entry.value)
      shape.set(ScalarShapeModel.ExclusiveMaximum, value.string(), Annotations(entry))
    })
  }
}
case class ScalarShapeParser(typeDef: TypeDef, shape: ScalarShape, map: YMap) extends ShapeParser() with CommonOASFieldsParser {
  override def parse(): ScalarShape = {
    super.parse()
    parseOASFields(map, shape)
    map
      .key("type")
      .fold(
        shape.set(ScalarShapeModel.DataType, AmfScalar(XsdTypeDefMapping.xsd(typeDef)), Annotations() += Inferred()))(
        entry => shape.set(ScalarShapeModel.DataType, AmfScalar(XsdTypeDefMapping.xsd(typeDef)), Annotations(entry)))

    map.key("minimum", entry => {
      val value = ValueNode(entry.value)
      shape.set(ScalarShapeModel.Minimum, value.string(), Annotations(entry))
    })

    map.key("maximum", entry => {
      val value = ValueNode(entry.value)
      shape.set(ScalarShapeModel.Maximum, value.string(), Annotations(entry))
    })

    map.key("format", entry => {
      val value = ValueNode(entry.value)
      shape.set(ScalarShapeModel.Format, value.string(), Annotations(entry))
    })

    // We don't need to parse (format) extension because in oas must not be emitted, and in raml will be emitted.

    map.key("multipleOf", entry => {
      val value = ValueNode(entry.value)
      shape.set(ScalarShapeModel.MultipleOf, value.integer(), Annotations(entry))
    })

    shape
  }
}

case class FileShapeParser(override val map: YMap) extends ShapeParser() with CommonOASFieldsParser {
  override val shape = FileShape(Annotations(map))

  override def parse(): FileShape = {
    super.parse()
    parseOASFields(map, shape)

    map.key("fileTypes", {
      entry => entry.value.value match {
        case seq: YSequence =>
          val value = ArrayNode(seq)
          shape.set(FileShapeModel.FileTypes, value.strings(), Annotations(seq))
      }
    })

    map.key("(minimum)", entry => {
      val value = ValueNode(entry.value)
      shape.set(ScalarShapeModel.Minimum, value.string(), Annotations(entry))
    })

    map.key("(maximum)", entry => {
      val value = ValueNode(entry.value)
      shape.set(ScalarShapeModel.Maximum, value.string(), Annotations(entry))
    })

    map.key("(format)", entry => {
      val value = ValueNode(entry.value)
      shape.set(ScalarShapeModel.Format, value.string(), Annotations(entry))
    })

    // We don't need to parse (format) extension because in oas must not be emitted, and in raml will be emitted.

    map.key("(multipleOf)", entry => {
      val value = ValueNode(entry.value)
      shape.set(ScalarShapeModel.MultipleOf, value.integer(), Annotations(entry))
    })


    shape
  }
}


case class DataArrangementParser(name: String, ast: YPart, map: YMap, adopt: Shape => Unit, declarations: Declarations) {

  def lookAhead(): Either[TupleShape, ArrayShape] = {
    map.key("(tuple)") match {
      case Some(entry) =>
        entry.value.value match {
          // this is a sequence, we need to create a tuple
          case _: YSequence => Left(TupleShape(ast).withName(name))
          // not an array regular array parsing
          case _ => throw new Exception("Tuples must have a list of types")

        }
      case None => Right(ArrayShape(ast).withName(name))
    }
  }

  def parse(): Shape = {
    lookAhead() match {
      case Left(tuple)  => TupleShapeParser(tuple, map, adopt, declarations).parse()
      case Right(array) => ArrayShapeParser(array, map, adopt, declarations).parse()
    }
  }

}

case class ArrayShapeParser(override val shape: ArrayShape,
                            map: YMap,
                            adopt: Shape => Unit,
                            declarations: Declarations)
    extends ShapeParser() {

  override def parse(): Shape = {
    adopt(shape)

    super.parse()

    map.key("type", _ => shape.add(ExplicitField()))

    map.key("minItems", entry => {
      val value = ValueNode(entry.value)
      shape.set(ArrayShapeModel.MinItems, value.integer(), Annotations(entry))
    })

    map.key("maxItems", entry => {
      val value = ValueNode(entry.value)
      shape.set(ArrayShapeModel.MaxItems, value.integer(), Annotations(entry))
    })

    map.key("uniqueItems", entry => {
      val value = ValueNode(entry.value)
      shape.set(ArrayShapeModel.UniqueItems, value.boolean(), Annotations(entry))
    })

    val finalShape = for {
      itemsEntry <- map.key("items")
      item       <- RamlTypeParser(itemsEntry, items => items.adopted(shape.id + "/items"), declarations).parse()
    } yield {
      item match {
        case array: ArrayShape   => shape.withItems(array).toMatrixShape
        case matrix: MatrixShape => shape.withItems(matrix).toMatrixShape
        case other: Shape        => shape.withItems(other)
      }
    }

    finalShape match {
      case Some(parsed: Shape) => parsed
      case None                => throw new Exception("Cannot parse data arrangement shape")
    }
  }
}

case class TupleShapeParser(shape: TupleShape, map: YMap, adopt: Shape => Unit, declarations: Declarations)
    extends ShapeParser() {

  override def parse(): Shape = {
    adopt(shape)

    super.parse()

    map.key("type", _ => shape.add(ExplicitField()))

    map.key("minItems", entry => {
      val value = ValueNode(entry.value)
      shape.set(ArrayShapeModel.MinItems, value.integer(), Annotations(entry))
    })

    map.key("maxItems", entry => {
      val value = ValueNode(entry.value)
      shape.set(ArrayShapeModel.MaxItems, value.integer(), Annotations(entry))
    })

    map.key("uniqueItems", entry => {
      val value = ValueNode(entry.value)
      shape.set(ArrayShapeModel.UniqueItems, value.boolean(), Annotations(entry))
    })

    map.key(
      "items",
      entry => {
        val items = entry.value.value.toMap.entries.zipWithIndex
          .map {
            case (elem, index) =>
              RamlTypeParser(elem, item => item.adopted(shape.id + "/items/" + index), declarations).parse()
          }
        shape.withItems(items.filter(_.isDefined).map(_.get))
      }
    )

    shape
  }
}

case class NodeShapeParser(shape: NodeShape, map: YMap, declarations: Declarations) extends ShapeParser() {
  override def parse(): NodeShape = {

    super.parse()

    map.key("type", _ => shape.add(ExplicitField())) // todo lexical of type?? new annotation?

    map.key(
      "type",
      entry => {
        entry.value.value match {
          case scalar: YScalar if scalar.text != "object" =>
            shape.set(NodeShapeModel.Inherits,
                      AmfArray(Seq(declarations.shapes(scalar.text)), Annotations(entry.value)),
                      Annotations(entry))
          case sequence: YSequence =>
            val inherits = ArrayNode(sequence)
              .strings()
              .scalars
              .map(scalar => declarations.shapes(scalar.toString))

            shape.set(NodeShapeModel.Inherits, AmfArray(inherits, Annotations(entry.value)), Annotations(entry))
          case _: YMap =>
            RamlTypeParser(entry, shape => shape.adopted(shape.id), declarations)
              .parse()
              .foreach(s => shape.set(NodeShapeModel.Inherits, s, Annotations(entry)))
          case _ =>
            shape.add(ExplicitField()) // TODO store annotation in dataType field.
        }
      }
    )

    map.key("minProperties", entry => {
      val value = ValueNode(entry.value)
      shape.set(NodeShapeModel.MinProperties, value.integer(), Annotations(entry))
    })

    map.key("maxProperties", entry => {
      val value = ValueNode(entry.value)
      shape.set(NodeShapeModel.MaxProperties, value.integer(), Annotations(entry))
    })

    shape.set(NodeShapeModel.Closed, value = false)

    map.key("additionalProperties", entry => {
      val value = ValueNode(entry.value)
      shape.set(NodeShapeModel.Closed, value.negated(), Annotations(entry) += ExplicitField())
    })

    map.key("discriminator", entry => {
      val value = ValueNode(entry.value)
      shape.set(NodeShapeModel.Discriminator, value.string(), Annotations(entry))
    })

    map.key("discriminatorValue", entry => {
      val value = ValueNode(entry.value)
      shape.set(NodeShapeModel.DiscriminatorValue, value.string(), Annotations(entry))
    })

    map.key("(readOnly)", entry => {
      val value = ValueNode(entry.value)
      shape.set(NodeShapeModel.ReadOnly, value.boolean(), Annotations(entry))
    })

    map.key(
      "properties",
      entry => {
        val properties: Seq[PropertyShape] =
          PropertiesParser(entry.value.value.toMap, shape.withProperty, declarations).parse()
        shape.set(NodeShapeModel.Properties, AmfArray(properties, Annotations(entry.value)), Annotations(entry))
      }
    )

    val properties = mutable.ListMap[String, PropertyShape]()
    shape.properties.foreach(p => properties += (p.name -> p))

    map.key(
      "(dependencies)",
      entry => {
        val dependencies: Seq[PropertyDependencies] =
          ShapeDependenciesParser(entry.value.value.toMap, properties).parse()
        shape.set(NodeShapeModel.Dependencies, AmfArray(dependencies, Annotations(entry.value)), Annotations(entry))
      }
    )

    shape
  }
}

case class PropertiesParser(ast: YMap, producer: String => PropertyShape, declarations: Declarations) {

  def parse(): Seq[PropertyShape] = {
    ast.entries
      .map(entry => PropertyShapeParser(entry, producer, declarations).parse())
  }
}

case class PropertyShapeParser(entry: YMapEntry, producer: String => PropertyShape, declarations: Declarations) {

  def parse(): PropertyShape = {

    val name     = entry.key.value.toScalar.text
    val property = producer(name).add(Annotations(entry))

    entry.value.value match {
      case map: YMap =>
        map.key(
          "required",
          entry => {
            val required = ValueNode(entry.value).boolean().value.asInstanceOf[Boolean]
            property.set(PropertyShapeModel.MinCount,
                         AmfScalar(if (required) 1 else 0),
                         Annotations(entry) += ExplicitField())
          }
        )
      case _ =>
    }

    if (property.fields.entry(PropertyShapeModel.MinCount).isEmpty) {
      val required = !name.endsWith("?")

      property.set(PropertyShapeModel.MinCount, if (required) 1 else 0)
      property.set(PropertyShapeModel.Name, if (required) name else name.stripSuffix("?")) // TODO property id is using a name that is not final.
    }

    // todo path

    RamlTypeParser(entry, shape => shape.adopted(property.id), declarations)
      .parse()
      .foreach(range => property.set(PropertyShapeModel.Name, range.name).set(PropertyShapeModel.Range, range))

    property
  }
}

case class Property(var typeDef: TypeDef = UndefinedType) {
  def withTypeDef(value: TypeDef): Unit = typeDef = value
}

abstract class ShapeParser() {

  val shape: Shape
  val map: YMap

  def parse(): Shape = {

    map.key("displayName", entry => {
      val value = ValueNode(entry.value)
      shape.set(ShapeModel.DisplayName, value.string(), Annotations(entry))
    })

    map.key("description", entry => {
      val value = ValueNode(entry.value)
      shape.set(ShapeModel.Description, value.string(), Annotations(entry))
    })

    map.key("default", entry => {
      val value = ValueNode(entry.value)
      shape.set(ShapeModel.Default, value.string(), Annotations(entry))
    })

    map.key("enum", entry => {
      val value = ArrayNode(entry.value.value.toSequence)
      shape.set(ShapeModel.Values, value.strings(), Annotations(entry))
    })

    map.key(
      "(externalDocs)",
      entry => {
        val creativeWork: CreativeWork = CreativeWorkParser(entry.value.value.toMap).parse()
        shape.set(ShapeModel.Documentation, creativeWork, Annotations(entry))
      }
    )

    map.key(
      "xml",
      entry => {
        val xmlSerializer: XMLSerializer = XMLSerializerParser(shape.name, entry.value.value.toMap).parse()
        shape.set(ShapeModel.XMLSerialization, xmlSerializer, Annotations(entry))
      }
    )

    shape
  }
}<|MERGE_RESOLUTION|>--- conflicted
+++ resolved
@@ -1,16 +1,12 @@
 package amf.spec.raml
 
-import amf.domain.Annotation.{ExplicitField, Inferred, ReferencedElement}
+import amf.domain.Annotation.{ExplicitField, Inferred}
 import amf.domain.{Annotations, CreativeWork}
 import amf.metadata.shape._
 import amf.model.{AmfArray, AmfScalar}
 import amf.parser.{YMapOps, YValueOps}
 import amf.shape.RamlTypeDefMatcher.matchType
-<<<<<<< HEAD
 import amf.shape.TypeDef.{ArrayType, LinkType, ObjectType, UndefinedType}
-=======
-import amf.shape.TypeDef.{ArrayType, ObjectType, UndefinedType}
->>>>>>> 86f0f810
 import amf.shape._
 import amf.spec.Declarations
 import amf.spec.common.BaseSpecParser._
@@ -87,13 +83,9 @@
 
   private def parseScalarType(name: String, typeDef: TypeDef, ahead: YPart): Shape = {
     if (typeDef.isNil) {
-<<<<<<< HEAD
-      NilShape(ast).withName(name)
-=======
-      val nilShape = NilShape(entry).withName(name)
+      val nilShape = NilShape(ast).withName(name)
       adopt(nilShape)
       nilShape
->>>>>>> 86f0f810
     } else {
       val shape = ScalarShape(ast).withName(name)
       adopt(shape)
@@ -105,15 +97,11 @@
     }
   }
 
-<<<<<<< HEAD
-  private def parseAnyType(name: String, typeDef: TypeDef, ahead: YPart): Shape = AnyShape(ast).withName(name)
-=======
-  private def parseAnyType(name: String, typeDef: TypeDef, ahead: YValue): Shape = {
-    val shape = AnyShape(entry).withName(name)
+  private def parseAnyType(name: String, typeDef: TypeDef, ahead: YPart): Shape = {
+    val shape = AnyShape(ast).withName(name)
     adopt(shape)
     shape
   }
->>>>>>> 86f0f810
 
   def parseArrayType(name: String, ahead: YPart): Shape = {
     val shape = ahead match {
@@ -123,35 +111,23 @@
     shape
   }
 
-<<<<<<< HEAD
-  private def parseObjectType(name: String, ahead: YPart, declarations: Declarations): Shape = {
-    // if we have node name: string => string its include (scalar type already discarted). For inherits we must have type: string.
-    // If we have name -> type: include, the type will be node and inherits from the include.
-
-    // todo libraries? find return option tuple with type?
-    val shape = NodeShape(ast).withName(name)
-    adopt(shape)
-    ahead match {
-      case map: YMap =>
-        NodeShapeParser(shape, map, declarations)
-          .parse() // i have to do the adopt before parser childrens shapes. Other way the childrens will not have the father id
-      case scalar: YScalar =>
-        declarations.find(scalar.text) match {
-          case Some(s: Shape) => s.link(Some(scalar.text), Some(Annotations(ast))).asInstanceOf[Shape].withName(name)
-          case _              => shape
-        }
-      case _ => shape
-=======
   private def parseObjectType(name: String, ahead: YValue, declarations: Declarations): Shape = {
     if (isFileType(ahead)) {
       val shape = FileShapeParser(ahead.asInstanceOf[YMap]).parse()
       adopt(shape)
       shape
     } else {
-      val shape = NodeShape(entry).withName(name)
+      val shape = NodeShape(ast).withName(name)
       adopt(shape)
       ahead match {
-        case map: YMap => NodeShapeParser(shape, map, declarations).parse()
+        case map: YMap =>
+          NodeShapeParser(shape, map, declarations)
+            .parse() // i have to do the adopt before parser childrens shapes. Other way the childrens will not have the father id
+        case scalar: YScalar =>
+          declarations.find(scalar.text) match {
+            case Some(s: Shape) => s.link(Some(scalar.text), Some(Annotations(ast))).asInstanceOf[Shape].withName(name)
+            case _              => shape
+          }
         case _ => shape
       }
     }
@@ -161,12 +137,12 @@
     ahead match {
       case ymap: YMap =>
         ymap.map.get("type").isDefined &&
-        ymap.map("type").value.isInstanceOf[YScalar] &&
-        ymap.map("type").value.asInstanceOf[YScalar].text == "file"
+          ymap.map("type").value.isInstanceOf[YScalar] &&
+          ymap.map("type").value.asInstanceOf[YScalar].text == "file"
       case _ => false
->>>>>>> 86f0f810
-    }
-  }
+    }
+  }
+
 }
 
 trait CommonOASFieldsParser {
@@ -186,7 +162,6 @@
       shape.set(ScalarShapeModel.MaxLength, value.integer(), Annotations(entry))
     })
 
-
     map.key("(exclusiveMinimum)", entry => {
       val value = ValueNode(entry.value)
       shape.set(ScalarShapeModel.ExclusiveMinimum, value.string(), Annotations(entry))
@@ -198,7 +173,9 @@
     })
   }
 }
-case class ScalarShapeParser(typeDef: TypeDef, shape: ScalarShape, map: YMap) extends ShapeParser() with CommonOASFieldsParser {
+case class ScalarShapeParser(typeDef: TypeDef, shape: ScalarShape, map: YMap)
+    extends ShapeParser()
+    with CommonOASFieldsParser {
   override def parse(): ScalarShape = {
     super.parse()
     parseOASFields(map, shape)
@@ -241,13 +218,15 @@
     super.parse()
     parseOASFields(map, shape)
 
-    map.key("fileTypes", {
-      entry => entry.value.value match {
-        case seq: YSequence =>
-          val value = ArrayNode(seq)
-          shape.set(FileShapeModel.FileTypes, value.strings(), Annotations(seq))
-      }
-    })
+    map.key(
+      "fileTypes", { entry =>
+        entry.value.value match {
+          case seq: YSequence =>
+            val value = ArrayNode(seq)
+            shape.set(FileShapeModel.FileTypes, value.strings(), Annotations(seq))
+        }
+      }
+    )
 
     map.key("(minimum)", entry => {
       val value = ValueNode(entry.value)
@@ -271,11 +250,9 @@
       shape.set(ScalarShapeModel.MultipleOf, value.integer(), Annotations(entry))
     })
 
-
-    shape
-  }
-}
-
+    shape
+  }
+}
 
 case class DataArrangementParser(name: String, ast: YPart, map: YMap, adopt: Shape => Unit, declarations: Declarations) {
 
