package amf.spec.raml

import amf.common.AMFToken._
import amf.common.TSort.tsort
import amf.common.{AMFAST, AMFToken}
import amf.document.{BaseUnit, Document, Module}
import amf.domain.Annotation._
import amf.domain._
import amf.domain.extensions.CustomDomainProperty
import amf.maker.BaseUriSplitter
import amf.metadata.Field
import amf.metadata.domain._
import amf.metadata.domain.extensions.CustomDomainPropertyModel
import amf.metadata.shape._
import amf.model.{AmfArray, AmfScalar}
import amf.parser.Position.ZERO
import amf.parser.{AMFASTFactory, ASTEmitter, Position}
import amf.remote.{Oas, Raml, Vendor}
import amf.shape._
import amf.spec.{Emitter, SpecOrdering}
import amf.vocabulary.{Namespace, VocabularyMappings}

import scala.collection.immutable.ListMap
import scala.collection.mutable
import scala.collection.mutable.ListBuffer

/**
  * Created by pedro.colunga on 8/17/17.
  */
case class RamlSpecEmitter(unit: BaseUnit) {

  val emitter: ASTEmitter[AMFToken, AMFAST] = ASTEmitter(AMFASTFactory())

  //before the source vendor annotations was saved in web api model.
  // Now, will be saved in document model (since changes in parser).
  val ordering: SpecOrdering = unit match {
    case document: Document => SpecOrdering.ordering(Raml, document.encodes.annotations)
  }

  private def retrieveWebApi() = unit match {
    case document: Document => document.encodes
  }

<<<<<<< HEAD
  private def retrieveDeclarations(): Seq[DomainElement] = unit match {
    case document: Document => document.declares
  }

  def emitDocument(): AMFAST = {
    val apiEmitters = emitWebApi()
    // TODO ordering??

    val declares = DeclaresEmitter(retrieveDeclarations(), ordering).emitters()
=======
  def emitWebApi(): AMFAST = {
    val model = retrieveWebApi()
    val order = ordering(Raml, model.annotations)
    val vendor = model.annotations.find(classOf[SourceVendor]).map(_.vendor)
    val api = WebApiEmitter(model, order, vendor)
    val declarations = DeclarationsEmitter(order)
>>>>>>> 378412d2

    emitter.root(Root) { () =>
      raw("%RAML 1.0", Comment)
      map { () =>
<<<<<<< HEAD
        traverse(apiEmitters ++ declares)
=======
        traverse(
          declarations.emitters ++
            api.emitters
        )
>>>>>>> 378412d2
      }
    }
  }

  def emitWebApi(): Seq[Emitter] = {
    val model  = retrieveWebApi()
    val vendor = model.annotations.find(classOf[SourceVendor]).map(_.vendor)
    val api    = WebApiEmitter(model, ordering, vendor)
    api.emitters
  }

  private def traverse(emitters: Seq[Emitter]): Unit = {
    emitters.foreach(e => {
      e.emit()
    })
  }

  private def entry(inner: () => Unit): Unit = node(Entry)(inner)

  private def array(inner: () => Unit): Unit = node(SequenceToken)(inner)

  private def map(inner: () => Unit): Unit = node(MapToken)(inner)

  private def node(t: AMFToken)(inner: () => Unit) = {
    emitter.beginNode()
    inner()
    emitter.endNode(t)
  }

  private def raw(content: String, token: AMFToken = StringToken): Unit = {
    emitter.value(token, content)
  }

<<<<<<< HEAD
  case class DeclaresEmitter(declares: Seq[DomainElement], ordering: SpecOrdering) {
    def emitters(): Seq[Emitter] = {
      val shapes = declares.collect { case s: Shape => s }
      if (shapes.nonEmpty) Seq(DeclaresTypesEmitter(shapes))
      else Nil
    }

    case class DeclaresTypesEmitter(declares: Seq[Shape]) extends Emitter {
      override def emit(): Unit = {
        entry { () =>
          raw("types")
          map { () =>
            traverse(ordering.sorted(declares.map(DeclareTypeEmitter)))
          }
        }
      }

      override def position(): Position = pos(declares.head.annotations)
    }

    case class DeclareTypeEmitter(shape: Shape) extends Emitter {
      override def emit(): Unit = {
        entry(() => {
          raw(shape.name)

          map(() => {
            traverse(ordering.sorted(RamlTypeEmitter(shape, ordering).emitters()))
          })
        })
      }

      override def position(): Position = pos(shape.annotations)
=======
  case class DeclarationsEmitter(ordering: SpecOrdering) {
    val emitters: Seq[Emitter] = {
      val declarations = unit match {
        case module: Module => module.declares
        case document: Document => document.declares
        case _ => Seq.empty
      }

      val grouped = declarations.groupBy {
        case _: Shape => "types"
        case _: CustomDomainProperty => "annotationTypes"
        case declaration => throw new Exception(s"Non supported declaration type ${declaration.getClass}")
      }

      grouped.toList.map {
        case (declarationType, declarationUnits) =>
          GroupDeclaration(declarationType, ordering, declarationUnits)
      }
    }
  }

  case class GroupDeclaration(declarationType: String, ordering: SpecOrdering, elements: Seq[DomainElement]) extends Emitter {
    override def emit(): Unit = {
      entry { () =>
        declarationType match {
          case "types" =>
            raw("types")
            map { () => emitTypes() }

          case "annotationTypes" =>
            raw("annotationTypes")
            map { () => emitAnnotationTypes() }

          case other =>  // ignore
        }
      }
    }

    def emitTypes(): Unit = {
      this.elements.foreach { shape =>
        entry { () =>
          val sh = shape.asInstanceOf[Shape]
          val name = Option(sh.name).orElse(throw new Exception(s"Cannot declare shape without name ${sh}")).get
          raw(name)
          map { () =>
            traverse(ordering.sorted(RamlTypeEmitter(sh, ordering).emitters()))
          }
        }
      }
    }

    def emitAnnotationTypes(): Unit = {
      this.elements.foreach { annotationType =>
        entry { () =>
          val annotation = annotationType.asInstanceOf[CustomDomainProperty]
          val name = Option(annotation.name).orElse(throw new Exception(s"Cannot declare annotation type without name ${annotation}")).get
          raw(name)
          map { () =>
            val emitters = AnnotationTypeEmitter(annotation.asInstanceOf[CustomDomainProperty], ordering).emitters()
            traverse(ordering.sorted(emitters))
          }
        }
      }
    }

    // Let's try to get the first line of any declared element
    override def position(): Position = {
      val lines = elements.map(_.annotations.find(classOf[LexicalInformation]).map(_.range.start).toList.sortBy(_.line).headOption)
      lines.filter(_.isDefined).map(_.get).headOption.getOrElse(ZERO)
>>>>>>> 378412d2
    }
  }

  case class WebApiEmitter(api: WebApi, ordering: SpecOrdering, vendor: Option[Vendor]) {

    val emitters: Seq[Emitter] = {
      val fs = api.fields
      val result = mutable.ListBuffer[Emitter]()

      fs.entry(WebApiModel.Name).map(f => result += ValueEmitter("title", f))

      fs.entry(WebApiModel.BaseUriParameters).map(f => result += ParametersEmitter("baseUriParameters", f, ordering))

      fs.entry(WebApiModel.Description).map(f => result += ValueEmitter("description", f))

      fs.entry(WebApiModel.ContentType)
        .map(f => {
          if (f.value.annotations.contains(classOf[SingleValueArray])) result += ArrayValueEmitter("mediaType", f)
          else result += ArrayEmitter("mediaType", f, ordering)
        })

      fs.entry(WebApiModel.Version).map(f => result += ValueEmitter("version", f))

      fs.entry(WebApiModel.TermsOfService).map(f => result += ValueEmitter("(termsOfService)", f))

      fs.entry(WebApiModel.Schemes)
        .filter(!_.value.annotations.contains(classOf[SynthesizedField]))
        .map(f => result += ArrayEmitter("protocols", f, ordering))

      fs.entry(WebApiModel.Provider).map(f => result += OrganizationEmitter("(contact)", f, ordering))

      fs.entry(WebApiModel.Documentation).map(f => result += CreativeWorkEmitter("(externalDocs)", f, ordering))

      fs.entry(WebApiModel.License).map(f => result += LicenseEmitter("(license)", f, ordering))

      fs.entry(WebApiModel.EndPoints).map(f => result ++= endpoints(f, ordering, vendor))

      result += BaseUriEmitter(fs)

      ordering.sorted(result)
    }

    private def endpoints(f: FieldEntry, ordering: SpecOrdering, vendor: Option[Vendor]): Seq[Emitter] = {

      def defaultOrder(emitters: Seq[EndPointEmitter]): Seq[EndPointEmitter] = {
        emitters.sorted((x: EndPointEmitter, y: EndPointEmitter) =>
          x.endpoint.path.count(_ == '/') compareTo y.endpoint.path.count(_ == '/'))
      }

      val endpoints = f.array.values
        .asInstanceOf[Seq[EndPoint]]

      val notOas = !vendor.contains(Oas)

      if (notOas) {
<<<<<<< HEAD
        val graph                                           = endpoints.map(e => (e, e.parent.toSet)).toMap
        val all: mutable.ListMap[EndPoint, EndPointEmitter] = mutable.ListMap[EndPoint, EndPointEmitter]()
=======
        val graph = endpoints.map(e => (e, e.parent.toSet)).toMap
        val all: mutable.Map[EndPoint, EndPointEmitter] = mutable.ListMap()
>>>>>>> 378412d2
        tsort(graph, Seq()).foreach(e => {
          val emitter = EndPointEmitter(e, ordering)
          e.parent match {
            case Some(parent) =>
              all(parent) += emitter
              all += (e -> emitter)
            case _ => all += (e -> emitter)
          }
        })
        defaultOrder(
          all
            .filterKeys(_.parent.isEmpty)
            .values
            .toSeq)

      } else {
        endpoints.map(EndPointEmitter(_, ordering))
      }

    }

    private case class BaseUriEmitter(fs: Fields) extends Emitter {
      override def emit(): Unit = {
        val protocol: String = fs
          .entry(WebApiModel.Schemes)
          .find(_.value.annotations.contains(classOf[SynthesizedField]))
          .flatMap(_.array.scalars.headOption)
          .map(_.toString)
          .getOrElse("")

        val domain: String = fs
          .entry(WebApiModel.Host)
          .map(_.scalar.value)
          .map(_.toString)
          .getOrElse("")

        val basePath: String = fs
          .entry(WebApiModel.BasePath)
          .map(_.scalar.value)
          .map(_.toString)
          .getOrElse("")

        val uri = BaseUriSplitter(protocol, domain, basePath)

        if (uri.nonEmpty) {
          entry { () =>
            raw("baseUri")
            raw(uri.url())
          }
        }
      }

      override def position(): Position =
        fs.entry(WebApiModel.BasePath)
          .flatMap(f => f.value.annotations.find(classOf[LexicalInformation]))
          .orElse(fs.entry(WebApiModel.Host).flatMap(f => f.value.annotations.find(classOf[LexicalInformation])))
          .orElse(
            fs.entry(WebApiModel.Schemes)
              .find(_.value.annotations.contains(classOf[SynthesizedField]))
              .flatMap(f => f.value.annotations.find(classOf[LexicalInformation])))
          .map(_.range.start)
          .getOrElse(ZERO)
    }

  }

  case class ArrayEmitter(key: String, f: FieldEntry, ordering: SpecOrdering) extends Emitter {
    override def emit(): Unit = {
      sourceOr(
        f.value,
        entry { () =>
          raw(key)

          val result = mutable.ListBuffer[Emitter]()

          f.array.scalars
            .foreach(v => {
              result += ScalarEmitter(v)
            })

          array { () =>
            traverse(ordering.sorted(result))
          }
        }
      )
    }

    override def position(): Position = pos(f.value.annotations)
  }

  case class EndPointEmitter(endpoint: EndPoint,
                             ordering: SpecOrdering,
                             children: mutable.ListBuffer[EndPointEmitter] = mutable.ListBuffer())
    extends Emitter {

    override def emit(): Unit = {
      sourceOr(
        endpoint.annotations,
        entry { () =>
          val fs = endpoint.fields

          endpoint.parent.fold(ScalarEmitter(fs.entry(EndPointModel.Path).get.scalar).emit())(_ =>
            ScalarEmitter(AmfScalar(endpoint.relativePath)).emit())

          val result = mutable.ListBuffer[Emitter]()

          fs.entry(EndPointModel.Name).map(f => result += ValueEmitter("displayName", f))

          fs.entry(EndPointModel.Description).map(f => result += ValueEmitter("description", f))

          fs.entry(EndPointModel.UriParameters).map(f => result += ParametersEmitter("uriParameters", f, ordering))

          fs.entry(EndPointModel.Operations).map(f => result ++= operations(f, ordering))

          result ++= children

          map { () =>
            traverse(ordering.sorted(result))
          }
        }
      )
    }

    def +=(child: EndPointEmitter): Unit = children += child

    private def operations(f: FieldEntry, ordering: SpecOrdering): Seq[Emitter] = {
      f.array.values
        .map(e => OperationEmitter(e.asInstanceOf[Operation], ordering))
    }

    override def position(): Position = pos(endpoint.annotations)
  }

  case class OperationEmitter(operation: Operation, ordering: SpecOrdering) extends Emitter {
    override def emit(): Unit = {
      sourceOr(
        operation.annotations,
        entry { () =>
          val fs = operation.fields

          ScalarEmitter(fs.entry(OperationModel.Method).get.scalar).emit()

          val result = mutable.ListBuffer[Emitter]()

          fs.entry(OperationModel.Name).map(f => result += ValueEmitter("displayName", f))

          fs.entry(OperationModel.Description).map(f => result += ValueEmitter("description", f))

          fs.entry(OperationModel.Deprecated).map(f => result += ValueEmitter("(deprecated)", f))

          fs.entry(OperationModel.Summary).map(f => result += ValueEmitter("(summary)", f))

          fs.entry(OperationModel.Documentation).map(f => result += CreativeWorkEmitter("(externalDocs)", f, ordering))

          fs.entry(OperationModel.Schemes).map(f => result += ArrayEmitter("protocols", f, ordering))

          Option(operation.request).foreach(req => {
            val reqFs = req.fields

            reqFs
              .entry(RequestModel.QueryParameters)
              .map(f => result += ParametersEmitter("queryParameters", f, ordering))

            reqFs.entry(RequestModel.Headers).map(f => result += ParametersEmitter("headers", f, ordering))

            reqFs.entry(RequestModel.Payloads).map(f => result += PayloadsEmitter("body", f, ordering))
          })

          fs.entry(OperationModel.Responses).map(f => result += ResponsesEmitter("responses", f, ordering))

          map { () =>
            traverse(ordering.sorted(result))
          }
        }
      )
    }

    override def position(): Position = pos(operation.annotations)
  }

  case class ResponsesEmitter(key: String, f: FieldEntry, ordering: SpecOrdering) extends Emitter {
    override def emit(): Unit = {
      sourceOr(
        f.value.annotations,
        entry { () =>
          raw(key)

          map { () =>
            traverse(responses(f, ordering))
          }
        }
      )
    }

    private def responses(f: FieldEntry, ordering: SpecOrdering): Seq[Emitter] = {
      val result = mutable.ListBuffer[Emitter]()
      f.array.values
        .foreach(e => result += ResponseEmitter(e.asInstanceOf[Response], ordering))
      ordering.sorted(result)
    }

    override def position(): Position = pos(f.value.annotations)
  }

  case class ResponseEmitter(response: Response, ordering: SpecOrdering) extends Emitter {
    override def emit(): Unit = {
      sourceOr(
        response.annotations,
        entry { () =>
          val result = mutable.ListBuffer[Emitter]()
          val fs = response.fields

          ScalarEmitter(fs.entry(ResponseModel.StatusCode).get.scalar).emit()

          fs.entry(ResponseModel.Description).map(f => result += ValueEmitter("description", f))

          fs.entry(RequestModel.Headers).map(f => result += ParametersEmitter("headers", f, ordering))

          fs.entry(RequestModel.Payloads).map(f => result += PayloadsEmitter("body", f, ordering))

          map { () =>
            traverse(ordering.sorted(result))
          }
        }
      )
    }

    override def position(): Position = pos(response.annotations)
  }

  case class PayloadsEmitter(key: String, f: FieldEntry, ordering: SpecOrdering) extends Emitter {
    override def emit(): Unit = {
      sourceOr(
        f.value.annotations,
        entry { () =>
          raw(key)

          map { () =>
            traverse(payloads(f, ordering))
          }
        }
      )
    }

    private def payloads(f: FieldEntry, ordering: SpecOrdering): Seq[Emitter] = {
      val result = mutable.ListBuffer[Emitter]()
      f.array.values
        .foreach(e => result ++= Payloads(e.asInstanceOf[Payload], ordering).emitters())
      ordering.sorted(result)
    }

    override def position(): Position = pos(f.value.annotations)
  }

  case class Payloads(payload: Payload, ordering: SpecOrdering) {
    def emitters(): Seq[Emitter] = {
      val fs = payload.fields
      fs.entry(PayloadModel.MediaType)
        .fold(
          RamlTypeEmitter(payload.schema, ordering).emitters()
        )(_ => Seq(PayloadEmitter(payload, ordering)))
    }
  }

  case class PayloadEmitter(payload: Payload, ordering: SpecOrdering) extends Emitter {
    override def emit(): Unit = {
      val fs = payload.fields
      fs.entry(PayloadModel.MediaType)
        .foreach(mediaType => {
          entry { () =>
            ScalarEmitter(mediaType.scalar).emit()
            val result = RamlTypeEmitter(payload.schema, ordering).emitters()

            map { () =>
              traverse(ordering.sorted(result))
            }
          }
        })
    }

    override def position(): Position = pos(payload.annotations)
  }

  case class ParametersEmitter(key: String, f: FieldEntry, ordering: SpecOrdering) extends Emitter {
    override def emit(): Unit = {
      sourceOr(
        f.value.annotations,
        entry { () =>
          raw(key)

          map { () =>
            traverse(parameters(f, ordering))
          }
        }
      )
    }

    private def parameters(f: FieldEntry, ordering: SpecOrdering): Seq[Emitter] = {
      val result = mutable.ListBuffer[Emitter]()
      f.array.values
        .foreach(e => result += ParameterEmitter(e.asInstanceOf[Parameter], ordering))
      ordering.sorted(result)
    }

    override def position(): Position = pos(f.value.annotations)
  }

  case class ParameterEmitter(parameter: Parameter, ordering: SpecOrdering) extends Emitter {
    override def emit(): Unit = {
      sourceOr(
        parameter.annotations,
        entry { () =>
          val fs = parameter.fields

          val explicit = fs
            .entry(ParameterModel.Required)
            .exists(_.value.annotations.contains(classOf[ExplicitField]))

          if (!explicit && !parameter.required) {
            ScalarEmitter(AmfScalar(parameter.name + "?")).emit()
          } else {
            val name = fs.entry(ParameterModel.Name).get.scalar
            ScalarEmitter(name).emit()
          }

          val result = mutable.ListBuffer[Emitter]()

          fs.entry(ParameterModel.Description).map(f => result += ValueEmitter("description", f))

          fs.entry(ParameterModel.Required)
            .filter(_.value.annotations.contains(classOf[ExplicitField]))
            .map(f => result += ValueEmitter("required", f))

          result ++= RamlTypeEmitter(parameter.schema, ordering, Seq(ShapeModel.Description)).emitters()

          map { () =>
            traverse(ordering.sorted(result))
          }
        }
      )
    }

    override def position(): Position = pos(parameter.annotations)
  }

  case class LicenseEmitter(key: String, f: FieldEntry, ordering: SpecOrdering) extends Emitter {
    override def emit(): Unit = {
      sourceOr(
        f.value,
        entry { () =>
          raw(key)

          val fs = f.obj.fields
          val result = mutable.ListBuffer[Emitter]()

          fs.entry(LicenseModel.Url).map(f => result += ValueEmitter("url", f))

          fs.entry(LicenseModel.Name).map(f => result += ValueEmitter("name", f))

          map { () =>
            traverse(ordering.sorted(result))
          }
        }
      )
    }

    override def position(): Position = pos(f.value.annotations)
  }

  case class OrganizationEmitter(key: String, f: FieldEntry, ordering: SpecOrdering) extends Emitter {
    override def emit(): Unit = {
      sourceOr(
        f.value,
        entry { () =>
          raw(key)

          val fs = f.obj.fields
          val result = mutable.ListBuffer[Emitter]()

          fs.entry(OrganizationModel.Url).map(f => result += ValueEmitter("url", f))

          fs.entry(OrganizationModel.Name).map(f => result += ValueEmitter("name", f))

          fs.entry(OrganizationModel.Email).map(f => result += ValueEmitter("email", f))

          map { () =>
            traverse(ordering.sorted(result))
          }
        }
      )
    }

    override def position(): Position = pos(f.value.annotations)
  }

  case class CreativeWorkEmitter(key: String, f: FieldEntry, ordering: SpecOrdering) extends Emitter {
    override def emit(): Unit = {
      sourceOr(
        f.value,
        entry { () =>
          raw(key)

          val fs = f.obj.fields
          val result = mutable.ListBuffer[Emitter]()

          fs.entry(CreativeWorkModel.Url).map(f => result += ValueEmitter("url", f))

          fs.entry(CreativeWorkModel.Description).map(f => result += ValueEmitter("description", f))

          map { () =>
            traverse(ordering.sorted(result))
          }
        }
      )
    }

    override def position(): Position = pos(f.value.annotations)
  }

  case class ScalarEmitter(v: AmfScalar) extends Emitter {
    override def emit(): Unit = sourceOr(v.annotations, raw(v.toString))

    override def position(): Position = pos(v.annotations)
  }

  case class ValueEmitter(key: String, f: FieldEntry) extends Emitter {
    override def emit(): Unit = {
      sourceOr(f.value, entry { () =>
        raw(key)
        raw(f.scalar.toString)
      })
    }

    override def position(): Position = pos(f.value.annotations)
  }

  case class SyntheticAnnotationEmitter(key: String, value: String, pos: Position) extends Emitter {
    override def emit(): Unit = {
      entry { () =>
        raw(key)
        raw(value)
      }
    }

    override def position(): Position = pos
  }

<<<<<<< HEAD
=======

>>>>>>> 378412d2
  case class EntryEmitter(key: String,
                          value: String,
                          token: AMFToken = StringToken,
                          position: Position = Position.ZERO)
    extends Emitter {
    override def emit(): Unit = {
      entry { () =>
        raw(key)
        raw(value, token)
      }
    }
  }

  /** Emit a single value from an array as an entry. */
  case class ArrayValueEmitter(key: String, f: FieldEntry) extends Emitter {
    override def emit(): Unit = {
      sourceOr(f.value, entry { () =>
        raw(key)
        raw(f.array.scalars.headOption.map(_.toString).getOrElse(""))
      })
    }

    override def position(): Position = pos(f.value.annotations)
  }

  private def pos(annotations: Annotations): Position =
    annotations.find(classOf[LexicalInformation]).map(_.range.start).getOrElse(ZERO)

  private def sourceOr(value: Value, inner: => Unit): Unit = sourceOr(value.annotations, inner)

  private def sourceOr(annotations: Annotations, inner: => Unit): Unit = {
    //    annotations
    //      .find(classOf[SourceAST])
    //      .fold(inner)(a => emitter.addChild(a.ast))
    inner
  }

  case class RamlTypeEmitter(shape: Shape, ordering: SpecOrdering, ignored: Seq[Field] = Nil) {
    def emitters(): Seq[Emitter] = {
      shape match {
        case node: NodeShape =>
          val copiedNode = node.copy(fields = node.fields.filter(f => !ignored.contains(f._1)))
          NodeShapeEmitter(copiedNode, ordering).emitters()
        case scalar: ScalarShape =>
          val copiedScalar = scalar.copy(fields = scalar.fields.filter(f => !ignored.contains(f._1)))
          ScalarShapeEmitter(copiedScalar, ordering).emitters()
        case array: ArrayShape =>
          val copiedArray = array.copy(fields = array.fields.filter(f => !ignored.contains(f._1)))
          ArrayShapeEmitter(copiedArray, ordering).emitters()
        case tuple: TupleShape =>
          val copiedTuple = tuple.copy(fields = tuple.fields.filter(f => !ignored.contains(f._1)))
          TupleShapeEmitter(copiedTuple, ordering).emitters()
        case matrix: MatrixShape =>
          val copiedMatrix = matrix.copy(fields = matrix.fields.filter(f => !ignored.contains(f._1)))
          ArrayShapeEmitter(copiedMatrix.toArrayShape, ordering).emitters()
        case _ => Seq()
      }
    }
  }

  abstract class ShapeEmitter(shape: Shape, ordering: SpecOrdering) {
    def emitters(): Seq[Emitter] = {

      val result = ListBuffer[Emitter]()
      val fs = shape.fields

      fs.entry(ShapeModel.DisplayName).map(f => result += ValueEmitter("displayName", f))

      fs.entry(ShapeModel.Description).map(f => result += ValueEmitter("description", f))

      fs.entry(ShapeModel.Default).map(f => result += ValueEmitter("default", f))

      fs.entry(ShapeModel.Values).map(f => result += ValueEmitter("enum", f))

      fs.entry(ShapeModel.Documentation).map(f => result += CreativeWorkEmitter("(externalDocs)", f, ordering))

      fs.entry(ShapeModel.XMLSerialization).map(f => result += XMLSerializerEmitter("xml", f, ordering))

      result
    }
  }

  case class XMLSerializerEmitter(key: String, f: FieldEntry, ordering: SpecOrdering) extends Emitter {
    override def emit(): Unit = {
      sourceOr(
        f.value,
        entry { () =>
          raw(key)

          val fs = f.obj.fields
          val result = mutable.ListBuffer[Emitter]()

          fs.entry(XMLSerializerModel.Attribute)
            .filter(_.value.annotations.contains(classOf[ExplicitField]))
            .map(f => result += ValueEmitter("attribute", f))

          fs.entry(XMLSerializerModel.Wrapped)
            .filter(_.value.annotations.contains(classOf[ExplicitField]))
            .map(f => result += ValueEmitter("wrapped", f))

          fs.entry(XMLSerializerModel.Name)
            .filter(_.value.annotations.contains(classOf[ExplicitField]))
            .map(f => result += ValueEmitter("name", f))

          fs.entry(XMLSerializerModel.Namespace).map(f => result += ValueEmitter("namespace", f))

          fs.entry(XMLSerializerModel.Prefix).map(f => result += ValueEmitter("prefix", f))

          map { () =>
            traverse(ordering.sorted(result))
          }
        }
      )
    }

    override def position(): Position = pos(f.value.annotations)
  }

  case class NodeShapeEmitter(node: NodeShape, ordering: SpecOrdering) extends ShapeEmitter(node, ordering) {
    override def emitters(): Seq[Emitter] = {
      val result: ListBuffer[Emitter] = ListBuffer[Emitter]() ++ super.emitters()

      val fs = node.fields

      // TODO annotation for original position?
      if (node.annotations.contains(classOf[ExplicitField]))
        result += EntryEmitter("type", "object")

      fs.entry(NodeShapeModel.MinProperties).map(f => result += ValueEmitter("minProperties", f))

      fs.entry(NodeShapeModel.MaxProperties).map(f => result += ValueEmitter("maxProperties", f))

      fs.entry(NodeShapeModel.Closed)
        .filter(_.value.annotations.contains(classOf[ExplicitField]))
        .map(f =>
          result += EntryEmitter("additionalProperties", (!node.closed).toString, position = pos(f.value.annotations)))

      fs.entry(NodeShapeModel.Discriminator).map(f => result += ValueEmitter("discriminator", f))

      fs.entry(NodeShapeModel.DiscriminatorValue).map(f => result += ValueEmitter("discriminatorValue", f))

      fs.entry(NodeShapeModel.ReadOnly).map(f => result += ValueEmitter("(readOnly)", f))

      fs.entry(NodeShapeModel.Properties).map(f => result += PropertiesShapeEmitter(f, ordering))

      val propertiesMap = ListMap(node.properties.map(p => p.id -> p): _*)

      fs.entry(NodeShapeModel.Dependencies).map(f => result += ShapeDependenciesEmitter(f, ordering, propertiesMap))

      fs.entry(NodeShapeModel.Inherits).map(f => result += ShapeInheritsEmitter(f, ordering))

      result
    }

  }

  case class ShapeInheritsEmitter(f: FieldEntry, ordering: SpecOrdering) extends Emitter {
    override def emit(): Unit = {

      val (declaredShapes, inlineShapes) =
        f.array.values.map(_.asInstanceOf[Shape]).partition(_.annotations.contains(classOf[DeclaredElement]))

      entry(() => {
        raw("type")

        if (inlineShapes.nonEmpty) {
          map { () =>
            traverse(ordering.sorted(inlineShapes.flatMap(RamlTypeEmitter(_, ordering).emitters())))
          }
        } else {
          array(() => {
            declaredShapes.foreach(s => raw(s.name))
          })
        }

      })

    }

    override def position(): Position = pos(f.value.annotations)
  }

  case class ScalarShapeEmitter(scalar: ScalarShape, ordering: SpecOrdering) extends ShapeEmitter(scalar, ordering) {
    override def emitters(): Seq[Emitter] = {
      val result: ListBuffer[Emitter] = ListBuffer[Emitter]() ++ super.emitters()

      val fs = scalar.fields

      val (typeDef, format) = RamlTypeDefStringValueMatcher.matchType(TypeDefXsdMapping.typeDef(scalar.dataType)) // TODO Check this

      fs.entry(ScalarShapeModel.DataType)
        .map(
          f =>
            result += EntryEmitter(
              "type",
              typeDef,
              position =
                if (f.value.annotations.contains(classOf[Inferred])) Position.ZERO
                else pos(f.value.annotations))) // TODO check this  - annotations of typeDef in parser

      fs.entry(ScalarShapeModel.Pattern).map(f => result += ValueEmitter("pattern", f))

      fs.entry(ScalarShapeModel.MinLength).map(f => result += ValueEmitter("minLength", f))

      fs.entry(ScalarShapeModel.MaxLength).map(f => result += ValueEmitter("maxLength", f))

      fs.entry(ScalarShapeModel.Minimum).map(f => result += ValueEmitter("minimum", f))

      fs.entry(ScalarShapeModel.Maximum).map(f => result += ValueEmitter("maximum", f))

      fs.entry(ScalarShapeModel.ExclusiveMinimum).map(f => result += ValueEmitter("(exclusiveMinimum)", f))

      fs.entry(ScalarShapeModel.ExclusiveMaximum).map(f => result += ValueEmitter("(exclusiveMaximum)", f))

      fs.entry(ScalarShapeModel.MultipleOf).map(f => result += ValueEmitter("multipleOf", f))

      if (format.nonEmpty) result += EntryEmitter("(format)", format)
      else fs.entry(ScalarShapeModel.Format).map(f => result += ValueEmitter("format", f)) // todo mutually exclusive?

      result
    }
  }

  case class ShapeDependenciesEmitter(f: FieldEntry,
                                      ordering: SpecOrdering,
                                      propertiesMap: ListMap[String, PropertyShape])
    extends Emitter {
    def emit(): Unit = {

      entry { () =>
        raw("(dependencies)")
        map { () =>
          val result = f.array.values.map(v =>
            PropertyDependenciesEmitter(v.asInstanceOf[PropertyDependencies], ordering, propertiesMap))
          traverse(ordering.sorted(result))
        }
      }
    }

    override def position(): Position = pos(f.value.annotations)
  }

  case class PropertyDependenciesEmitter(property: PropertyDependencies,
                                         ordering: SpecOrdering,
                                         properties: ListMap[String, PropertyShape])
    extends Emitter {

    def emit(): Unit = {
      properties
        .get(property.propertySource)
        .foreach(p => {
          entry { () =>
            raw(p.name)

            val targets = property.fields
              .entry(PropertyDependenciesModel.PropertyTarget)
              .map(f => {
                f.array.scalars.flatMap(iri =>
                  properties.get(iri.value.toString).map(p => AmfScalar(p.name, iri.annotations)))
              })

            targets.foreach(t => {
              array { () =>
                traverse(ordering.sorted(t.map(ScalarEmitter)))
              }
            })
          }
        })
    }

    override def position(): Position = pos(property.annotations) // TODO check this
  }

  case class ArrayShapeEmitter(array: ArrayShape, ordering: SpecOrdering) extends ShapeEmitter(array, ordering) {
    override def emitters(): Seq[Emitter] = {
      val result: ListBuffer[Emitter] = ListBuffer[Emitter]() ++ super.emitters()

      val fs = array.fields

      if (array.annotations.contains(classOf[ExplicitField]))
        result += EntryEmitter("type", "array")

      result += ItemsShapeEmitter(array, ordering)

      fs.entry(ArrayShapeModel.MaxItems).map(f => result += ValueEmitter("maxItems", f))

      fs.entry(ArrayShapeModel.MinItems).map(f => result += ValueEmitter("minItems", f))

      fs.entry(ArrayShapeModel.UniqueItems).map(f => result += ValueEmitter("uniqueItems", f))

      result
    }
  }

  case class TupleShapeEmitter(tuple: TupleShape, ordering: SpecOrdering) extends ShapeEmitter(tuple, ordering) {
    override def emitters(): Seq[Emitter] = {
      val result: ListBuffer[Emitter] = ListBuffer[Emitter]() ++ super.emitters()

      val fs = tuple.fields

      if (tuple.annotations.contains(classOf[ExplicitField]))
        result += EntryEmitter("type", "array")

      result += TupleItemsShapeEmitter(tuple, ordering)
      result += SyntheticAnnotationEmitter("(tuple)", "true", ZERO)

      fs.entry(ArrayShapeModel.MaxItems).map(f => result += ValueEmitter("maxItems", f))

      fs.entry(ArrayShapeModel.MinItems).map(f => result += ValueEmitter("minItems", f))

      fs.entry(ArrayShapeModel.UniqueItems).map(f => result += ValueEmitter("uniqueItems", f))

      result
    }
  }

  case class ItemsShapeEmitter(array: ArrayShape, ordering: SpecOrdering) extends Emitter {
    def emit(): Unit = {
      entry { () =>
        raw("items")
        RamlTypeEmitter(array.items, ordering).emitters().foreach(_.emit())
      }
    }

    override def position(): Position = pos(array.items.fields.getValue(ArrayShapeModel.Items).annotations)
  }

  case class TupleItemsShapeEmitter(tuple: TupleShape, ordering: SpecOrdering) extends Emitter {

    def emit(): Unit = {
      val result = mutable.ListBuffer[Emitter]()

      tuple.items
        .foreach(item => {
          RamlTypeEmitter(item, ordering).emitters().foreach(result += _)
        })

      entry { () =>
        raw("items")
        array { () =>
          traverse(ordering.sorted(result))
        }
      }
    }

    override def position(): Position = pos(tuple.fields.getValue(ArrayShapeModel.Items).annotations)
  }

  case class PropertiesShapeEmitter(f: FieldEntry, ordering: SpecOrdering) extends Emitter {
    def emit(): Unit = {

      entry { () =>
        raw("properties")
        map { () =>
          val result = f.array.values.map(v => PropertyShapeEmitter(v.asInstanceOf[PropertyShape], ordering))
          traverse(ordering.sorted(result))
        }
      }
    }

    override def position(): Position = pos(f.value.annotations)
  }

  case class PropertyShapeEmitter(property: PropertyShape, ordering: SpecOrdering) extends Emitter {

    def emit(): Unit = {
      entry { () =>
        raw(property.name)
        map { () =>
          traverse(ordering.sorted(RamlTypeEmitter(property.range, ordering).emitters()))

        }
      }
    }

    override def position(): Position = pos(property.annotations) // TODO check this
  }

  case class SchemaEmitter(f: FieldEntry, ordering: SpecOrdering) extends Emitter {
    override def emit(): Unit = {
      val shape = f.value.value.asInstanceOf[Shape]

      entry { () =>
        raw("type")
        map { () =>
          traverse(ordering.sorted(RamlTypeEmitter(shape, ordering).emitters()))
        }
      }
    }

    override def position(): Position = pos(f.value.annotations)
  }


  case class AnnotationTypeEmitter(property: CustomDomainProperty, ordering: SpecOrdering) {
    def emitters(): Seq[Emitter] = {
      val result = ListBuffer[Emitter]()
      val fs = property.fields

      fs.entry(CustomDomainPropertyModel.DisplayName).map(f => result += ValueEmitter("displayName", f))

      fs.entry(CustomDomainPropertyModel.Description).map(f => result += ValueEmitter("description", f))

      fs.entry(CustomDomainPropertyModel.Domain).map { f =>
        val scalars = f.array.scalars.map { s =>
          VocabularyMappings.uriToRaml.get(s.toString) match {
            case Some(identifier) => AmfScalar(identifier, s.annotations)
            case None             => s
          }
        }
        val finalArray = AmfArray(scalars, f.array.annotations)
        val finalFieldEntry = FieldEntry(f.field, Value(finalArray, f.value.annotations))

        if (f.value.annotations.contains(classOf[SingleValueArray])) result += ArrayValueEmitter("allowedTargets", finalFieldEntry)
        else result += ArrayEmitter("allowedTargets", finalFieldEntry, ordering)
      }

      fs.entry(CustomDomainPropertyModel.Schema).map(f => result += SchemaEmitter(f, ordering))
      result
    }
  }

}<|MERGE_RESOLUTION|>--- conflicted
+++ resolved
@@ -15,10 +15,10 @@
 import amf.model.{AmfArray, AmfScalar}
 import amf.parser.Position.ZERO
 import amf.parser.{AMFASTFactory, ASTEmitter, Position}
-import amf.remote.{Oas, Raml, Vendor}
+import amf.remote.{Oas, Vendor}
 import amf.shape._
-import amf.spec.{Emitter, SpecOrdering}
-import amf.vocabulary.{Namespace, VocabularyMappings}
+import amf.spec.{Declarations, Emitter, SpecOrdering}
+import amf.vocabulary.VocabularyMappings
 
 import scala.collection.immutable.ListMap
 import scala.collection.mutable
@@ -31,51 +31,34 @@
 
   val emitter: ASTEmitter[AMFToken, AMFAST] = ASTEmitter(AMFASTFactory())
 
-  //before the source vendor annotations was saved in web api model.
-  // Now, will be saved in document model (since changes in parser).
-  val ordering: SpecOrdering = unit match {
-    case document: Document => SpecOrdering.ordering(Raml, document.encodes.annotations)
-  }
-
   private def retrieveWebApi() = unit match {
     case document: Document => document.encodes
   }
 
-<<<<<<< HEAD
   private def retrieveDeclarations(): Seq[DomainElement] = unit match {
     case document: Document => document.declares
   }
 
   def emitDocument(): AMFAST = {
-    val apiEmitters = emitWebApi()
+
+    val ordering: SpecOrdering = unit match {
+      case document: Document => SpecOrdering.ordering(Oas, document.encodes.annotations)
+      case module: Module     => SpecOrdering.ordering(Oas, module.annotations)
+    }
+
+    val apiEmitters = emitWebApi(ordering)
     // TODO ordering??
-
-    val declares = DeclaresEmitter(retrieveDeclarations(), ordering).emitters()
-=======
-  def emitWebApi(): AMFAST = {
-    val model = retrieveWebApi()
-    val order = ordering(Raml, model.annotations)
-    val vendor = model.annotations.find(classOf[SourceVendor]).map(_.vendor)
-    val api = WebApiEmitter(model, order, vendor)
-    val declarations = DeclarationsEmitter(order)
->>>>>>> 378412d2
+    val declares = DeclarationsEmitter(ordering).emitters
 
     emitter.root(Root) { () =>
-      raw("%RAML 1.0", Comment)
       map { () =>
-<<<<<<< HEAD
-        traverse(apiEmitters ++ declares)
-=======
-        traverse(
-          declarations.emitters ++
-            api.emitters
-        )
->>>>>>> 378412d2
-      }
-    }
-  }
-
-  def emitWebApi(): Seq[Emitter] = {
+        raw("%RAML 1.0", Comment)
+        traverse(ordering.sorted(apiEmitters ++ declares))
+      }
+    }
+  }
+
+  def emitWebApi(ordering: SpecOrdering): Seq[Emitter] = {
     val model  = retrieveWebApi()
     val vendor = model.annotations.find(classOf[SourceVendor]).map(_.vendor)
     val api    = WebApiEmitter(model, ordering, vendor)
@@ -104,117 +87,82 @@
     emitter.value(token, content)
   }
 
-<<<<<<< HEAD
-  case class DeclaresEmitter(declares: Seq[DomainElement], ordering: SpecOrdering) {
-    def emitters(): Seq[Emitter] = {
-      val shapes = declares.collect { case s: Shape => s }
-      if (shapes.nonEmpty) Seq(DeclaresTypesEmitter(shapes))
-      else Nil
-    }
-
-    case class DeclaresTypesEmitter(declares: Seq[Shape]) extends Emitter {
-      override def emit(): Unit = {
-        entry { () =>
-          raw("types")
-          map { () =>
-            traverse(ordering.sorted(declares.map(DeclareTypeEmitter)))
-          }
-        }
-      }
-
-      override def position(): Position = pos(declares.head.annotations)
-    }
-
-    case class DeclareTypeEmitter(shape: Shape) extends Emitter {
-      override def emit(): Unit = {
-        entry(() => {
-          raw(shape.name)
-
-          map(() => {
-            traverse(ordering.sorted(RamlTypeEmitter(shape, ordering).emitters()))
-          })
-        })
-      }
-
-      override def position(): Position = pos(shape.annotations)
-=======
   case class DeclarationsEmitter(ordering: SpecOrdering) {
     val emitters: Seq[Emitter] = {
-      val declarations = unit match {
-        case module: Module => module.declares
+      val declarations = Declarations(unit match {
+        case module: Module     => module.declares
         case document: Document => document.declares
-        case _ => Seq.empty
-      }
-
-      val grouped = declarations.groupBy {
-        case _: Shape => "types"
-        case _: CustomDomainProperty => "annotationTypes"
-        case declaration => throw new Exception(s"Non supported declaration type ${declaration.getClass}")
-      }
-
-      grouped.toList.map {
-        case (declarationType, declarationUnits) =>
-          GroupDeclaration(declarationType, ordering, declarationUnits)
-      }
-    }
-  }
-
-  case class GroupDeclaration(declarationType: String, ordering: SpecOrdering, elements: Seq[DomainElement]) extends Emitter {
+        case _                  => Seq.empty
+      })
+
+      val result = ListBuffer[Emitter]()
+
+      if (declarations.shapes.nonEmpty) result += DeclaredTypesEmitters(declarations.shapes.values.toSeq, ordering)
+
+      if (declarations.annotations.nonEmpty)
+        result += AnnotationsTypesEmitter(declarations.annotations.values.toSeq, ordering)
+
+      result
+    }
+  }
+
+  case class DeclaredTypesEmitters(types: Seq[Shape], ordering: SpecOrdering) extends Emitter {
     override def emit(): Unit = {
       entry { () =>
-        declarationType match {
-          case "types" =>
-            raw("types")
-            map { () => emitTypes() }
-
-          case "annotationTypes" =>
-            raw("annotationTypes")
-            map { () => emitAnnotationTypes() }
-
-          case other =>  // ignore
+        raw("types")
+        map { () =>
+          emitTypes()
         }
       }
     }
 
     def emitTypes(): Unit = {
-      this.elements.foreach { shape =>
-        entry { () =>
-          val sh = shape.asInstanceOf[Shape]
-          val name = Option(sh.name).orElse(throw new Exception(s"Cannot declare shape without name ${sh}")).get
+      types.foreach { shape =>
+        entry { () =>
+          val name = Option(shape.name).getOrElse(throw new Exception(s"Cannot declare shape without name $shape"))
           raw(name)
           map { () =>
-            traverse(ordering.sorted(RamlTypeEmitter(sh, ordering).emitters()))
-          }
+            traverse(ordering.sorted(RamlTypeEmitter(shape, ordering).emitters()))
+          }
+        }
+      }
+    }
+
+    override def position(): Position = types.headOption.map(a => pos(a.annotations)).getOrElse(Position.ZERO)
+  }
+
+  case class AnnotationsTypesEmitter(properties: Seq[CustomDomainProperty], ordering: SpecOrdering) extends Emitter {
+    override def emit(): Unit = {
+      entry { () =>
+        raw("annotationTypes")
+        map { () =>
+          emitAnnotationTypes()
         }
       }
     }
 
     def emitAnnotationTypes(): Unit = {
-      this.elements.foreach { annotationType =>
-        entry { () =>
-          val annotation = annotationType.asInstanceOf[CustomDomainProperty]
-          val name = Option(annotation.name).orElse(throw new Exception(s"Cannot declare annotation type without name ${annotation}")).get
+      properties.foreach { annotationType =>
+        entry { () =>
+          val name = Option(annotationType.name)
+            .orElse(throw new Exception(s"Cannot declare annotation type without name $annotationType"))
+            .get
           raw(name)
           map { () =>
-            val emitters = AnnotationTypeEmitter(annotation.asInstanceOf[CustomDomainProperty], ordering).emitters()
+            val emitters = AnnotationTypeEmitter(annotationType, ordering).emitters()
             traverse(ordering.sorted(emitters))
           }
         }
       }
     }
 
-    // Let's try to get the first line of any declared element
-    override def position(): Position = {
-      val lines = elements.map(_.annotations.find(classOf[LexicalInformation]).map(_.range.start).toList.sortBy(_.line).headOption)
-      lines.filter(_.isDefined).map(_.get).headOption.getOrElse(ZERO)
->>>>>>> 378412d2
-    }
+    override def position(): Position = properties.headOption.map(p => pos(p.annotations)).getOrElse(Position.ZERO)
   }
 
   case class WebApiEmitter(api: WebApi, ordering: SpecOrdering, vendor: Option[Vendor]) {
 
     val emitters: Seq[Emitter] = {
-      val fs = api.fields
+      val fs     = api.fields
       val result = mutable.ListBuffer[Emitter]()
 
       fs.entry(WebApiModel.Name).map(f => result += ValueEmitter("title", f))
@@ -263,13 +211,8 @@
       val notOas = !vendor.contains(Oas)
 
       if (notOas) {
-<<<<<<< HEAD
         val graph                                           = endpoints.map(e => (e, e.parent.toSet)).toMap
         val all: mutable.ListMap[EndPoint, EndPointEmitter] = mutable.ListMap[EndPoint, EndPointEmitter]()
-=======
-        val graph = endpoints.map(e => (e, e.parent.toSet)).toMap
-        val all: mutable.Map[EndPoint, EndPointEmitter] = mutable.ListMap()
->>>>>>> 378412d2
         tsort(graph, Seq()).foreach(e => {
           val emitter = EndPointEmitter(e, ordering)
           e.parent match {
@@ -363,7 +306,7 @@
   case class EndPointEmitter(endpoint: EndPoint,
                              ordering: SpecOrdering,
                              children: mutable.ListBuffer[EndPointEmitter] = mutable.ListBuffer())
-    extends Emitter {
+      extends Emitter {
 
     override def emit(): Unit = {
       sourceOr(
@@ -480,7 +423,7 @@
         response.annotations,
         entry { () =>
           val result = mutable.ListBuffer[Emitter]()
-          val fs = response.fields
+          val fs     = response.fields
 
           ScalarEmitter(fs.entry(ResponseModel.StatusCode).get.scalar).emit()
 
@@ -622,7 +565,7 @@
         entry { () =>
           raw(key)
 
-          val fs = f.obj.fields
+          val fs     = f.obj.fields
           val result = mutable.ListBuffer[Emitter]()
 
           fs.entry(LicenseModel.Url).map(f => result += ValueEmitter("url", f))
@@ -646,7 +589,7 @@
         entry { () =>
           raw(key)
 
-          val fs = f.obj.fields
+          val fs     = f.obj.fields
           val result = mutable.ListBuffer[Emitter]()
 
           fs.entry(OrganizationModel.Url).map(f => result += ValueEmitter("url", f))
@@ -672,7 +615,7 @@
         entry { () =>
           raw(key)
 
-          val fs = f.obj.fields
+          val fs     = f.obj.fields
           val result = mutable.ListBuffer[Emitter]()
 
           fs.entry(CreativeWorkModel.Url).map(f => result += ValueEmitter("url", f))
@@ -717,15 +660,11 @@
     override def position(): Position = pos
   }
 
-<<<<<<< HEAD
-=======
-
->>>>>>> 378412d2
   case class EntryEmitter(key: String,
                           value: String,
                           token: AMFToken = StringToken,
                           position: Position = Position.ZERO)
-    extends Emitter {
+      extends Emitter {
     override def emit(): Unit = {
       entry { () =>
         raw(key)
@@ -785,7 +724,7 @@
     def emitters(): Seq[Emitter] = {
 
       val result = ListBuffer[Emitter]()
-      val fs = shape.fields
+      val fs     = shape.fields
 
       fs.entry(ShapeModel.DisplayName).map(f => result += ValueEmitter("displayName", f))
 
@@ -810,7 +749,7 @@
         entry { () =>
           raw(key)
 
-          val fs = f.obj.fields
+          val fs     = f.obj.fields
           val result = mutable.ListBuffer[Emitter]()
 
           fs.entry(XMLSerializerModel.Attribute)
@@ -947,7 +886,7 @@
   case class ShapeDependenciesEmitter(f: FieldEntry,
                                       ordering: SpecOrdering,
                                       propertiesMap: ListMap[String, PropertyShape])
-    extends Emitter {
+      extends Emitter {
     def emit(): Unit = {
 
       entry { () =>
@@ -966,7 +905,7 @@
   case class PropertyDependenciesEmitter(property: PropertyDependencies,
                                          ordering: SpecOrdering,
                                          properties: ListMap[String, PropertyShape])
-    extends Emitter {
+      extends Emitter {
 
     def emit(): Unit = {
       properties
@@ -1114,11 +1053,10 @@
     override def position(): Position = pos(f.value.annotations)
   }
 
-
   case class AnnotationTypeEmitter(property: CustomDomainProperty, ordering: SpecOrdering) {
     def emitters(): Seq[Emitter] = {
       val result = ListBuffer[Emitter]()
-      val fs = property.fields
+      val fs     = property.fields
 
       fs.entry(CustomDomainPropertyModel.DisplayName).map(f => result += ValueEmitter("displayName", f))
 
@@ -1131,10 +1069,11 @@
             case None             => s
           }
         }
-        val finalArray = AmfArray(scalars, f.array.annotations)
+        val finalArray      = AmfArray(scalars, f.array.annotations)
         val finalFieldEntry = FieldEntry(f.field, Value(finalArray, f.value.annotations))
 
-        if (f.value.annotations.contains(classOf[SingleValueArray])) result += ArrayValueEmitter("allowedTargets", finalFieldEntry)
+        if (f.value.annotations.contains(classOf[SingleValueArray]))
+          result += ArrayValueEmitter("allowedTargets", finalFieldEntry)
         else result += ArrayEmitter("allowedTargets", finalFieldEntry, ordering)
       }
 
