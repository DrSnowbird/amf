package amf.spec.raml

import amf.spec.SpecSyntax

object RamlSyntax extends SpecSyntax {

  override val nodes: Map[String, Set[String]] = Map(
    "webApi" -> Set(
      "title",
      "description",
      "version",
      "baseUri",
      "baseUriParameters",
      "protocols",
      "mediaType",
      "documentation",
      "schemas",
      "types",
      "traits",
      "resourceTypes",
      "annotationTypes",
      "securitySchemes",
      "securedBy",
      "usage",
      "extends",
      "uses"
    ),
    "userDocumentation" -> Set(
      "title",
      "content"
    ),
    "shape" -> Set(
      "type",
      "default",
      "schema",
      "example",
      "examples",
      "displayName",
      "description",
      "facets",
      "xml",
      "enum",
      "required"
    ),
    "nodeShape" -> Set(
      "type",
      "default",
      "schema",
      "example",
      "examples",
      "displayName",
      "description",
      "facets",
      "xml",
      "enum",
      "properties",
      "minProperties",
      "maxProperties",
      "discriminator",
      "discriminatorValue",
      "required",
      "additionalProperties"
    ),
    "arrayShape" -> Set(
      "type",
      "default",
      "schema",
      "example",
      "examples",
      "displayName",
      "description",
      "facets",
      "xml",
      "enum",
      "uniqueItems",
      "items",
      "minItems",
      "maxItems",
      "required"
    ),
    "stringScalarShape" -> Set(
      "type",
      "default",
      "schema",
      "example",
      "examples",
      "displayName",
      "description",
      "facets",
      "xml",
      "enum",
      "pattern",
      "minLength",
      "maxLength",
      "required"
    ),
    "numberScalarShape" -> Set(
      "type",
      "default",
      "schema",
      "example",
      "examples",
      "displayName",
      "description",
      "facets",
      "xml",
      "enum",
      "minimum",
      "maximum",
      "format",
      "multipleOf",
      "required"
    ),
    "fileShape" -> Set(
      "type",
      "default",
      "schema",
      "example",
      "examples",
      "displayName",
      "description",
      "facets",
      "xml",
      "enum",
      "fileTypes",
      "minLength",
      "maxLength",
      "required"
    ),
    "example" -> Set(
      "displayName",
      "description",
      "value",
      "strict"
    ),
    "xmlSerialization" -> Set(
      "attribute",
      "wrapped",
      "name",
      "namespace",
      "prefix"
    ),
    "endPoint" -> Set(
      "displayName",
      "description",
      "get",
      "patch",
      "put",
      "post",
      "delete",
      "options",
      "head",
      "get?",
      "patch?",
      "put?",
      "post?",
      "delete?",
      "options?",
      "head?",
      "is",
      "type",
      "securedBy",
      "uriParameters"
    ),
    "operation" -> Set(
      "displayName",
      "description",
      "queryParameters",
      "headers",
      "queryString",
      "responses",
      "body",
      "protocols",
      "is",
      "securedBy"
    ),
    "response" -> Set(
      "displayName",
      "description",
      "headers",
      "body"
    ),
    "securitySchema" -> Set(
      "type",
      "displayName",
      "description",
      "decribedBy",
      "settings"
    ),
    "annotation" -> Set(
      "displayName",
      "description",
      "allowedTargets",
      "type"
    )
  )
<<<<<<< HEAD

  def validateClosedShape(currentValidation: Validation, id: String, ast: YMap, nodeType: String): Unit = {
    nodes.get(nodeType) match {
      case Some(properties) =>
        ast.entries.foreach { entry =>
          val key: String = entry.key
          if ((key.startsWith("(") && key.endsWith(")")) || (key.startsWith("/") && (nodeType == "webApi" || nodeType == "endPoint"))) {
            // annotation or path in endpoint/webapi => ignore
          } else if (!properties(key)) {
            currentValidation.reportConstraintFailure(
              SeverityLevels.VIOLATION,
              ParserSideValidations.ClosedShapeSpecification.id(),
              id,
              None,
              s"Property $key not supported in a RAML $nodeType node",
              Some(LexicalInformation(amf.parser.Range(entry.range)))
            )

          }
        }
      case None => throw new Exception(s"Cannot validate unknown node type $nodeType")
    }
  }
=======
>>>>>>> 85ae2c3a
}<|MERGE_RESOLUTION|>--- conflicted
+++ resolved
@@ -194,30 +194,4 @@
       "type"
     )
   )
-<<<<<<< HEAD
-
-  def validateClosedShape(currentValidation: Validation, id: String, ast: YMap, nodeType: String): Unit = {
-    nodes.get(nodeType) match {
-      case Some(properties) =>
-        ast.entries.foreach { entry =>
-          val key: String = entry.key
-          if ((key.startsWith("(") && key.endsWith(")")) || (key.startsWith("/") && (nodeType == "webApi" || nodeType == "endPoint"))) {
-            // annotation or path in endpoint/webapi => ignore
-          } else if (!properties(key)) {
-            currentValidation.reportConstraintFailure(
-              SeverityLevels.VIOLATION,
-              ParserSideValidations.ClosedShapeSpecification.id(),
-              id,
-              None,
-              s"Property $key not supported in a RAML $nodeType node",
-              Some(LexicalInformation(amf.parser.Range(entry.range)))
-            )
-
-          }
-        }
-      case None => throw new Exception(s"Cannot validate unknown node type $nodeType")
-    }
-  }
-=======
->>>>>>> 85ae2c3a
 }