package amf.spec.raml

import amf.spec.SpecSyntax

object RamlSyntax extends SpecSyntax {

  override val nodes: Map[String, Set[String]] = Map(
    "webApi" -> Set(
      "title",
      "description",
      "version",
      "baseUri",
      "baseUriParameters",
      "protocols",
      "mediaType",
      "documentation",
      "schemas",
      "types",
      "traits",
      "resourceTypes",
      "annotationTypes",
      "securitySchemes",
      "securedBy",
      "usage",
      "extends",
      "uses"
    ),
    "userDocumentation" -> Set(
      "title",
      "content"
    ),
    "shape" -> Set(
      "type",
      "default",
      "schema",
      "example",
      "examples",
      "displayName",
      "description",
      "facets",
      "xml",
      "enum",
      "required"
    ),
    "nodeShape" -> Set(
      "type",
      "default",
      "schema",
      "example",
      "examples",
      "displayName",
      "description",
      "facets",
      "xml",
      "enum",
      "properties",
      "minProperties",
      "maxProperties",
      "discriminator",
      "discriminatorValue",
      "required",
      "additionalProperties"
    ),
    "arrayShape" -> Set(
      "type",
      "default",
      "schema",
      "example",
      "examples",
      "displayName",
      "description",
      "facets",
      "xml",
      "enum",
      "uniqueItems",
      "items",
      "minItems",
      "maxItems",
      "required"
    ),
    "stringScalarShape" -> Set(
      "type",
      "default",
      "schema",
      "example",
      "examples",
      "displayName",
      "description",
      "facets",
      "xml",
      "enum",
      "pattern",
      "minLength",
      "maxLength",
      "required"
    ),
    "numberScalarShape" -> Set(
      "type",
      "default",
      "schema",
      "example",
      "examples",
      "displayName",
      "description",
      "facets",
      "xml",
      "enum",
      "minimum",
      "maximum",
      "format",
      "multipleOf",
      "required"
    ),
    "fileShape" -> Set(
      "type",
      "default",
      "schema",
      "example",
      "examples",
      "displayName",
      "description",
      "facets",
      "xml",
      "enum",
      "fileTypes",
      "minLength",
      "maxLength",
      "required"
    ),
    "example" -> Set(
      "displayName",
      "description",
      "value",
      "strict"
    ),
    "xmlSerialization" -> Set(
      "attribute",
      "wrapped",
      "name",
      "namespace",
      "prefix"
    ),
    "endPoint" -> Set(
      "displayName",
      "description",
      "get",
      "patch",
      "put",
      "post",
      "delete",
      "options",
      "head",
      "get?",
      "patch?",
      "put?",
      "post?",
      "delete?",
      "options?",
      "head?",
      "is",
      "type",
      "securedBy",
      "uriParameters"
    ),
    "operation" -> Set(
      "displayName",
      "description",
      "queryParameters",
      "headers",
      "queryString",
      "responses",
      "body",
      "protocols",
      "is",
      "securedBy"
    ),
    "response" -> Set(
      "displayName",
      "description",
      "headers",
      "body"
    ),
    "securitySchema" -> Set(
      "type",
      "displayName",
      "description",
      "decribedBy",
      "settings"
    ),
    "annotation" -> Set(
      "displayName",
      "description",
      "allowedTargets"
    )
  )
<<<<<<< HEAD
=======

  def validateClosedShape(currentValidation: Validation, id: String, ast: YMap, nodeType: String, isAnnotation: Boolean = false): Unit = {
    nodes.get(nodeType) match {
      case Some(nodeTypeProperties) =>
        val properties = if (isAnnotation) {
          nodeTypeProperties ++ nodes.get("annotation")
        } else {
          nodeTypeProperties
        }
        ast.entries.foreach { entry =>
          val key: String = entry.key
          if ((key.startsWith("(") && key.endsWith(")")) || (key.startsWith("/") && (nodeType == "webApi" || nodeType == "endPoint"))) {
            // annotation or path in endpoint/webapi => ignore
          } else if (!properties(key)) {
            currentValidation.reportConstraintFailure(
              SeverityLevels.VIOLATION,
              ParserSideValidations.ClosedShapeSpecification.id(),
              id,
              None,
              s"Property $key not supported in a RAML $nodeType node",
              Some(LexicalInformation(amf.parser.Range(entry.range)))
            )

          }
        }
      case None => throw new Exception(s"Cannot validate unknown node type $nodeType")
    }
  }
>>>>>>> 082ea129
}<|MERGE_RESOLUTION|>--- conflicted
+++ resolved
@@ -193,35 +193,4 @@
       "allowedTargets"
     )
   )
-<<<<<<< HEAD
-=======
-
-  def validateClosedShape(currentValidation: Validation, id: String, ast: YMap, nodeType: String, isAnnotation: Boolean = false): Unit = {
-    nodes.get(nodeType) match {
-      case Some(nodeTypeProperties) =>
-        val properties = if (isAnnotation) {
-          nodeTypeProperties ++ nodes.get("annotation")
-        } else {
-          nodeTypeProperties
-        }
-        ast.entries.foreach { entry =>
-          val key: String = entry.key
-          if ((key.startsWith("(") && key.endsWith(")")) || (key.startsWith("/") && (nodeType == "webApi" || nodeType == "endPoint"))) {
-            // annotation or path in endpoint/webapi => ignore
-          } else if (!properties(key)) {
-            currentValidation.reportConstraintFailure(
-              SeverityLevels.VIOLATION,
-              ParserSideValidations.ClosedShapeSpecification.id(),
-              id,
-              None,
-              s"Property $key not supported in a RAML $nodeType node",
-              Some(LexicalInformation(amf.parser.Range(entry.range)))
-            )
-
-          }
-        }
-      case None => throw new Exception(s"Cannot validate unknown node type $nodeType")
-    }
-  }
->>>>>>> 082ea129
 }