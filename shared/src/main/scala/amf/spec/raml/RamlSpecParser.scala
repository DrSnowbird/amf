--- conflicted
+++ resolved
@@ -1,16 +1,17 @@
 package amf.spec.raml
 
-<<<<<<< HEAD
-import amf.common.Lazy
-=======
-import amf.common.AMFToken._
->>>>>>> 86f2e664
+import amf.common.AMFToken.StringToken
 import amf.common.core.Strings
 import amf.compiler.Root
 import amf.document.Document
 import amf.domain.Annotation._
 import amf.domain._
-import amf.domain.extensions.{CustomDomainProperty, ArrayNode => DataArrayNode, ObjectNode => DataObjectNode, ScalarNode => DataScalarNode}
+import amf.domain.extensions.{
+  CustomDomainProperty,
+  ArrayNode => DataArrayNode,
+  ObjectNode => DataObjectNode,
+  ScalarNode => DataScalarNode
+}
 import amf.metadata.domain.EndPointModel.Path
 import amf.metadata.domain.OperationModel.Method
 import amf.metadata.domain._
@@ -18,20 +19,20 @@
 import amf.model.{AmfArray, AmfElement, AmfScalar}
 import amf.parser.{YMapOps, YValueOps}
 import amf.shape.Shape
-<<<<<<< HEAD
-import org.yaml.model._
-
-import amf.spec.BaseSpecParser._
-
+
+import scala.collection.immutable.ListMap
 import scala.collection.mutable
-=======
+import scala.collection.mutable.ListBuffer
+import scala.util.matching.Regex
+import amf.common.Lazy
+import amf.common.AMFToken._
 import amf.spec.common._
 import amf.spec.{BaseUriSplitter, Declarations}
 import amf.vocabulary.VocabularyMappings
-
-import scala.collection.mutable
+import org.yaml.model._
+import amf.spec.BaseSpecParser._
+
 import scala.collection.mutable.ListBuffer
->>>>>>> 86f2e664
 
 /**
   * Raml 1.0 spec parser
@@ -47,30 +48,17 @@
 
       val declarations = parseDeclares(map)
 
-<<<<<<< HEAD
-      val api = parseWebApi(map, declarations)
-
-      document.withEncodes(api).withDeclares(declarations.values.toSeq)
+      val api = parseWebApi(map, Declarations(declarations)).add(SourceVendor(root.vendor))
+
+      document.withEncodes(api).withDeclares(declarations)
     })
 
     document
   }
 
-  private def parseDeclares(map: YMap) = {
-    val definitions = root.location + "#/definitions"
-=======
-    val api = parseWebApi(entries, Declarations(declarations)).add(SourceVendor(root.vendor))
-
-    Document()
-      .adopted(root.location)
-      .withEncodes(api)
-      .withDeclares(declarations)
-  }
-
-  private def parseDeclares(entries: Entries) =
+  private def parseDeclares(map: YMap) =
     parseTypeDeclarations(entries, root.location + "#/declarations") ++
       parseAnnotationTypeDeclarations(entries, root.location + "#/declarations")
->>>>>>> 86f2e664
 
   def parseTypeDeclarations(entries: Entries, typesPrefix: String): Seq[Shape] = {
     val types = ListBuffer[Shape]()
@@ -78,20 +66,15 @@
     map.key(
       "types",
       entry => {
-<<<<<<< HEAD
-        val types = RamlTypesParser(entry.value.value.toMap, shape => { shape.adopted(definitions) }).parse()
-        types.foreach(shape => {
-          declarations += shape.name -> shape.add(DeclaredElement())
-=======
-        Entries(entry.value).entries.values.flatMap(entry => {
-          val typeName = entry.key.content.unquote
-          RamlTypeParser(entry, shape => shape.withName(typeName).adopted(typesPrefix), Declarations(types))
-            .parse() match {
-            case Some(shape) =>
-              types += shape.add(DeclaredElement())
-            case None => throw new Exception(s"Error parsing shape at $typeName")
-          }
-        })
+
+        val types = RamlTypesParser(entry.value.value.toMap,
+                                    shape => { shape.adopted(definitions) },
+                                    Declarations(types)).parse()
+        types match {
+          case Some(shape) =>
+            types += shape.add(DeclaredElement())
+          case None => throw new Exception(s"Error parsing shape at $typeName")
+        }
       }
     )
 
@@ -113,7 +96,6 @@
                                                          .adopted(customProperties),
                                                      Declarations(customDomainProperties)).parse()
           customDomainProperties += customProperty.add(DeclaredElement())
->>>>>>> 86f2e664
         })
       }
     )
@@ -121,11 +103,7 @@
     customDomainProperties
   }
 
-<<<<<<< HEAD
-  private def parseWebApi(map: YMap, declarations: Map[String, Shape]): WebApi = {
-=======
-  private def parseWebApi(entries: Entries, declarations: Declarations): WebApi = {
->>>>>>> 86f2e664
+  private def parseWebApi(map: YMap, declarations: Declarations): WebApi = {
 
     val api = WebApi(map).adopted(root.location)
 
@@ -138,13 +116,10 @@
       "baseUriParameters",
       entry => {
         val parameters: Seq[Parameter] =
-<<<<<<< HEAD
-          ParametersParser(entry.value.value.toMap, api.withBaseUriParameter).parse().map(_.withBinding("path"))
+          ParametersParser(entry.value.value.toMap, api.withBaseUriParameter, declarations)
+            .parse()
+            .map(_.withBinding("path"))
         api.set(WebApiModel.BaseUriParameters, AmfArray(parameters, Annotations(entry.value)), Annotations(entry))
-=======
-          ParametersParser(entry.value, api.withBaseUriParameter, declarations).parse().map(_.withBinding("path"))
-        api.set(WebApiModel.BaseUriParameters, AmfArray(parameters, Annotations(entry.value)), entry.annotations())
->>>>>>> 86f2e664
       }
     )
 
@@ -285,13 +260,10 @@
       "uriParameters",
       entry => {
         val parameters: Seq[Parameter] =
-<<<<<<< HEAD
-          ParametersParser(entry.value.value.toMap, endpoint.withParameter).parse().map(_.withBinding("path"))
+          ParametersParser(entry.value.value.toMap, endpoint.withParameter, declarations)
+            .parse()
+            .map(_.withBinding("path"))
         endpoint.set(EndPointModel.UriParameters, AmfArray(parameters, Annotations(entry.value)), Annotations(entry))
-=======
-          ParametersParser(entry.value, endpoint.withParameter, declarations).parse().map(_.withBinding("path"))
-        endpoint.set(EndPointModel.UriParameters, AmfArray(parameters, Annotations(entry.value)), entry.annotations())
->>>>>>> 86f2e664
       }
     )
 
@@ -308,13 +280,9 @@
 
     collector += endpoint
 
-<<<<<<< HEAD
+    AnnotationParser(endpoint, entries).parse()
+
     map.regex(
-=======
-    AnnotationParser(endpoint, entries).parse()
-
-    entries.regex(
->>>>>>> 86f2e664
       "^/.*",
       entries => {
         entries.foreach(EndpointParser(_, producer, Some(endpoint), collector, declarations).parse())
@@ -323,11 +291,7 @@
   }
 }
 
-<<<<<<< HEAD
-case class RequestParser(map: YMap, producer: () => Request) {
-=======
-case class RequestParser(entries: Entries, producer: () => Request, declarations: Declarations) {
->>>>>>> 86f2e664
+case class RequestParser(map: YMap, producer: () => Request, declarations: Declarations) {
 
   def parse(): Option[Request] = {
     val request = new Lazy[Request](producer)
@@ -336,11 +300,7 @@
       entry => {
 
         val parameters: Seq[Parameter] =
-<<<<<<< HEAD
-          ParametersParser(entry.value.value.toMap, request.getOrCreate.withQueryParameter)
-=======
-          ParametersParser(entry.value, request.getOrCreate.withQueryParameter, declarations)
->>>>>>> 86f2e664
+          ParametersParser(entry.value.value.toMap, request.getOrCreate.withQueryParameter, declarations)
             .parse()
             .map(_.withBinding("query"))
         request.getOrCreate.set(RequestModel.QueryParameters,
@@ -353,11 +313,7 @@
       "headers",
       entry => {
         val parameters: Seq[Parameter] =
-<<<<<<< HEAD
-          ParametersParser(entry.value.value.toMap, request.getOrCreate.withHeader)
-=======
-          ParametersParser(entry.value, request.getOrCreate.withHeader, declarations)
->>>>>>> 86f2e664
+          ParametersParser(entry.value.value.toMap, request.getOrCreate.withHeader, declarations)
             .parse()
             .map(_.withBinding("header"))
         request.getOrCreate.set(RequestModel.Headers,
@@ -390,17 +346,15 @@
       }
     )
 
-    request.option.foreach { req => AnnotationParser(req, entries).parse() }
+    request.option.foreach { req =>
+      AnnotationParser(req, entries).parse()
+    }
 
     request.option
   }
 }
 
-<<<<<<< HEAD
-case class OperationParser(entry: YMapEntry, producer: (String) => Operation) {
-=======
-case class OperationParser(entry: EntryNode, producer: (String) => Operation, declarations: Declarations) {
->>>>>>> 86f2e664
+case class OperationParser(entry: YMapEntry, producer: (String) => Operation, declarations: Declarations) {
 
   def parse(): Operation = {
 
@@ -448,13 +402,9 @@
       }
     )
 
-<<<<<<< HEAD
-    RequestParser(map, () => operation.withRequest()).parse().map(operation.set(OperationModel.Request, _))
-=======
-    RequestParser(entries, () => operation.withRequest(), declarations)
+    RequestParser(map, () => operation.withRequest(), declarations)
       .parse()
       .map(operation.set(OperationModel.Request, _))
->>>>>>> 86f2e664
 
     map.key(
       "responses",
@@ -463,15 +413,10 @@
           "\\d{3}",
           entries => {
             val responses = mutable.ListBuffer[Response]()
-<<<<<<< HEAD
-            entries.foreach(entry => { responses += ResponseParser(entry, operation.withResponse).parse() })
-            operation.set(OperationModel.Responses, AmfArray(responses, Annotations(entry.value)), Annotations(entry))
-=======
             entries.foreach(entry => {
               responses += ResponseParser(entry, operation.withResponse, declarations).parse()
             })
-            operation.set(OperationModel.Responses, AmfArray(responses, Annotations(entry.value)), entry.annotations())
->>>>>>> 86f2e664
+            operation.set(OperationModel.Responses, AmfArray(responses, Annotations(entry.value)), Annotations(entry))
           }
         )
       }
@@ -483,25 +428,13 @@
   }
 }
 
-<<<<<<< HEAD
-case class ParametersParser(map: YMap, producer: String => Parameter) {
+case class ParametersParser(map: YMap, producer: String => Parameter, declarations: Declarations) {
   def parse(): Seq[Parameter] =
     map.entries
-      .map(entry => ParameterParser(entry, producer).parse())
-}
-
-case class PayloadParser(entry: YMapEntry, producer: (Option[String]) => Payload) {
-=======
-case class ParametersParser(ast: AMFAST, producer: String => Parameter, declarations: Declarations) {
-  def parse(): Seq[Parameter] = {
-    Entries(ast).entries.values
       .map(entry => ParameterParser(entry, producer, declarations).parse())
-      .toSeq
-  }
-}
-
-case class PayloadParser(entry: EntryNode, producer: (Option[String]) => Payload, declarations: Declarations) {
->>>>>>> 86f2e664
+}
+
+case class PayloadParser(entry: YMapEntry, producer: (Option[String]) => Payload, declarations: Declarations) {
   def parse(): Payload = {
 
     val payload = producer(Some(ValueNode(entry.key).string().value.toString)).add(Annotations(entry))
@@ -518,17 +451,11 @@
           .parse()
           .foreach(payload.withSchema))
 
-
-
     payload
   }
 }
 
-<<<<<<< HEAD
-case class ResponseParser(entry: YMapEntry, producer: (String) => Response) {
-=======
-case class ResponseParser(entry: EntryNode, producer: (String) => Response, declarations: Declarations) {
->>>>>>> 86f2e664
+case class ResponseParser(entry: YMapEntry, producer: (String) => Response, declarations: Declarations) {
   def parse(): Response = {
 
     val node = ValueNode(entry.key)
@@ -546,13 +473,9 @@
     map.key(
       "headers",
       entry => {
-<<<<<<< HEAD
-        val parameters: Seq[Parameter] = ParametersParser(entry.value.value.toMap, response.withHeader).parse()
+        val parameters: Seq[Parameter] =
+          ParametersParser(entry.value.value.toMap, response.withHeader, declarations).parse()
         response.set(RequestModel.Headers, AmfArray(parameters, Annotations(entry.value)), Annotations(entry))
-=======
-        val parameters: Seq[Parameter] = ParametersParser(entry.value, response.withHeader, declarations).parse()
-        response.set(RequestModel.Headers, AmfArray(parameters, Annotations(entry.value)), entry.annotations())
->>>>>>> 86f2e664
       }
     )
 
@@ -568,25 +491,18 @@
           .parse()
           .foreach(payloads += payload.withSchema(_))
 
-<<<<<<< HEAD
         entry.value.value match {
           case map: YMap =>
             map.regex(
               ".*/.*",
               entries => {
-                entries.foreach(entry => { payloads += PayloadParser(entry, response.withPayload).parse() })
+                entries.foreach(entry => {
+                  payloads += PayloadParser(entry, response.withPayload, declarations).parse()
+                })
               }
             )
           case _ =>
         }
-=======
-        Entries(entry.value).regex(
-          ".*/.*",
-          entries => {
-            entries.foreach(entry => { payloads += PayloadParser(entry, response.withPayload, declarations).parse() })
-          }
-        )
->>>>>>> 86f2e664
         if (payloads.nonEmpty)
           response.set(RequestModel.Payloads, AmfArray(payloads, Annotations(entry.value)), Annotations(entry))
       }
@@ -598,11 +514,7 @@
   }
 }
 
-<<<<<<< HEAD
-case class ParameterParser(entry: YMapEntry, producer: String => Parameter) {
-=======
-case class ParameterParser(entry: EntryNode, producer: String => Parameter, declarations: Declarations) {
->>>>>>> 86f2e664
+case class ParameterParser(entry: YMapEntry, producer: String => Parameter, declarations: Declarations) {
   def parse(): Parameter = {
 
     val name      = entry.key.value.toScalar.text.unquote
@@ -634,8 +546,6 @@
 
     parameter
   }
-<<<<<<< HEAD
-=======
 }
 
 case class LicenseParser(ast: AMFAST) {
@@ -766,5 +676,4 @@
 
     custom
   }
->>>>>>> 86f2e664
 }