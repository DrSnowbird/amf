package amf.spec.raml

import amf.common.AMFToken.StringToken
import amf.common.core.Strings
import amf.common.{AMFAST, Lazy}
import amf.compiler.Root
import amf.document.Document
import amf.domain.Annotation._
import amf.domain._
import amf.domain.extensions.CustomDomainProperty
import amf.maker.BaseUriSplitter
import amf.metadata.domain.EndPointModel.Path
import amf.metadata.domain.OperationModel.Method
import amf.metadata.domain._
<<<<<<< HEAD
import amf.model.{AmfArray, AmfElement, AmfScalar}
import amf.shape.Shape
=======
import amf.metadata.domain.extensions.CustomDomainPropertyModel
import amf.model.{AmfArray, AmfElement, AmfObject, AmfScalar}
import amf.shape.Shape
import amf.vocabulary.{Namespace, VocabularyMappings}
>>>>>>> 378412d2

import scala.collection.immutable.ListMap
import scala.collection.mutable
import scala.collection.mutable.ListBuffer
import scala.util.matching.Regex

/**
  * Raml 1.0 spec parser
  */
case class RamlSpecParser(root: Root) {

<<<<<<< HEAD
  def parseDocument(): Document = {

    val entries = Entries(root.ast.last)

    val declarations = parseDeclares(entries)

    val api = parseWebApi(entries, declarations).add(SourceVendor(root.vendor))

    Document()
      .adopted(root.location)
      .withEncodes(api)
      .withDeclares(declarations.values.toSeq)
  }

  private def parseDeclares(entries: Entries) = {
    val definitions = root.location + "#/definitions"

    var declarations: Map[String, Shape] = Map()

    // TODO lexical information?
    entries.key(
      "types",
      entry => {

        // TODO Unresolved reference when two types are in the same level.
        Entries(entry.value).entries.values.flatMap(entry => {
          val s = RamlTypeParser(entry, shape => shape.adopted(definitions), declarations).parse()
          s.foreach(shape => {
            declarations += shape.name -> shape.add(DeclaredElement())
          })
          s
        })
      }
    )

    declarations
  }

  private def parseWebApi(entries: Entries, declarations: Map[String, Shape]): WebApi = {

    val api = WebApi(root.ast).adopted(root.location)

=======
  val api: WebApi      = WebApi(root.ast).adopted(root.location)
  val entries: Entries = Entries(root.ast.last)

  def parseWebApiDeclarations(): Seq[DomainElement] = {
    parseTypeDeclarations(root.location + "#/declarations") ++
    parseAnnotationTypeDeclarations(root.location + "#/declarations")
  }

  def parseTypeDeclarations(typesPrefix: String): Seq[Shape] = {
    val types = ListBuffer[Shape]()

    entries.key("types", entry => {
      Entries(entry.value).regex("^.+$", entries => {
        entries.foreach(entry => {
          val typeName = entry.key.content.unquote
          RamlTypeParser(entry, shape => shape.withName(typeName).adopted(typesPrefix))
            .parse() match {
            case Some(shape) => {
              types += shape
            }
            case None        => throw new Exception(s"Error parsing shape at $typeName")
          }
        })
      })
    })

    types
  }

  def parseAnnotationTypeDeclarations(customProperties: String): Seq[CustomDomainProperty] = {
    val customDomainProperties = ListBuffer[CustomDomainProperty]()

    entries.key("annotationTypes", entry => {
      Entries(entry.value).regex("^.+$", entries => {
        entries.foreach(entry => {
          val typeName = entry.key.content.unquote
          val customProperty = AnnotationTypesParser(entry,
            customProperty => customProperty
              .withName(typeName)
              .adopted(customProperties)
          ).parse()
          customDomainProperties += customProperty
        })
      })
    })

    customDomainProperties
  }

  def parseWebApi(): WebApi = {
>>>>>>> 378412d2
    entries.key("title", entry => {
      val value = ValueNode(entry.value)
      api.set(WebApiModel.Name, value.string(), entry.annotations())
    })

    entries.key(
      "baseUriParameters",
      entry => {
        val parameters: Seq[Parameter] =
          ParametersParser(entry.value, api.withBaseUriParameter, declarations).parse().map(_.withBinding("path"))
        api.set(WebApiModel.BaseUriParameters, AmfArray(parameters, Annotations(entry.value)), entry.annotations())
      }
    )

    entries.key("description", entry => {
      val value = ValueNode(entry.value)
      api.set(WebApiModel.Description, value.string(), entry.annotations())
    })

    entries.key(
      "mediaType",
      entry => {
        val annotations = entry.annotations()
        val value: AmfElement = entry.value.`type` match {
          case StringToken =>
            annotations += SingleValueArray()
            AmfArray(Seq(ValueNode(entry.value).string()))
          case _ =>
            ArrayNode(entry.value).strings()
        }

        api.set(WebApiModel.ContentType, value, annotations)
        api.set(WebApiModel.Accepts, value, annotations)
      }
    )

    entries.key("version", entry => {
      val value = ValueNode(entry.value)
      api.set(WebApiModel.Version, value.string(), entry.annotations())
    })

    entries.key("(termsOfService)", entry => {
      val value = ValueNode(entry.value)
      api.set(WebApiModel.TermsOfService, value.string(), entry.annotations())
    })

    entries.key("protocols", entry => {
      val value = ArrayNode(entry.value)
      api.set(WebApiModel.Schemes, value.strings(), entry.annotations())
    })

    entries.key(
      "(contact)",
      entry => {
        val organization: Organization = OrganizationParser(entry.value).parse()
        api.set(WebApiModel.Provider, organization, entry.annotations())
      }
    )

    entries.key(
      "(externalDocs)",
      entry => {
        val creativeWork: CreativeWork = CreativeWorkParser(entry.value).parse()
        api.set(WebApiModel.Documentation, creativeWork, entry.annotations())
      }
    )

    entries.key("(license)", entry => {
      val license: License = LicenseParser(entry.value).parse()
      api.set(WebApiModel.License, license, entry.annotations())
    })

    entries.regex(
      "^/.*",
      entries => {
        val endpoints = mutable.ListBuffer[EndPoint]()
        entries.foreach(entry => EndpointParser(entry, api.withEndPoint, None, endpoints, declarations).parse())
        api.set(WebApiModel.EndPoints, AmfArray(endpoints))
      }
    )

    entries.key(
      "baseUri",
      entry => {
        val value = ValueNode(entry.value)
        val uri   = BaseUriSplitter(value.string().value.toString)

        if (api.schemes.isEmpty && uri.protocol.nonEmpty) {
          api.set(WebApiModel.Schemes,
                  AmfArray(Seq(AmfScalar(uri.protocol)), Annotations(entry.value) += SynthesizedField()),
                  entry.annotations())
        }

        if (uri.domain.nonEmpty) {
          api.set(WebApiModel.Host,
                  AmfScalar(uri.domain, Annotations(entry.value) += SynthesizedField()),
                  entry.annotations())
        }

        if (uri.path.nonEmpty) {
          api.set(WebApiModel.BasePath,
                  AmfScalar(uri.path, Annotations(entry.value) += SynthesizedField()),
                  entry.annotations())
        }
      }
    )

    api
  }
}

case class EndpointParser(entry: EntryNode,
                          producer: String => EndPoint,
                          parent: Option[EndPoint],
                          collector: mutable.ListBuffer[EndPoint],
                          declarations: Map[String, Shape]) {
  def parse(): Unit = {

    val path = parent.map(_.path).getOrElse("") + entry.key.content.unquote

    val endpoint = producer(path).add(Annotations(entry.ast))
    parent.map(p => endpoint.add(ParentEndPoint(p)))
    val entries = Entries(entry.value)

    endpoint.set(Path, AmfScalar(path, Annotations(entry.key)))

    entries.key("displayName", entry => {
      val value = ValueNode(entry.value)
      endpoint.set(EndPointModel.Name, value.string(), entry.annotations())
    })

    entries.key("description", entry => {
      val value = ValueNode(entry.value)
      endpoint.set(EndPointModel.Description, value.string(), entry.annotations())
    })

    entries.key(
      "uriParameters",
      entry => {
        val parameters: Seq[Parameter] =
          ParametersParser(entry.value, endpoint.withParameter, declarations).parse().map(_.withBinding("path"))
        endpoint.set(EndPointModel.UriParameters, AmfArray(parameters, Annotations(entry.value)), entry.annotations())
      }
    )

    entries.regex(
      "get|patch|put|post|delete|options|head",
      entries => {
        val operations = mutable.ListBuffer[Operation]()
        entries.foreach(entry => {
          operations += OperationParser(entry, endpoint.withOperation, declarations).parse()
        })
        endpoint.set(EndPointModel.Operations, AmfArray(operations))
      }
    )

    collector += endpoint

    entries.regex(
      "^/.*",
      entries => {
        entries.foreach(EndpointParser(_, producer, Some(endpoint), collector, declarations).parse())
      }
    )
  }
}

case class RequestParser(entries: Entries, producer: () => Request, declarations: Map[String, Shape]) {

  def parse(): Option[Request] = {
    val request = new Lazy[Request](producer)
    entries.key(
      "queryParameters",
      entry => {

        val parameters: Seq[Parameter] =
          ParametersParser(entry.value, request.getOrCreate.withQueryParameter, declarations)
            .parse()
            .map(_.withBinding("query"))
        request.getOrCreate.set(RequestModel.QueryParameters,
                                AmfArray(parameters, Annotations(entry.value)),
                                entry.annotations())
      }
    )

    entries.key(
      "headers",
      entry => {
        val parameters: Seq[Parameter] =
          ParametersParser(entry.value, request.getOrCreate.withHeader, declarations)
            .parse()
            .map(_.withBinding("header"))
        request.getOrCreate.set(RequestModel.Headers,
                                AmfArray(parameters, Annotations(entry.value)),
                                entry.annotations())
      }
    )

    entries.key(
      "body",
      entry => {
        val payloads = mutable.ListBuffer[Payload]()

        RamlTypeParser(entry, shape => shape.withName("default").adopted(request.getOrCreate.id), declarations)
          .parse()
          .foreach(payloads += request.getOrCreate.withPayload(None).withSchema(_)) //todo

        Entries(entry.value)
          .regex(
            ".*/.*",
            entries => {
              entries.foreach(entry => {
                payloads += PayloadParser(entry, producer = request.getOrCreate.withPayload, declarations).parse()
              })
            }
          )
        if (payloads.nonEmpty)
          request.getOrCreate
            .set(RequestModel.Payloads, AmfArray(payloads, Annotations(entry.value)), entry.annotations())
      }
    )

    request.option
  }
}

case class OperationParser(entry: EntryNode, producer: (String) => Operation, declarations: Map[String, Shape]) {

  def parse(): Operation = {

    val method = entry.key.content.unquote

    val operation = producer(method).add(Annotations(entry.ast))

    val entries = Entries(entry.value)

    operation.set(Method, ValueNode(entry.key).string())

    entries.key("displayName", entry => {
      val value = ValueNode(entry.value)
      operation.set(OperationModel.Name, value.string(), entry.annotations())
    })

    entries.key("description", entry => {
      val value = ValueNode(entry.value)
      operation.set(OperationModel.Description, value.string(), entry.annotations())
    })

    entries.key("(deprecated)", entry => {
      val value = ValueNode(entry.value)
      operation.set(OperationModel.Deprecated, value.boolean(), entry.annotations())
    })

    entries.key("(summary)", entry => {
      val value = ValueNode(entry.value)
      operation.set(OperationModel.Summary, value.string(), entry.annotations())
    })

    entries.key(
      "(externalDocs)",
      entry => {
        val creativeWork: CreativeWork = CreativeWorkParser(entry.value).parse()
        operation.set(OperationModel.Documentation, creativeWork, entry.annotations())
      }
    )

    entries.key(
      "protocols",
      entry => {
        val value = ArrayNode(entry.value)
        operation.set(OperationModel.Schemes, value.strings(), entry.annotations())
      }
    )

    RequestParser(entries, () => operation.withRequest(), declarations)
      .parse()
      .map(operation.set(OperationModel.Request, _))

    entries.key(
      "responses",
      entry => {
        Entries(entry.value).regex(
          "\\d{3}",
          entries => {
            val responses = mutable.ListBuffer[Response]()
            entries.foreach(entry => {
              responses += ResponseParser(entry, operation.withResponse, declarations).parse()
            })
            operation.set(OperationModel.Responses, AmfArray(responses, Annotations(entry.value)), entry.annotations())
          }
        )
      }
    )

    operation
  }
}

case class ParametersParser(ast: AMFAST, producer: String => Parameter, declarations: Map[String, Shape]) {
  def parse(): Seq[Parameter] = {
    Entries(ast).entries.values
      .map(entry => ParameterParser(entry, producer, declarations).parse())
      .toSeq
  }
}

case class PayloadParser(entry: EntryNode, producer: (Option[String]) => Payload, declarations: Map[String, Shape]) {
  def parse(): Payload = {

    val payload = producer(Some(ValueNode(entry.key).string().value.toString)).add(Annotations(entry.ast))

    Option(entry.value).foreach(
      _ =>
        RamlTypeParser(entry, shape => shape.withName("schema").adopted(payload.id), declarations)
          .parse()
          .foreach(payload.withSchema))
    payload
  }
}

case class ResponseParser(entry: EntryNode, producer: (String) => Response, declarations: Map[String, Shape]) {
  def parse(): Response = {

    val node = ValueNode(entry.key)

    val response = producer(node.string().value.toString).add(Annotations(entry.ast))
    val entries  = Entries(entry.value)

    response.set(ResponseModel.StatusCode, node.string())

    entries.key("description", entry => {
      val value = ValueNode(entry.value)
      response.set(ResponseModel.Description, value.string(), entry.annotations())
    })

    entries.key(
      "headers",
      entry => {
        val parameters: Seq[Parameter] = ParametersParser(entry.value, response.withHeader, declarations).parse()
        response.set(RequestModel.Headers, AmfArray(parameters, Annotations(entry.value)), entry.annotations())
      }
    )

    entries.key(
      "body",
      entry => {
        val payloads = mutable.ListBuffer[Payload]()

        val payload = Payload()
        payload.adopted(response.id) // TODO review

        RamlTypeParser(entry, shape => shape.withName("default").adopted(payload.id), declarations)
          .parse()
          .foreach(payloads += payload.withSchema(_))

        Entries(entry.value).regex(
          ".*/.*",
          entries => {
            entries.foreach(entry => { payloads += PayloadParser(entry, response.withPayload, declarations).parse() })
          }
        )
        if (payloads.nonEmpty)
          response.set(RequestModel.Payloads, AmfArray(payloads, Annotations(entry.value)), entry.annotations())
      }
    )

    response
  }
}

case class ParameterParser(entry: EntryNode, producer: String => Parameter, declarations: Map[String, Shape]) {
  def parse(): Parameter = {

    val name      = entry.key.content.unquote
    val parameter = producer(name).add(Annotations(entry.ast)) // TODO parameter id is using a name that is not final.
    val entries   = Entries(entry.value)

    entries.key("required", entry => {
      val value = ValueNode(entry.value)
      parameter.set(ParameterModel.Required, value.boolean(), entry.annotations() += ExplicitField())
    })

    if (parameter.fields.entry(ParameterModel.Required).isEmpty) {
      val required = !name.endsWith("?")

      parameter.set(ParameterModel.Required, required)
      parameter.set(ParameterModel.Name, if (required) name else name.stripSuffix("?"))
    }

    entries.key("description", entry => {
      val value = ValueNode(entry.value)
      parameter.set(ParameterModel.Description, value.string(), entry.annotations())
    })

    RamlTypeParser(entry, shape => shape.withName("schema").adopted(parameter.id), declarations)
      .parse()
      .foreach(parameter.set(ParameterModel.Schema, _, entry.annotations()))

    parameter
  }
}

case class LicenseParser(ast: AMFAST) {
  def parse(): License = {
    val license = License(ast)
    val entries = Entries(ast)

    entries.key("url", entry => {
      val value = ValueNode(entry.value)
      license.set(LicenseModel.Url, value.string(), entry.annotations())
    })

    entries.key("name", entry => {
      val value = ValueNode(entry.value)
      license.set(LicenseModel.Name, value.string(), entry.annotations())
    })

    license
  }
}

case class CreativeWorkParser(ast: AMFAST) {
  def parse(): CreativeWork = {
    val creativeWork = CreativeWork(ast)
    val entries      = Entries(ast)

    entries.key("url", entry => {
      val value = ValueNode(entry.value)
      creativeWork.set(CreativeWorkModel.Url, value.string(), entry.annotations())
    })

    entries.key("description", entry => {
      val value = ValueNode(entry.value)
      creativeWork.set(CreativeWorkModel.Description, value.string(), entry.annotations())
    })

    creativeWork
  }
}

case class OrganizationParser(ast: AMFAST) {
  def parse(): Organization = {

    val organization = Organization(ast)
    val entries      = Entries(ast)

    entries.key("url", entry => {
      val value = ValueNode(entry.value)
      organization.set(OrganizationModel.Url, value.string(), entry.annotations())
    })

    entries.key("name", entry => {
      val value = ValueNode(entry.value)
      organization.set(OrganizationModel.Name, value.string(), entry.annotations())
    })

    entries.key("email", entry => {
      val value = ValueNode(entry.value)
      organization.set(OrganizationModel.Email, value.string(), entry.annotations())
    })

    organization
  }
}

case class AnnotationTypesParser(node: EntryNode, adopt: (CustomDomainProperty) => Unit) {
  def parse(): CustomDomainProperty = {
    val custom = CustomDomainProperty(node.annotations())
    val annotationName = node.key.content.unquote
    custom.withName(annotationName)
    adopt(custom)

    val entries = Entries(node.value)

    entries.key("allowedTargets", entry => {
      val annotations = entry.annotations()
      val targets: AmfArray = entry.value.`type` match {
        case StringToken =>
          annotations += SingleValueArray()
          AmfArray(Seq(ValueNode(entry.value).string()))
        case _ =>
          ArrayNode(entry.value).strings()
      }

      val targetUris = targets.values.map({
        case s: AmfScalar => VocabularyMappings.ramlToUri.get(s.toString) match {
          case Some(uri) => AmfScalar(uri, s.annotations)
          case None      => s
        }
        case nodeType => AmfScalar(nodeType.toString, nodeType.annotations)
      })

      custom.set(CustomDomainPropertyModel.Domain, AmfArray(targetUris), annotations)
    })

    entries.key("displayName", entry => {
      val value = ValueNode(entry.value)
      custom.set(CustomDomainPropertyModel.DisplayName, value.string(), entry.annotations())
    })

    entries.key("description", entry => {
      val value = ValueNode(entry.value)
      custom.set(CustomDomainPropertyModel.Description, value.string(), entry.annotations())
    })

    entries.key("type", entry => {
      RamlTypeParser(entry, shape => shape.adopted(custom.id))
        .parse()
        .foreach({ shape =>
          custom.set(CustomDomainPropertyModel.Schema, shape, entry.annotations())
        })
    })

    custom
  }
}

case class Entries(ast: AMFAST) {

  def key(keyword: String): Option[EntryNode] = entries.get(keyword)

  def key(keyword: String, fn: (EntryNode => Unit)): Unit = key(keyword).foreach(fn)

  def regex(regex: String, fn: (Iterable[EntryNode] => Unit)): Unit = {
    val path: Regex = regex.r
    val values = entries
      .filterKeys({
        case path() => true
        case _      => false
      })
      .values
    if (values.nonEmpty) fn(values)
  }

  var entries: ListMap[String, EntryNode] = ListMap(ast.children.map(n => n.head.content.unquote -> EntryNode(n)): _*)

}

case class EntryNode(ast: AMFAST) {

  val key: AMFAST   = ast.head
  val value: AMFAST = Option(ast).filter(_.children.size > 1).map(_.last).orNull

  def annotations(): Annotations = Annotations(ast)
}

case class ArrayNode(ast: AMFAST) {

  def strings(): AmfArray = {
    val elements = ast.children.map(child => ValueNode(child).string())
    AmfArray(elements, annotations())
  }

  private def annotations() = Annotations(ast)
}

case class ValueNode(ast: AMFAST) {

  def string(): AmfScalar = {
    val content = ast.content.unquote
    AmfScalar(content, annotations())
  }

  def integer(): AmfScalar = {
    val content = ast.content.unquote
    AmfScalar(content.toInt, annotations())
  }

  def boolean(): AmfScalar = {
    val content = ast.content.unquote
    AmfScalar(content.toBoolean, annotations())
  }

  def negated(): AmfScalar = {
    val content = ast.content.unquote
    AmfScalar(!content.toBoolean, annotations())
  }

  private def annotations() = Annotations(ast)
}<|MERGE_RESOLUTION|>--- conflicted
+++ resolved
@@ -12,15 +12,11 @@
 import amf.metadata.domain.EndPointModel.Path
 import amf.metadata.domain.OperationModel.Method
 import amf.metadata.domain._
-<<<<<<< HEAD
+import amf.metadata.domain.extensions.CustomDomainPropertyModel
 import amf.model.{AmfArray, AmfElement, AmfScalar}
 import amf.shape.Shape
-=======
-import amf.metadata.domain.extensions.CustomDomainPropertyModel
-import amf.model.{AmfArray, AmfElement, AmfObject, AmfScalar}
-import amf.shape.Shape
-import amf.vocabulary.{Namespace, VocabularyMappings}
->>>>>>> 378412d2
+import amf.spec.Declarations
+import amf.vocabulary.VocabularyMappings
 
 import scala.collection.immutable.ListMap
 import scala.collection.mutable
@@ -32,101 +28,71 @@
   */
 case class RamlSpecParser(root: Root) {
 
-<<<<<<< HEAD
   def parseDocument(): Document = {
 
     val entries = Entries(root.ast.last)
 
     val declarations = parseDeclares(entries)
 
-    val api = parseWebApi(entries, declarations).add(SourceVendor(root.vendor))
+    val api = parseWebApi(entries, Declarations(declarations)).add(SourceVendor(root.vendor))
 
     Document()
       .adopted(root.location)
       .withEncodes(api)
-      .withDeclares(declarations.values.toSeq)
-  }
-
-  private def parseDeclares(entries: Entries) = {
-    val definitions = root.location + "#/definitions"
-
-    var declarations: Map[String, Shape] = Map()
-
-    // TODO lexical information?
+      .withDeclares(declarations)
+  }
+
+  private def parseDeclares(entries: Entries) =
+    parseTypeDeclarations(entries, root.location + "#/declarations") ++
+      parseAnnotationTypeDeclarations(entries, root.location + "#/declarations")
+
+  def parseTypeDeclarations(entries: Entries, typesPrefix: String): Seq[Shape] = {
+    val types = ListBuffer[Shape]()
+
     entries.key(
       "types",
       entry => {
-
-        // TODO Unresolved reference when two types are in the same level.
         Entries(entry.value).entries.values.flatMap(entry => {
-          val s = RamlTypeParser(entry, shape => shape.adopted(definitions), declarations).parse()
-          s.foreach(shape => {
-            declarations += shape.name -> shape.add(DeclaredElement())
-          })
-          s
-        })
-      }
-    )
-
-    declarations
-  }
-
-  private def parseWebApi(entries: Entries, declarations: Map[String, Shape]): WebApi = {
-
-    val api = WebApi(root.ast).adopted(root.location)
-
-=======
-  val api: WebApi      = WebApi(root.ast).adopted(root.location)
-  val entries: Entries = Entries(root.ast.last)
-
-  def parseWebApiDeclarations(): Seq[DomainElement] = {
-    parseTypeDeclarations(root.location + "#/declarations") ++
-    parseAnnotationTypeDeclarations(root.location + "#/declarations")
-  }
-
-  def parseTypeDeclarations(typesPrefix: String): Seq[Shape] = {
-    val types = ListBuffer[Shape]()
-
-    entries.key("types", entry => {
-      Entries(entry.value).regex("^.+$", entries => {
-        entries.foreach(entry => {
           val typeName = entry.key.content.unquote
-          RamlTypeParser(entry, shape => shape.withName(typeName).adopted(typesPrefix))
+          RamlTypeParser(entry, shape => shape.withName(typeName).adopted(typesPrefix), Declarations(types))
             .parse() match {
-            case Some(shape) => {
-              types += shape
-            }
-            case None        => throw new Exception(s"Error parsing shape at $typeName")
+            case Some(shape) =>
+              types += shape.add(DeclaredElement())
+            case None => throw new Exception(s"Error parsing shape at $typeName")
           }
         })
-      })
-    })
+      }
+    )
 
     types
   }
 
-  def parseAnnotationTypeDeclarations(customProperties: String): Seq[CustomDomainProperty] = {
+  def parseAnnotationTypeDeclarations(entries: Entries, customProperties: String): Seq[CustomDomainProperty] = {
     val customDomainProperties = ListBuffer[CustomDomainProperty]()
 
-    entries.key("annotationTypes", entry => {
-      Entries(entry.value).regex("^.+$", entries => {
-        entries.foreach(entry => {
+    entries.key(
+      "annotationTypes",
+      e => {
+        Entries(e.value).entries.values.map(entry => {
           val typeName = entry.key.content.unquote
           val customProperty = AnnotationTypesParser(entry,
-            customProperty => customProperty
-              .withName(typeName)
-              .adopted(customProperties)
-          ).parse()
-          customDomainProperties += customProperty
+                                                     customProperty =>
+                                                       customProperty
+                                                         .withName(typeName)
+                                                         .adopted(customProperties),
+                                                     Declarations(customDomainProperties)).parse()
+          customDomainProperties += customProperty.add(DeclaredElement())
         })
-      })
-    })
+      }
+    )
 
     customDomainProperties
   }
 
-  def parseWebApi(): WebApi = {
->>>>>>> 378412d2
+  private def parseWebApi(entries: Entries, declarations: Declarations): WebApi = {
+
+    val api = WebApi(root.ast).adopted(root.location)
+
     entries.key("title", entry => {
       val value = ValueNode(entry.value)
       api.set(WebApiModel.Name, value.string(), entry.annotations())
@@ -242,7 +208,7 @@
                           producer: String => EndPoint,
                           parent: Option[EndPoint],
                           collector: mutable.ListBuffer[EndPoint],
-                          declarations: Map[String, Shape]) {
+                          declarations: Declarations) {
   def parse(): Unit = {
 
     val path = parent.map(_.path).getOrElse("") + entry.key.content.unquote
@@ -294,7 +260,7 @@
   }
 }
 
-case class RequestParser(entries: Entries, producer: () => Request, declarations: Map[String, Shape]) {
+case class RequestParser(entries: Entries, producer: () => Request, declarations: Declarations) {
 
   def parse(): Option[Request] = {
     val request = new Lazy[Request](producer)
@@ -353,7 +319,7 @@
   }
 }
 
-case class OperationParser(entry: EntryNode, producer: (String) => Operation, declarations: Map[String, Shape]) {
+case class OperationParser(entry: EntryNode, producer: (String) => Operation, declarations: Declarations) {
 
   def parse(): Operation = {
 
@@ -425,7 +391,7 @@
   }
 }
 
-case class ParametersParser(ast: AMFAST, producer: String => Parameter, declarations: Map[String, Shape]) {
+case class ParametersParser(ast: AMFAST, producer: String => Parameter, declarations: Declarations) {
   def parse(): Seq[Parameter] = {
     Entries(ast).entries.values
       .map(entry => ParameterParser(entry, producer, declarations).parse())
@@ -433,7 +399,7 @@
   }
 }
 
-case class PayloadParser(entry: EntryNode, producer: (Option[String]) => Payload, declarations: Map[String, Shape]) {
+case class PayloadParser(entry: EntryNode, producer: (Option[String]) => Payload, declarations: Declarations) {
   def parse(): Payload = {
 
     val payload = producer(Some(ValueNode(entry.key).string().value.toString)).add(Annotations(entry.ast))
@@ -447,7 +413,7 @@
   }
 }
 
-case class ResponseParser(entry: EntryNode, producer: (String) => Response, declarations: Map[String, Shape]) {
+case class ResponseParser(entry: EntryNode, producer: (String) => Response, declarations: Declarations) {
   def parse(): Response = {
 
     val node = ValueNode(entry.key)
@@ -497,7 +463,7 @@
   }
 }
 
-case class ParameterParser(entry: EntryNode, producer: String => Parameter, declarations: Map[String, Shape]) {
+case class ParameterParser(entry: EntryNode, producer: String => Parameter, declarations: Declarations) {
   def parse(): Parameter = {
 
     val name      = entry.key.content.unquote
@@ -592,35 +558,39 @@
   }
 }
 
-case class AnnotationTypesParser(node: EntryNode, adopt: (CustomDomainProperty) => Unit) {
+case class AnnotationTypesParser(node: EntryNode, adopt: (CustomDomainProperty) => Unit, declarations: Declarations) {
   def parse(): CustomDomainProperty = {
-    val custom = CustomDomainProperty(node.annotations())
+    val custom         = CustomDomainProperty(node.annotations())
     val annotationName = node.key.content.unquote
     custom.withName(annotationName)
     adopt(custom)
 
     val entries = Entries(node.value)
 
-    entries.key("allowedTargets", entry => {
-      val annotations = entry.annotations()
-      val targets: AmfArray = entry.value.`type` match {
-        case StringToken =>
-          annotations += SingleValueArray()
-          AmfArray(Seq(ValueNode(entry.value).string()))
-        case _ =>
-          ArrayNode(entry.value).strings()
-      }
-
-      val targetUris = targets.values.map({
-        case s: AmfScalar => VocabularyMappings.ramlToUri.get(s.toString) match {
-          case Some(uri) => AmfScalar(uri, s.annotations)
-          case None      => s
+    entries.key(
+      "allowedTargets",
+      entry => {
+        val annotations = entry.annotations()
+        val targets: AmfArray = entry.value.`type` match {
+          case StringToken =>
+            annotations += SingleValueArray()
+            AmfArray(Seq(ValueNode(entry.value).string()))
+          case _ =>
+            ArrayNode(entry.value).strings()
         }
-        case nodeType => AmfScalar(nodeType.toString, nodeType.annotations)
-      })
-
-      custom.set(CustomDomainPropertyModel.Domain, AmfArray(targetUris), annotations)
-    })
+
+        val targetUris = targets.values.map({
+          case s: AmfScalar =>
+            VocabularyMappings.ramlToUri.get(s.toString) match {
+              case Some(uri) => AmfScalar(uri, s.annotations)
+              case None      => s
+            }
+          case nodeType => AmfScalar(nodeType.toString, nodeType.annotations)
+        })
+
+        custom.set(CustomDomainPropertyModel.Domain, AmfArray(targetUris), annotations)
+      }
+    )
 
     entries.key("displayName", entry => {
       val value = ValueNode(entry.value)
@@ -632,13 +602,16 @@
       custom.set(CustomDomainPropertyModel.Description, value.string(), entry.annotations())
     })
 
-    entries.key("type", entry => {
-      RamlTypeParser(entry, shape => shape.adopted(custom.id))
-        .parse()
-        .foreach({ shape =>
-          custom.set(CustomDomainPropertyModel.Schema, shape, entry.annotations())
-        })
-    })
+    entries.key(
+      "type",
+      entry => {
+        RamlTypeParser(entry, shape => shape.adopted(custom.id), declarations)
+          .parse()
+          .foreach({ shape =>
+            custom.set(CustomDomainPropertyModel.Schema, shape, entry.annotations())
+          })
+      }
+    )
 
     custom
   }
