--- conflicted
+++ resolved
@@ -320,20 +320,11 @@
     def apply(ast: YMapEntry,
               adopt: (CustomDomainProperty) => Unit,
               declarations: Declarations): CustomDomainProperty =
-<<<<<<< HEAD
       ast.value.tagType match {
         case YType.Map =>
           AnnotationTypesParser(ast, ast.key.as[YScalar].text, ast.value.as[YMap], adopt, declarations).parse()
 
         case YType.Seq =>
-=======
-      ast.value.value match {
-        case map: YMap => AnnotationTypesParser(ast, ast.key.value.toScalar.text, map, adopt, declarations).parse()
-        // @todo: this can be a scalar with a type expression, not a reference
-        case scalar: YScalar =>
-          LinkedAnnotationTypeParser(ast, ast.key.value.toScalar.text, scalar, adopt, declarations).parse()
-        case other =>
->>>>>>> 6e4b114b
           val domainProp = CustomDomainProperty()
           adopt(domainProp)
           ctx.violation(domainProp.id,
@@ -341,6 +332,8 @@
                         ast.value)
           domainProp
         case _ =>
+          // @todo: this can be a scalar with a type expression, not a reference
+
           LinkedAnnotationTypeParser(ast, ast.key.as[YScalar].text, ast.value.as[YScalar], adopt, declarations).parse()
       }
   }
