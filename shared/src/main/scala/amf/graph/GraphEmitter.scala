--- conflicted
+++ resolved
@@ -50,7 +50,6 @@
       val sources = SourceMap(id, element)
 
       val obj = metamodel(element)
-
       if (obj.dynamic) {
         traverseDynamicMetamodel(id, element, sources, obj, parent)
       } else {
@@ -329,12 +328,9 @@
     case _: DomainExtension      => DomainExtensionModel
     case _: CustomDomainProperty => CustomDomainPropertyModel
     case _: DataNode             => DataNodeModel
-<<<<<<< HEAD
     case entity: DomainEntity    => new amf.dialects.DialectEntityModel(entity)
     case _                => throw new Exception(s"Missing metadata mapping for $instance")
-=======
     case _: Module               => ModuleModel
     case _                       => throw new Exception(s"Missing metadata mapping for $instance")
->>>>>>> a037b943
   }
 }