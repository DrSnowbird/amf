package amf.graph

import amf.document.Fragment._
import amf.document.{BaseUnit, Document, Fragment, Module}
import amf.domain._
import amf.domain.`abstract`._
import amf.domain.extensions._
import amf.metadata.Type.{Array, Bool, Iri, RegExp, SortedArray, Str}
import amf.metadata.document.BaseUnitModel.Location
import amf.metadata.document._
import amf.metadata.domain._
import amf.metadata.domain.`abstract`._
import amf.metadata.shape._
import amf.metadata.{Field, Obj, Type}
import amf.model.{AmfElement, AmfObject, AmfScalar}
import amf.parser.{YMapOps, YValueOps}
import amf.shape._
import org.yaml.model._

import scala.collection.mutable

/**
  * AMF Graph parser
  */
object GraphParser extends GraphParserHelpers {

  def parse(document: YDocument, location: String): BaseUnit = {
    val parser = Parser(Map())
    parser.parse(document, location)
  }

  case class Parser(var nodes: Map[String, AmfElement]) {
    private val unresolvedReferences = mutable.Map[String, DomainElement with Linkable]()

    val dynamicGraphParser = new DynamicGraphParser(nodes)

    def parse(document: YDocument, location: String): BaseUnit = {
      document.value.flatMap(_.toSequence.values.headOption).map(_.toMap) match {
        case Some(root) => parse(root).set(Location, location).asInstanceOf[BaseUnit]
        case _          => throw new Exception(s"Unable to parse $document")
      }
    }

    private def retrieveType(map: YMap): Obj =
      ts(map).find(types.get(_).isDefined) match {
        case Some(t) => types(t)
        case None    => throw new Exception(s"Error parsing JSON-LD node, unknown @types ${ts(map)}")
      }

    private def parseList(listElement: Type, node: YMap) = {
      retrieveElements(node).map({ (n) =>
        listElement match {
          case _: Obj => parse(n.toMap)
          case _      => str(value(listElement, n).toScalar)
        }
      })
    }

    private def retrieveElements(map: YMap): Seq[YValue] = {
      map.key("@list") match {
        case Some(entry) => entry.value.value.toSequence.values
        case _           => throw new Exception(s"No @list declaration on list node $map")
      }
    }

    private def parse(map: YMap): AmfObject = {
      val id      = retrieveId(map)
      val sources = retrieveSources(id, map)
      val model   = retrieveType(map)

      val instance = builders(model)(annotations(nodes, sources, id))
      instance.withId(id)

      model.fields.foreach(f => {
        val k = f.value.iri()
        map.key(k) match {
          case Some(entry) => traverse(instance, f, value(f.`type`, entry.value.value), sources, k)
          case _           =>
        }
      })

      // parsing custom extensions
      instance match {
        case l: DomainElement with Linkable => parseLinkableProperties(map, l)
        case elm: DomainElement             => parseCustomProperties(map, elm)
        case _                              => // ignore
      }

      nodes = nodes + (id -> instance)
      instance
    }

    private def parseLinkableProperties(map: YMap, instance: DomainElement with Linkable) = {
      map
        .key(LinkableElementModel.TargetId.value.iri())
        .map(entry => {
          retrieveId(entry.value.value.toSequence.nodes.head.value.toMap)
        })
        .foreach(unresolvedReferences += _ -> instance)

      map
        .key(LinkableElementModel.Label.value.iri())
        .flatMap(entry => {
          entry.value.value.toSequence.nodes.head.value.toMap.key("@value").map(_.value.value.toScalar.text)
        })
        .foreach(s => instance.withLinkLabel(s))

      val unresolvedOption = unresolvedReferences.get(instance.id)
      unresolvedOption.foreach(u => {
        u.withLinkTarget(instance)
        unresolvedReferences.remove(instance.id)
      }) // todo remove?
    }

    private def parseCustomProperties(map: YMap, instance: DomainElement) = {
      val customProperties: Seq[String] = map.key(DomainElementModel.CustomDomainProperties.value.iri()) match {
        case Some(entry) =>
          entry.value.value match {
            case sequence: YSequence =>
              sequence.values.flatMap(_.toMap.key("@id")).map(_.value.value.toScalar.text)
            case _ => Seq()
          }
        case _ => Seq()
      }

      val domainExtensions: Seq[DomainExtension] = customProperties
        .flatMap { propertyUri =>
          map
            .key(propertyUri)
            .map(entry => {
              val parsedNode      = dynamicGraphParser.parseDynamicType(entry.value.value.toMap)
              val domainExtension = DomainExtension()
              val domainProperty  = CustomDomainProperty()
              domainProperty.id = propertyUri
              domainExtension.withId(parsedNode.id)
              domainExtension.withDefinedBy(domainProperty)
              domainExtension.withExtension(parsedNode)
              domainExtension
            })
        }

      if (domainExtensions.nonEmpty) {
        instance.withCustomDomainProperties(domainExtensions)
      }
    }

    private def traverse(instance: AmfObject, f: Field, node: YValue, sources: SourceMap, key: String) = {
      f.`type` match {
        case _: Obj             => instance.set(f, parse(node.toMap), annotations(nodes, sources, key))
        case Str | RegExp | Iri => instance.set(f, str(node.toScalar), annotations(nodes, sources, key))
        case Bool               => instance.set(f, bool(node.toScalar), annotations(nodes, sources, key))
        case Type.Int           => instance.set(f, int(node.toScalar), annotations(nodes, sources, key))
        case l: SortedArray     => instance.setArray(f, parseList(l.element, node.toMap), annotations(nodes, sources, key))
        case a: Array =>
          val items = node.toSequence.values
          val values: Seq[AmfElement] = a.element match {
            case _: Obj    => items.map(n => parse(n.toMap))
            case Str | Iri => items.map(n => str(value(a.element, n).toScalar))
          }
          a.element match {
            case _: BaseUnitModel => instance.setArrayWithoutId(f, values, annotations(nodes, sources, key))
            case _                => instance.setArray(f, values, annotations(nodes, sources, key))
          }
      }
    }
  }

  private def str(node: YScalar) = AmfScalar(node.text)

  private def bool(node: YScalar) = AmfScalar(node.text.toBoolean)

  private def int(node: YScalar) = AmfScalar(node.text.toInt)

  /** Object Type builders. */
  private val builders: Map[Obj, (Annotations) => AmfObject] = Map(
<<<<<<< HEAD
    DocumentModel                                       -> Document.apply,
    WebApiModel                                         -> WebApi.apply,
    OrganizationModel                                   -> Organization.apply,
    LicenseModel                                        -> License.apply,
    CreativeWorkModel                                   -> CreativeWork.apply,
    EndPointModel                                       -> EndPoint.apply,
    OperationModel                                      -> Operation.apply,
    ParameterModel                                      -> Parameter.apply,
    PayloadModel                                        -> Payload.apply,
    RequestModel                                        -> Request.apply,
    ResponseModel                                       -> Response.apply,
    NodeShapeModel                                      -> NodeShape.apply,
    ArrayShapeModel                                     -> ArrayShape.apply,
    ScalarShapeModel                                    -> ScalarShape.apply,
    PropertyShapeModel                                  -> PropertyShape.apply,
    XMLSerializerModel                                  -> XMLSerializer.apply,
    PropertyDependenciesModel                           -> PropertyDependencies.apply,
    ModuleModel                                         -> Module.apply,
    NilShapeModel                                       -> NilShape.apply,
    AnyShapeModel                                       -> AnyShape.apply,
    PropertyShapeModel                                  -> PropertyShape.apply,
    XMLSerializerModel                                  -> XMLSerializer.apply,
    PropertyDependenciesModel                           -> PropertyDependencies.apply,
    ModuleModel                                         -> Module.apply,
    FragmentsTypesModels.ResourceTypeModel              -> Fragment.ResourceTypeFragment.apply,
    FragmentsTypesModels.TraitModel                     -> Fragment.TraitFragment.apply,
    FragmentsTypesModels.DocumentationItemModel         -> Fragment.DocumentationItem.apply,
    FragmentsTypesModels.DataTypeModel                  -> Fragment.DataType.apply,
    FragmentsTypesModels.NamedExampleModel              -> Fragment.NamedExample.apply,
    FragmentsTypesModels.AnnotationTypeDeclarationModel -> Fragment.AnnotationTypeDeclaration.apply,
    TraitModel                                          -> Trait.apply,
    ResourceTypeModel                                   -> ResourceType.apply,
    ParametrizedResourceTypeModel                       -> ParametrizedResourceType.apply,
    ParametrizedTraitModel                              -> ParametrizedTrait.apply,
    VariableModel                                       -> Variable.apply,
    VariableValueModel                                  -> VariableValue.apply
=======
    DocumentModel                 -> Document.apply,
    WebApiModel                   -> WebApi.apply,
    OrganizationModel             -> Organization.apply,
    LicenseModel                  -> License.apply,
    CreativeWorkModel             -> CreativeWork.apply,
    EndPointModel                 -> EndPoint.apply,
    OperationModel                -> Operation.apply,
    ParameterModel                -> Parameter.apply,
    PayloadModel                  -> Payload.apply,
    RequestModel                  -> Request.apply,
    ResponseModel                 -> Response.apply,
    NodeShapeModel                -> NodeShape.apply,
    ArrayShapeModel               -> ArrayShape.apply,
    FileShapeModel                -> FileShape.apply,
    ScalarShapeModel              -> ScalarShape.apply,
    NilShapeModel                 -> NilShape.apply,
    AnyShapeModel                 -> AnyShape.apply,
    PropertyShapeModel            -> PropertyShape.apply,
    XMLSerializerModel            -> XMLSerializer.apply,
    PropertyDependenciesModel     -> PropertyDependencies.apply,
    ModuleModel                   -> Module.apply,
    ResourceTypeModel             -> ResourceType.apply,
    TraitModel                    -> Trait.apply,
    ParametrizedResourceTypeModel -> ParametrizedResourceType.apply,
    ParametrizedTraitModel        -> ParametrizedTrait.apply,
    VariableModel                 -> Variable.apply,
    VariableValueModel            -> VariableValue.apply
>>>>>>> 86f0f810
  )

  private val types: Map[String, Obj] = builders.keys.map(t => t.`type`.head.iri() -> t).toMap
}<|MERGE_RESOLUTION|>--- conflicted
+++ resolved
@@ -173,7 +173,6 @@
 
   /** Object Type builders. */
   private val builders: Map[Obj, (Annotations) => AmfObject] = Map(
-<<<<<<< HEAD
     DocumentModel                                       -> Document.apply,
     WebApiModel                                         -> WebApi.apply,
     OrganizationModel                                   -> Organization.apply,
@@ -187,6 +186,7 @@
     ResponseModel                                       -> Response.apply,
     NodeShapeModel                                      -> NodeShape.apply,
     ArrayShapeModel                                     -> ArrayShape.apply,
+    FileShapeModel                                      -> FileShape.apply,
     ScalarShapeModel                                    -> ScalarShape.apply,
     PropertyShapeModel                                  -> PropertyShape.apply,
     XMLSerializerModel                                  -> XMLSerializer.apply,
@@ -210,35 +210,6 @@
     ParametrizedTraitModel                              -> ParametrizedTrait.apply,
     VariableModel                                       -> Variable.apply,
     VariableValueModel                                  -> VariableValue.apply
-=======
-    DocumentModel                 -> Document.apply,
-    WebApiModel                   -> WebApi.apply,
-    OrganizationModel             -> Organization.apply,
-    LicenseModel                  -> License.apply,
-    CreativeWorkModel             -> CreativeWork.apply,
-    EndPointModel                 -> EndPoint.apply,
-    OperationModel                -> Operation.apply,
-    ParameterModel                -> Parameter.apply,
-    PayloadModel                  -> Payload.apply,
-    RequestModel                  -> Request.apply,
-    ResponseModel                 -> Response.apply,
-    NodeShapeModel                -> NodeShape.apply,
-    ArrayShapeModel               -> ArrayShape.apply,
-    FileShapeModel                -> FileShape.apply,
-    ScalarShapeModel              -> ScalarShape.apply,
-    NilShapeModel                 -> NilShape.apply,
-    AnyShapeModel                 -> AnyShape.apply,
-    PropertyShapeModel            -> PropertyShape.apply,
-    XMLSerializerModel            -> XMLSerializer.apply,
-    PropertyDependenciesModel     -> PropertyDependencies.apply,
-    ModuleModel                   -> Module.apply,
-    ResourceTypeModel             -> ResourceType.apply,
-    TraitModel                    -> Trait.apply,
-    ParametrizedResourceTypeModel -> ParametrizedResourceType.apply,
-    ParametrizedTraitModel        -> ParametrizedTrait.apply,
-    VariableModel                 -> Variable.apply,
-    VariableValueModel            -> VariableValue.apply
->>>>>>> 86f0f810
   )
 
   private val types: Map[String, Obj] = builders.keys.map(t => t.`type`.head.iri() -> t).toMap
