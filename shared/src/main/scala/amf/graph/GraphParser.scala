--- conflicted
+++ resolved
@@ -173,7 +173,6 @@
 
   /** Object Type builders. */
   private val builders: Map[Obj, (Annotations) => AmfObject] = Map(
-<<<<<<< HEAD
     DocumentModel                                       -> Document.apply,
     WebApiModel                                         -> WebApi.apply,
     OrganizationModel                                   -> Organization.apply,
@@ -193,6 +192,7 @@
     PropertyDependenciesModel                           -> PropertyDependencies.apply,
     ModuleModel                                         -> Module.apply,
     NilShapeModel                                       -> NilShape.apply,
+    AnyShapeModel                                       -> AnyShape.apply,
     PropertyShapeModel                                  -> PropertyShape.apply,
     XMLSerializerModel                                  -> XMLSerializer.apply,
     PropertyDependenciesModel                           -> PropertyDependencies.apply,
@@ -209,34 +209,6 @@
     ParametrizedTraitModel                              -> ParametrizedTrait.apply,
     VariableModel                                       -> Variable.apply,
     VariableValueModel                                  -> VariableValue.apply
-=======
-    DocumentModel                 -> Document.apply,
-    WebApiModel                   -> WebApi.apply,
-    OrganizationModel             -> Organization.apply,
-    LicenseModel                  -> License.apply,
-    CreativeWorkModel             -> CreativeWork.apply,
-    EndPointModel                 -> EndPoint.apply,
-    OperationModel                -> Operation.apply,
-    ParameterModel                -> Parameter.apply,
-    PayloadModel                  -> Payload.apply,
-    RequestModel                  -> Request.apply,
-    ResponseModel                 -> Response.apply,
-    NodeShapeModel                -> NodeShape.apply,
-    ArrayShapeModel               -> ArrayShape.apply,
-    ScalarShapeModel              -> ScalarShape.apply,
-    NilShapeModel                 -> NilShape.apply,
-    AnyShapeModel                 -> AnyShape.apply,
-    PropertyShapeModel            -> PropertyShape.apply,
-    XMLSerializerModel            -> XMLSerializer.apply,
-    PropertyDependenciesModel     -> PropertyDependencies.apply,
-    ModuleModel                   -> Module.apply,
-    ResourceTypeModel             -> ResourceType.apply,
-    TraitModel                    -> Trait.apply,
-    ParametrizedResourceTypeModel -> ParametrizedResourceType.apply,
-    ParametrizedTraitModel        -> ParametrizedTrait.apply,
-    VariableModel                 -> Variable.apply,
-    VariableValueModel            -> VariableValue.apply
->>>>>>> be3a3a8b
   )
 
   private val types: Map[String, Obj] = builders.keys.map(t => t.`type`.head.iri() -> t).toMap
